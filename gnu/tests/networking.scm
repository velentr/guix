;;; GNU Guix --- Functional package management for GNU
;;; Copyright © 2017 Thomas Danckaert <post@thomasdanckaert.be>
;;; Copyright © 2017, 2020 Marius Bakke <marius@gnu.org>
;;; Copyright © 2018 Chris Marusich <cmmarusich@gmail.com>
;;; Copyright © 2018 Arun Isaac <arunisaac@systemreboot.net>
;;; Copyright © 2021 Maxime Devos <maximedevos@telenet.be>
;;; Copyright © 2021 Ludovic Courtès <ludo@gnu.org>
;;;
;;; This file is part of GNU Guix.
;;;
;;; GNU Guix is free software; you can redistribute it and/or modify it
;;; under the terms of the GNU General Public License as published by
;;; the Free Software Foundation; either version 3 of the License, or (at
;;; your option) any later version.
;;;
;;; GNU Guix is distributed in the hope that it will be useful, but
;;; WITHOUT ANY WARRANTY; without even the implied warranty of
;;; MERCHANTABILITY or FITNESS FOR A PARTICULAR PURPOSE.  See the
;;; GNU General Public License for more details.
;;;
;;; You should have received a copy of the GNU General Public License
;;; along with GNU Guix.  If not, see <http://www.gnu.org/licenses/>.

(define-module (gnu tests networking)
  #:use-module (gnu tests)
  #:use-module (gnu system)
  #:use-module (gnu system vm)
  #:use-module (gnu services)
  #:use-module (gnu services base)
  #:use-module (gnu services networking)
  #:use-module (guix gexp)
  #:use-module (guix store)
  #:use-module (guix monads)
  #:use-module (guix modules)
  #:use-module (gnu packages bash)
  #:use-module (gnu packages linux)
  #:use-module (gnu packages networking)
  #:use-module (gnu packages guile)
  #:use-module (gnu services shepherd)
  #:use-module (ice-9 match)
  #:export (%test-static-networking
            %test-inetd
            %test-openvswitch
            %test-dhcpd
            %test-tor
            %test-iptables
            %test-ipfs))


;;;
;;; Static networking.
;;;

(define (run-static-networking-test vm)
  (define test
    (with-imported-modules '((gnu build marionette)
                             (guix build syscalls))
      #~(begin
          (use-modules (gnu build marionette)
                       (guix build syscalls)
                       (srfi srfi-64))

          (define marionette
            (make-marionette
             '(#$vm "-nic" "user,model=virtio-net-pci")))

          (mkdir #$output)
          (chdir #$output)

          (test-begin "static-networking")

          (test-assert "service is up"
            (marionette-eval
             '(begin
                (use-modules (gnu services herd))
                (start-service 'networking))
             marionette))

          (test-assert "network interfaces"
            (marionette-eval
             '(begin
                (use-modules (guix build syscalls))
                (network-interface-names))
             marionette))

          (test-equal "address of eth0"
            "10.0.2.15"
            (marionette-eval
             '(let* ((sock (socket AF_INET SOCK_STREAM 0))
                     (addr (network-interface-address sock "eth0")))
                (close-port sock)
                (inet-ntop (sockaddr:fam addr) (sockaddr:addr addr)))
             marionette))

          (test-equal "netmask of eth0"
            "255.255.255.0"
            (marionette-eval
             '(let* ((sock (socket AF_INET SOCK_STREAM 0))
                     (mask (network-interface-netmask sock "eth0")))
                (close-port sock)
                (inet-ntop (sockaddr:fam mask) (sockaddr:addr mask)))
             marionette))

          (test-equal "eth0 is up"
            IFF_UP
            (marionette-eval
             '(let* ((sock  (socket AF_INET SOCK_STREAM 0))
                     (flags (network-interface-flags sock "eth0")))
                (logand flags IFF_UP))
             marionette))

          (test-end)

          (exit (= (test-runner-fail-count (test-runner-current)) 0)))))

  (gexp->derivation "static-networking" test))

(define %test-static-networking
  (system-test
   (name "static-networking")
   (description "Test the 'static-networking' service.")
   (value
    (let ((os (marionette-operating-system
               (simple-operating-system
                (service static-networking-service-type
                         (list %qemu-static-networking)))
               #:imported-modules '((gnu services herd)
                                    (guix combinators)))))
      (run-static-networking-test (virtual-machine os))))))


;;;
;;; Inetd.
;;;

(define %inetd-os
  ;; Operating system with 2 inetd services.
  (simple-operating-system
   (service dhcp-client-service-type)
   (service inetd-service-type
            (inetd-configuration
             (entries (list
                       (inetd-entry
                        (name "echo")
                        (socket-type 'stream)
                        (protocol "tcp")
                        (wait? #f)
                        (user "root"))
                       (inetd-entry
                        (name "dict")
                        (socket-type 'stream)
                        (protocol "tcp")
                        (wait? #f)
                        (user "root")
                        (program (file-append bash
                                              "/bin/bash"))
                        (arguments
                         (list "bash" (plain-file "my-dict.sh" "\
while read line
do
    if [[ $line =~ ^DEFINE\\ (.*)$ ]]
    then
        case ${BASH_REMATCH[1]} in
            Guix)
                echo GNU Guix is a package management tool for the GNU system.
                ;;
            G-expression)
                echo Like an S-expression but with a G.
                ;;
            *)
                echo NO DEFINITION FOUND
                ;;
        esac
    else
        echo ERROR
    fi
done" ))))))))))

(define* (run-inetd-test)
  "Run tests in %INETD-OS, where the inetd service provides an echo service on
port 7, and a dict service on port 2628."
  (define os
    (marionette-operating-system %inetd-os))

  (define vm
    (virtual-machine
     (operating-system os)
     (port-forwardings `((8007 . 7)
                         (8628 . 2628)))))

  (define test
    (with-imported-modules '((gnu build marionette))
      #~(begin
          (use-modules (ice-9 rdelim)
                       (srfi srfi-64)
                       (gnu build marionette))
          (define marionette
            (make-marionette (list #$vm)))

          (test-runner-current (system-test-runner #$output))
          (test-begin "inetd")

          ;; Make sure the PID file is created.
          (test-assert "PID file"
            (marionette-eval
             '(file-exists? "/var/run/inetd.pid")
             marionette))

          ;; Test the echo service.
          (test-equal "echo response"
            "Hello, Guix!"
            (let ((echo (socket PF_INET SOCK_STREAM 0))
                  (addr (make-socket-address AF_INET INADDR_LOOPBACK 8007)))
              (connect echo addr)
              (display "Hello, Guix!\n" echo)
              (let ((response (read-line echo)))
                (close echo)
                response)))

          ;; Test the dict service
          (test-equal "dict response"
            "GNU Guix is a package management tool for the GNU system."
            (let ((dict (socket PF_INET SOCK_STREAM 0))
                  (addr (make-socket-address AF_INET INADDR_LOOPBACK 8628)))
              (connect dict addr)
              (display "DEFINE Guix\n" dict)
              (let ((response (read-line dict)))
                (close dict)
                response)))

          (test-end))))

  (gexp->derivation "inetd-test" test))

(define %test-inetd
  (system-test
   (name "inetd")
   (description "Connect to a host with an INETD server.")
   (value (run-inetd-test))))


;;;
;;; Open vSwitch
;;;

(define setup-openvswitch
  #~(let ((ovs-vsctl (lambda (str)
                       (zero? (apply system*
                                     #$(file-append openvswitch "/bin/ovs-vsctl")
                                     (string-tokenize str)))))
          (add-native-port (lambda (if)
                             (string-append "--may-exist add-port br0 " if
                                            " vlan_mode=native-untagged"
                                            " -- set Interface " if
                                            " type=internal"))))
      (and (ovs-vsctl "--may-exist add-br br0")
           ;; Connect eth0 as an "untagged" port (no VLANs).
           (ovs-vsctl "--may-exist add-port br0 eth0 vlan_mode=native-untagged")
           (ovs-vsctl (add-native-port "ovs0")))))

(define openvswitch-configuration-service
  (simple-service 'openvswitch-configuration shepherd-root-service-type
                  (list (shepherd-service
                         (provision '(openvswitch-configuration))
                         (requirement '(vswitchd))
                         (start #~(lambda ()
                                    #$setup-openvswitch))
                         (respawn? #f)))))

(define %openvswitch-os
  (operating-system
    (inherit (simple-operating-system
              (simple-service 'openswitch-networking
                              static-networking-service-type
                              (list (static-networking
                                     (addresses (list (network-address
                                                       (value "10.1.1.1/24")
                                                       (device "ovs0"))))
                                     (requirement '(openvswitch-configuration)))))
              (service openvswitch-service-type)
              openvswitch-configuration-service))
    ;; Ensure the interface name does not change depending on the driver.
    (kernel-arguments (cons "net.ifnames=0" %default-kernel-arguments))))

(define (run-openvswitch-test)
  (define os
    (marionette-operating-system %openvswitch-os
                                 #:imported-modules '((gnu services herd)
                                                      (guix build syscalls))))

  (define test
    (with-imported-modules '((gnu build marionette)
                             (guix build syscalls))
      #~(begin
          (use-modules (gnu build marionette)
                       (guix build syscalls)
                       (ice-9 popen)
                       (ice-9 rdelim)
                       (srfi srfi-64))

          (define marionette
            (make-marionette (list #$(virtual-machine os))))

          (test-runner-current (system-test-runner #$output))
          (test-begin "openvswitch")

          ;; Make sure the bridge is created.
          (test-assert "br0 exists"
            (marionette-eval
             '(zero? (system* #$(file-append openvswitch "/bin/ovs-vsctl")
                              "br-exists" "br0"))
             marionette))

          ;; Make sure eth0 is connected to the bridge.
          (test-equal "eth0 is connected to br0"
            "br0"
            (marionette-eval
             '(begin
                (use-modules (ice-9 popen) (ice-9 rdelim))
                (let* ((port (open-pipe*
                              OPEN_READ
                              (string-append #$openvswitch "/bin/ovs-vsctl")
                              "port-to-br" "eth0"))
                       (output (read-line port)))
                  (close-pipe port)
                  output))
             marionette))

          ;; Make sure the virtual interface got a static IP.
          (test-assert "networking has started on ovs0"
            (marionette-eval
             '(begin
                (use-modules (gnu services herd)
                             (srfi srfi-1))
                (live-service-running
                 (find (lambda (live)
                         (memq 'networking
                               (live-service-provision live)))
                       (current-services))))
             marionette))

<<<<<<< HEAD
          (test-end))))
=======
          (test-equal "ovs0 is up"
            IFF_UP
            (marionette-eval
             '(begin
                (use-modules (guix build syscalls))

                (let* ((sock  (socket AF_INET SOCK_STREAM 0))
                       (flags (network-interface-flags sock "ovs0")))
                  (close-port sock)
                  (logand flags IFF_UP)))
             marionette))

          (test-end)
          (exit (= (test-runner-fail-count (test-runner-current)) 0)))))
>>>>>>> 788f56b4

  (gexp->derivation "openvswitch-test" test))

(define %test-openvswitch
  (system-test
   (name "openvswitch")
   (description "Test a running OpenvSwitch configuration.")
   (value (run-openvswitch-test))))


;;;
;;; DHCP Daemon
;;;

(define minimal-dhcpd-v4-config-file
  (plain-file "dhcpd.conf"
              "\
default-lease-time 600;
max-lease-time 7200;

subnet 192.168.1.0 netmask 255.255.255.0 {
 range 192.168.1.100 192.168.1.200;
 option routers 192.168.1.1;
 option domain-name-servers 192.168.1.2, 192.168.1.3;
 option domain-name \"dummy.domain.name.abc123xyz\";
}
"))

(define dhcpd-v4-configuration
  (dhcpd-configuration
   (config-file minimal-dhcpd-v4-config-file)
   (version "4")
   (interfaces '("ens3"))))

(define %dhcpd-os
  (simple-operating-system
   (service static-networking-service-type
            (list (static-networking
                   (addresses (list (network-address
                                     (value "192.168.1.4/24")
                                     (device "ens3"))))
                   (routes (list (network-route
                                  (destination "default")
                                  (gateway "192.168.1.1"))))
                   (name-servers '("192.168.1.2" "192.168.1.3")))))
   (service dhcpd-service-type dhcpd-v4-configuration)))

(define (run-dhcpd-test)
  (define os
    (marionette-operating-system %dhcpd-os
                                 #:imported-modules '((gnu services herd))))

  (define test
    (with-imported-modules '((gnu build marionette))
      #~(begin
          (use-modules (gnu build marionette)
                       (ice-9 popen)
                       (ice-9 rdelim)
                       (srfi srfi-64))

          (define marionette
            (make-marionette (list #$(virtual-machine os))))

          (test-runner-current (system-test-runner #$output))
          (test-begin "dhcpd")

          (test-assert "pid file exists"
            (marionette-eval
             '(file-exists?
               #$(dhcpd-configuration-pid-file dhcpd-v4-configuration))
             marionette))

          (test-assert "lease file exists"
            (marionette-eval
             '(file-exists?
               #$(dhcpd-configuration-lease-file dhcpd-v4-configuration))
             marionette))

          (test-assert "run directory exists"
            (marionette-eval
             '(file-exists?
               #$(dhcpd-configuration-run-directory dhcpd-v4-configuration))
             marionette))

          (test-assert "dhcpd is alive"
            (marionette-eval
             '(begin
                (use-modules (gnu services herd)
                             (srfi srfi-1))
                (live-service-running
                 (find (lambda (live)
                         (memq 'dhcpv4-daemon
                               (live-service-provision live)))
                       (current-services))))
             marionette))

          (test-end))))

  (gexp->derivation "dhcpd-test" test))

(define %test-dhcpd
  (system-test
   (name "dhcpd")
   (description "Test a running DHCP daemon configuration.")
   (value (run-dhcpd-test))))


;;;
;;; Services related to Tor
;;;

(define %tor-os
  (simple-operating-system
   (service tor-service-type)))

(define %tor-os/unix-socks-socket
  (simple-operating-system
   (service tor-service-type
            (tor-configuration
             (socks-socket-type 'unix)))))

(define (run-tor-test)
  (define os
    (marionette-operating-system %tor-os
                                 #:imported-modules '((gnu services herd))
                                 #:requirements '(tor)))

  (define os/unix-socks-socket
    (marionette-operating-system %tor-os/unix-socks-socket
                                 #:imported-modules '((gnu services herd))
                                 #:requirements '(tor)))

  (define test
    (with-imported-modules '((gnu build marionette))
      #~(begin
          (use-modules (gnu build marionette)
                       (ice-9 popen)
                       (ice-9 rdelim)
                       (srfi srfi-64))

          (define marionette
            (make-marionette (list #$(virtual-machine os))))

          (define (tor-is-alive? marionette)
            (marionette-eval
             '(begin
                (use-modules (gnu services herd)
                             (srfi srfi-1))
                (live-service-running
                 (find (lambda (live)
                         (memq 'tor
                               (live-service-provision live)))
                       (current-services))))
             marionette))

          (test-runner-current (system-test-runner #$output))
          (test-begin "tor")

          ;; Test the usual Tor service.

          (test-assert "tor is alive"
            (tor-is-alive? marionette))

          (test-assert "tor is listening"
            (let ((default-port 9050))
              (wait-for-tcp-port default-port marionette)))

          ;; Don't run two VMs at once.
          (marionette-control "quit" marionette)

          ;; Test the Tor service using a SOCKS socket.

          (let* ((socket-directory "/tmp/more-sockets")
                 (_ (mkdir socket-directory))
                 (marionette/unix-socks-socket
                  (make-marionette
                   (list #$(virtual-machine os/unix-socks-socket))
                   ;; We can't use the same socket directory as the first
                   ;; marionette.
                   #:socket-directory socket-directory)))
            (test-assert "tor is alive, even when using a SOCKS socket"
              (tor-is-alive? marionette/unix-socks-socket))

            (test-assert "tor is listening, even when using a SOCKS socket"
              (wait-for-unix-socket "/var/run/tor/socks-sock"
                                    marionette/unix-socks-socket)))

          (test-end))))

  (gexp->derivation "tor-test" test))

(define %test-tor
  (system-test
   (name "tor")
   (description "Test a running Tor daemon configuration.")
   (value (run-tor-test))))

(define* (run-iptables-test)
  "Run tests of 'iptables-service-type'."
  (define iptables-rules
    "*filter
:INPUT ACCEPT
:FORWARD ACCEPT
:OUTPUT ACCEPT
-A INPUT -p tcp -m tcp --dport 7 -j REJECT --reject-with icmp-port-unreachable
COMMIT
")

  (define ip6tables-rules
    "*filter
:INPUT ACCEPT
:FORWARD ACCEPT
:OUTPUT ACCEPT
-A INPUT -p tcp -m tcp --dport 7 -j REJECT --reject-with icmp6-port-unreachable
COMMIT
")

  (define inetd-echo-port 7)

  (define os
    (marionette-operating-system
     (simple-operating-system
      (service dhcp-client-service-type)
      (service inetd-service-type
               (inetd-configuration
                (entries (list
                          (inetd-entry
                           (name "echo")
                           (socket-type 'stream)
                           (protocol "tcp")
                           (wait? #f)
                           (user "root"))))))
      (service iptables-service-type
               (iptables-configuration
                (ipv4-rules (plain-file "iptables.rules" iptables-rules))
                (ipv6-rules (plain-file "ip6tables.rules" ip6tables-rules)))))
     #:imported-modules '((gnu services herd))
     #:requirements '(inetd iptables)))

  (define test
    (with-imported-modules '((gnu build marionette))
      #~(begin
          (use-modules (srfi srfi-64)
                       (gnu build marionette))
          (define marionette
            (make-marionette (list #$(virtual-machine os))))

          (define (dump-iptables iptables-save marionette)
            (marionette-eval
             `(begin
                (use-modules (ice-9 popen)
                             (ice-9 rdelim)
                             (ice-9 regex))
                (call-with-output-string
                  (lambda (out)
                    (call-with-port
                     (open-pipe* OPEN_READ ,iptables-save)
                     (lambda (in)
                       (let loop ((line (read-line in)))
                         ;; iptables-save does not output rules in the exact
                         ;; same format we loaded using iptables-restore. It
                         ;; adds comments, packet counters, etc. We remove
                         ;; these additions.
                         (unless (eof-object? line)
                           (cond
                            ;; Remove comments
                            ((string-match "^#" line) #t)
                            ;; Remove packet counters
                            ((string-match "^:([A-Z]*) ([A-Z]*) .*" line)
                             => (lambda (match-record)
                                  (format out ":~a ~a~%"
                                          (match:substring match-record 1)
                                          (match:substring match-record 2))))
                            ;; Pass other lines without modification
                            (else (display line out)
                                  (newline out)))
                           (loop (read-line in)))))))))
             marionette))

          (test-runner-current (system-test-runner #$output))
          (test-begin "iptables")

          (test-equal "iptables-save dumps the same rules that were loaded"
            (dump-iptables #$(file-append iptables "/sbin/iptables-save")
                           marionette)
            #$iptables-rules)

          (test-equal "ip6tables-save dumps the same rules that were loaded"
            (dump-iptables #$(file-append iptables "/sbin/ip6tables-save")
                           marionette)
            #$ip6tables-rules)

          (test-error "iptables firewall blocks access to inetd echo service"
                      'misc-error
                      (wait-for-tcp-port inetd-echo-port marionette #:timeout 5))

          ;; TODO: This test freezes up at the login prompt without any
          ;; relevant messages on the console. Perhaps it is waiting for some
          ;; timeout. Find and fix this issue.
          ;; (test-assert "inetd echo service is accessible after iptables firewall is stopped"
          ;;   (begin
          ;;     (marionette-eval
          ;;      '(begin
          ;;         (use-modules (gnu services herd))
          ;;         (stop-service 'iptables))
          ;;      marionette)
          ;;     (wait-for-tcp-port inetd-echo-port marionette #:timeout 5)))

          (test-end))))

  (gexp->derivation "iptables" test))

(define %test-iptables
  (system-test
   (name "iptables")
   (description "Test a running iptables daemon.")
   (value (run-iptables-test))))


;;;
;;; IPFS service
;;;

(define %ipfs-os
  (simple-operating-system
   (service ipfs-service-type)))

(define (run-ipfs-test)
  (define os
    (marionette-operating-system %ipfs-os
                                 #:imported-modules (source-module-closure
                                                     '((gnu services herd)
                                                       (guix ipfs)))
                                 #:extensions (list guile-json-4)
                                 #:requirements '(ipfs)))

  (define test
    (with-imported-modules '((gnu build marionette))
      #~(begin
          (use-modules (gnu build marionette)
                       (rnrs bytevectors)
                       (srfi srfi-64)
                       (ice-9 binary-ports))

          (define marionette
            (make-marionette (list #$(virtual-machine os))))

          (define (ipfs-is-alive?)
            (marionette-eval
             '(begin
                (use-modules (gnu services herd)
                             (srfi srfi-1))
                (live-service-running
                 (find (lambda (live)
                         (memq 'ipfs
                               (live-service-provision live)))
                       (current-services))))
             marionette))

          ;; The default API endpoint port 5001 is used,
          ;; so there is no need to parameterize %ipfs-base-url.
          (define (add-data data)
            (marionette-eval `(content-name (add-data ,data)) marionette))
          (define (read-contents object)
            (marionette-eval
             `(let* ((input (read-contents ,object))
                     (all-input (get-bytevector-all input)))
                (close-port input)
                all-input)
             marionette))

          (marionette-eval '(use-modules (guix ipfs)) marionette)
          (test-runner-current (system-test-runner #$output))
          (test-begin "ipfs")

          ;; Test the IPFS service.

          (test-assert "ipfs is alive" (ipfs-is-alive?))

          (test-assert "ipfs is listening on the gateway"
            (let ((default-port 8082))
              (wait-for-tcp-port default-port marionette)))

          (test-assert "ipfs is listening on the API endpoint"
            (let ((default-port 5001))
              (wait-for-tcp-port default-port marionette)))

          (define test-bv (string->utf8 "hello ipfs!"))
          (test-equal "can upload and download a file to/from ipfs"
            test-bv
            (read-contents (add-data test-bv)))

          (test-end))))
  (gexp->derivation "ipfs-test" test))

(define %test-ipfs
  (system-test
   (name "ipfs")
   (description "Test a running IPFS daemon configuration.")
   (value (run-ipfs-test))))<|MERGE_RESOLUTION|>--- conflicted
+++ resolved
@@ -342,9 +342,6 @@
                        (current-services))))
              marionette))
 
-<<<<<<< HEAD
-          (test-end))))
-=======
           (test-equal "ovs0 is up"
             IFF_UP
             (marionette-eval
@@ -357,9 +354,7 @@
                   (logand flags IFF_UP)))
              marionette))
 
-          (test-end)
-          (exit (= (test-runner-fail-count (test-runner-current)) 0)))))
->>>>>>> 788f56b4
+          (test-end))))
 
   (gexp->derivation "openvswitch-test" test))
 
