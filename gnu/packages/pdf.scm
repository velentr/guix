--- conflicted
+++ resolved
@@ -872,17 +872,10 @@
 pdf-to-pdf.  It includes support for merging and splitting PDFs and to
 manipulate the list of pages in a PDF file.  It is not a PDF viewer or a
 program capable of converting PDF into other formats.")
-<<<<<<< HEAD
     ;; Prior to the 7.0 release, QPDF was licensed under Artistic 2.0.
     ;; Users can still choose to use the old license at their option.
     (license (list license:asl2.0 license:clarified-artistic))
-    (home-page "http://qpdf.sourceforge.net/")))
-=======
-   ;; Prior to the 7.0 release, QPDF was licensed under Artistic 2.0.
-   ;; Users can still choose to use the old license at their option.
-   (license (list license:asl2.0 license:clarified-artistic))
-   (home-page "https://qpdf.sourceforge.net/")))
->>>>>>> af95f2d8
+    (home-page "https://qpdf.sourceforge.net/")))
 
 (define-public qpdfview
   (package
