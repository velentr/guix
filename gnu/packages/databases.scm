--- conflicted
+++ resolved
@@ -811,12 +811,8 @@
                                   version "/postgresql-" version ".tar.bz2"))
               (sha256
                (base32
-<<<<<<< HEAD
-                "04a07jkvc5s6zgh6jr78149kcjmsxclizsqabjw44ld4j5n633kc"))
+                "0jv26y3f10svrjxzsgqxg956c86b664azyk2wppzpa5x11pjga38"))
               (patches (search-patches "postgresql-disable-resolve_symlinks.patch"))))
-=======
-                "0jv26y3f10svrjxzsgqxg956c86b664azyk2wppzpa5x11pjga38"))))
->>>>>>> 4f03aa23
     (build-system gnu-build-system)
     (arguments
      `(#:configure-flags '("--with-uuid=e2fs")
