--- conflicted
+++ resolved
@@ -716,7 +716,7 @@
                     (format #f "prefix = ~s" (assoc-ref outputs "rustfmt"))))
                  (invoke "./x.py" "install" "rustfmt"))))))))))
 
-(define rust-1.47
+(define-public rust-1.47
   (let ((base-rust (rust-bootstrapped-package
                     rust-1.46 "1.47.0"
                     "07fqd2vp7cf1ka3hr207dnnz93ymxml4935vp74g4is79h3dz19i")))
@@ -814,7 +814,6 @@
                      (("fn test_process_mask")
                       "#[allow(unused_attributes)]
     #[ignore]
-<<<<<<< HEAD
     fn test_process_mask")))))
              (add-after 'unpack 'disable-interrupt-tests
                (lambda _
@@ -847,18 +846,7 @@
                       `("gdb" ,gdb-9.2)
                       `("procps" ,procps)
                       (package-native-inputs base-rust))))))
-=======
-    fn test_process_mask"))
-                   #t))))))))))
-
-(define-public rust-1.49
-  (rust-bootstrapped-package rust-1.48 "1.49.0"
-    "0yf7kll517398dgqsr7m3gldzj0iwsp3ggzxrayckpqzvylfy2mm"))
 
 (define-public rust-1.50
-  (rust-bootstrapped-package rust-1.49 "1.50.0"
-    "0pjs7j62maiyvkmhp9zrxl528g2n0fphp4rq6ap7aqdv0a6qz5wm"))
-
-;; TODO(staging): Bump this variable to the latest packaged rust.
-(define-public rust rust-1.45)
->>>>>>> a714af38
+  (rust-bootstrapped-package rust "1.50.0"
+    "0pjs7j62maiyvkmhp9zrxl528g2n0fphp4rq6ap7aqdv0a6qz5wm"))