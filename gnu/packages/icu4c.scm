;;; GNU Guix --- Functional package management for GNU
;;; Copyright © 2013 Andreas Enge <andreas@enge.fr>
;;; Copyright © 2015, 2016 Mark H Weaver <mhw@netris.org>
;;; Copyright © 2016, 2017, 2020, 2022 Efraim Flashner <efraim@flashner.co.il>
;;; Copyright © 2017 Clément Lassieur <clement@lassieur.org>
;;; Copyright © 2017 Ricardo Wurmus <rekado@elephly.net>
;;; Copyright © 2019, 2020, 2022 Marius Bakke <marius@gnu.org>
;;; Copyright © 2019 Mathieu Othacehe <m.othacehe@gmail.com>
;;; Copyright © 2020 Björn Höfling <bjoern.hoefling@bjoernhoefling.de>
;;; Copyright © 2020 Julien Lepiller <julien@lepiller.eu>
;;; Copyright © 2021 Guillaume Le Vaillant <glv@posteo.net>
;;;
;;; This file is part of GNU Guix.
;;;
;;; GNU Guix is free software; you can redistribute it and/or modify it
;;; under the terms of the GNU General Public License as published by
;;; the Free Software Foundation; either version 3 of the License, or (at
;;; your option) any later version.
;;;
;;; GNU Guix is distributed in the hope that it will be useful, but
;;; WITHOUT ANY WARRANTY; without even the implied warranty of
;;; MERCHANTABILITY or FITNESS FOR A PARTICULAR PURPOSE.  See the
;;; GNU General Public License for more details.
;;;
;;; You should have received a copy of the GNU General Public License
;;; along with GNU Guix.  If not, see <http://www.gnu.org/licenses/>.

(define-module (gnu packages icu4c)
  #:use-module (gnu packages)
  #:use-module (gnu packages java)
  #:use-module (gnu packages perl)
  #:use-module (gnu packages python)
  #:use-module (guix gexp)
  #:use-module (guix licenses)
  #:use-module (guix packages)
  #:use-module (guix utils)
  #:use-module (guix download)
  #:use-module (guix build-system ant)
  #:use-module (guix build-system gnu))

(define-public icu4c
  (package
    (name "icu4c")
    (version "71.1")
    (source (origin
              (method url-fetch)
              (uri (string-append
                    "https://github.com/unicode-org/icu/releases/download/release-"
                    (string-map (lambda (x) (if (char=? x #\.) #\- x)) version)
                    "/icu4c-"
                    (string-map (lambda (x) (if (char=? x #\.) #\_ x)) version)
                    "-src.tgz"))
              (sha256
               (base32 "1gqywaqj9jmdwrng9lm6inyqmi5j2cz36db9dcqg3yk13zjyd9v7"))))
    (build-system gnu-build-system)
    (native-inputs
     (append (list python-minimal)
             (if (%current-target-system)
                 ;; When cross-compiling, this package needs a source directory
                 ;; of a native-build of itself.
                 (list icu4c-build-root)
                 '())))
    (inputs
     (list perl))
    (arguments
     (list
      #:configure-flags
      #~(list
         "--enable-rpath"
         #$@(if (%current-target-system)
                #~((string-append "--with-cross-build="
                                  #+(this-package-native-input
                                     "icu4c-build-root")))
                #~()))
      #:phases
      #~(modify-phases %standard-phases
          (add-after 'unpack 'chdir-to-source
            (lambda _ (chdir "source")))
          (add-after 'chdir-to-source 'update-LDFLAGS
            (lambda _
              ;; Do not create a "data-only" libicudata.so because it causes
              ;; problems on some architectures (notably armhf and MIPS).
              (substitute* "config/mh-linux"
                (("LDFLAGSICUDT=-nodefaultlibs -nostdlib")
                 "LDFLAGSICUDT="))))
          #$@(if (target-riscv64?)
                 #~((add-after 'unpack 'disable-failing-test
                      ;; It is unknown why this test is failing.
                      (lambda _
                        (substitute* "source/test/intltest/numbertest_api.cpp"
                          (("(TESTCASE_AUTO\\(unitUsage\\));" all)
                           (string-append "//" all))))))
                 #~())
          (add-after 'install 'avoid-coreutils-reference
            ;; Don't keep a reference to the build tools.
            (lambda _
              (substitute* (find-files (string-append #$output "/lib/icu")
                                       "\\.inc$")
                (("INSTALL_CMD=.*/bin/install") "INSTALL_CMD=install")))))))
    (synopsis "International Components for Unicode")
    (description
     "ICU is a set of C/C++ and Java libraries providing Unicode and
globalisation support for software applications.  This package contains the
C/C++ part.")
    (license x11)
    (home-page "http://site.icu-project.org/")))

(define-public icu4c-70
  (package
    (inherit icu4c)
    (version "70.1")
    (source (origin
              (method url-fetch)
              (uri (string-append
                    "https://github.com/unicode-org/icu/releases/download/release-"
                    (string-map (lambda (x) (if (char=? x #\.) #\- x)) version)
                    "/icu4c-"
                    (string-map (lambda (x) (if (char=? x #\.) #\_ x)) version)
                    "-src.tgz"))
              (sha256
               (base32
                "1m9zgkaf5lyh65nyc6n0n5bs2f5k53nnj1ih6nskpwbvq4l5884d"))))))

(define-public icu4c-69
  (package
    (inherit icu4c)
    (version "69.1")
    (source (origin
              (method url-fetch)
              (uri (string-append
                    "https://github.com/unicode-org/icu/releases/download/release-"
                    (string-map (lambda (x) (if (char=? x #\.) #\- x)) version)
                    "/icu4c-"
                    (string-map (lambda (x) (if (char=? x #\.) #\_ x)) version)
                    "-src.tgz"))
              (sha256
               (base32
<<<<<<< HEAD
                "0icps0avkwy5df3wwc5kybxcg63hcgk4phdh9g244g0xrmx7pfjc"))))))
=======
                "1m9zgkaf5lyh65nyc6n0n5bs2f5k53nnj1ih6nskpwbvq4l5884d"))))
    (arguments
     (if (target-riscv64?)
       (substitute-keyword-arguments (package-arguments icu4c)
         ((#:phases phases)
          `(modify-phases ,phases
             (replace 'disable-failing-test
               ;; It is unknown why these tests are failing.
               (lambda _
                 (substitute* "source/test/cintltst/ucptrietest.c"
                   ((".*addTest.*") ""))
                 (substitute* "source/test/intltest/numbertest_api.cpp"
                   (("(TESTCASE_AUTO\\(unitUsage\\));" all)
                    (string-append "//" all))))))))
       (package-arguments icu4c)))))
>>>>>>> abea091d

(define-public icu4c-67
  (package
    (inherit icu4c)
    (version "67.1")
    (source (origin
              (method url-fetch)
              (uri (string-append
                    "https://github.com/unicode-org/icu/releases/download/release-"
                    (string-map (lambda (x) (if (char=? x #\.) #\- x)) version)
                    "/icu4c-"
                    (string-map (lambda (x) (if (char=? x #\.) #\_ x)) version)
                    "-src.tgz"))
              (sha256
               (base32
                "1p6mhvxl0xr2n0g6xdps3mwzwlv6mjsz3xlpm793p9aiybb0ra4l"))))))

(define-public icu4c-68
  (package
    (inherit icu4c)
    (version "68.2")
    (source (origin
              (method url-fetch)
              (uri (string-append
                    "https://github.com/unicode-org/icu/releases/download/release-"
                    (string-map (lambda (x) (if (char=? x #\.) #\- x)) version)
                    "/icu4c-"
                    (string-map (lambda (x) (if (char=? x #\.) #\_ x)) version)
                    "-src.tgz"))
              (sha256
               (base32
                "09fng7a80xj8d5r1cgbgq8r47dsw5jsr6si9p2cj2ylhwgg974f7"))))))

(define-public icu4c-build-root
  (package
    (inherit icu4c)
    (name "icu4c-build-root")
    (arguments
     (substitute-keyword-arguments (package-arguments icu4c)
       ((#:tests? _ #f)
         #f)
        ((#:out-of-source? _ #t)
         #t)
        ((#:phases phases)
         #~(modify-phases #$phases
             (replace 'install
               (lambda _
                 (copy-recursively "../build" #$output)))))))
    (native-inputs '())))

(define-public java-icu4j
  (package
    (name "java-icu4j")
    (version "70.1")
    (source (origin
              (method url-fetch)
              (uri (string-append
                    "https://github.com/unicode-org/icu/releases/download/release-"
                    (string-map (lambda (x) (if (char=? x #\.) #\- x)) version)
                    "/icu4j-"
                    (string-map (lambda (x) (if (char=? x #\.) #\_ x)) version)
                    ".tgz"))
              (sha256
               (base32 "0qrs75iyzn19kf54q55jn8wf6xjlpkrihdwqpxm39jdh2hz4cgvj"))))
    (build-system ant-build-system)
    (arguments
     `(#:make-flags
       ,#~(list
           (string-append "-Djunit.core.jar="
                          (car (find-files
                                #$(this-package-native-input "java-junit")
                                ".*.jar$")))
           (string-append "-Djunit.junitparams.jar="
                          (car (find-files
                                #$(this-package-native-input "java-junitparams")
                                ".*.jar$")))
           (string-append "-Djunit.hamcrest.jar="
                          (car (find-files
                                #$(this-package-native-input "java-hamcrest-core")
                                ".*.jar$"))))
       #:phases
       (modify-phases %standard-phases
         (add-before 'configure 'chdir
           (lambda _
             (chdir "..")))
         (add-before 'build 'remove-ivy
           (lambda _
             ;; This target wants to download ivy and use it to download
             ;; junit.
             (substitute* "build.xml"
               (("depends=\"test-init-junit-dependency\"") ""))))
         (replace 'install
           (lambda* (#:key outputs #:allow-other-keys)
             (let ((share (string-append (assoc-ref outputs "out")
                                         "/share/java/")))
               (mkdir-p share)
               (install-file "icu4j.jar" share)))))))
    (native-inputs
     (list java-junit java-junitparams java-hamcrest-core))
    (home-page "http://site.icu-project.org/")
    (synopsis "International Components for Unicode")
    (description
     "ICU is a set of C/C++ and Java libraries providing Unicode and
globalisation support for software applications.  This package contains the
Java part.")
    (license x11)))<|MERGE_RESOLUTION|>--- conflicted
+++ resolved
@@ -119,25 +119,6 @@
                     "-src.tgz"))
               (sha256
                (base32
-                "1m9zgkaf5lyh65nyc6n0n5bs2f5k53nnj1ih6nskpwbvq4l5884d"))))))
-
-(define-public icu4c-69
-  (package
-    (inherit icu4c)
-    (version "69.1")
-    (source (origin
-              (method url-fetch)
-              (uri (string-append
-                    "https://github.com/unicode-org/icu/releases/download/release-"
-                    (string-map (lambda (x) (if (char=? x #\.) #\- x)) version)
-                    "/icu4c-"
-                    (string-map (lambda (x) (if (char=? x #\.) #\_ x)) version)
-                    "-src.tgz"))
-              (sha256
-               (base32
-<<<<<<< HEAD
-                "0icps0avkwy5df3wwc5kybxcg63hcgk4phdh9g244g0xrmx7pfjc"))))))
-=======
                 "1m9zgkaf5lyh65nyc6n0n5bs2f5k53nnj1ih6nskpwbvq4l5884d"))))
     (arguments
      (if (target-riscv64?)
@@ -153,7 +134,22 @@
                    (("(TESTCASE_AUTO\\(unitUsage\\));" all)
                     (string-append "//" all))))))))
        (package-arguments icu4c)))))
->>>>>>> abea091d
+
+(define-public icu4c-69
+  (package
+    (inherit icu4c)
+    (version "69.1")
+    (source (origin
+              (method url-fetch)
+              (uri (string-append
+                    "https://github.com/unicode-org/icu/releases/download/release-"
+                    (string-map (lambda (x) (if (char=? x #\.) #\- x)) version)
+                    "/icu4c-"
+                    (string-map (lambda (x) (if (char=? x #\.) #\_ x)) version)
+                    "-src.tgz"))
+              (sha256
+               (base32
+                "0icps0avkwy5df3wwc5kybxcg63hcgk4phdh9g244g0xrmx7pfjc"))))))
 
 (define-public icu4c-67
   (package
