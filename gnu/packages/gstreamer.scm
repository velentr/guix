--- conflicted
+++ resolved
@@ -704,7 +704,6 @@
                         ""))
                      #t)))
                '())
-<<<<<<< HEAD
          (add-after 'unpack 'adjust-tests
            (lambda* (#:key native-inputs inputs #:allow-other-keys)
              (let ((gst-plugins-good (assoc-ref (or native-inputs inputs)
@@ -715,22 +714,16 @@
                  (("'GST_PLUGIN_SYSTEM_PATH_1_0', ''")
                   (string-append "'GST_PLUGIN_SYSTEM_PATH_1_0', '"
                                  gst-plugins-good "/lib/gstreamer-1.0'"))
+
+                 ;; FIXME: Why is this failing.
+                 ((".*elements/dash_mpd\\.c.*") "")
+
                  ;; These tests are flaky and occasionally time out:
                  ;; https://gitlab.freedesktop.org/gstreamer/gst-plugins-bad/-/issues/932
                  ((".*elements/curlhttpsrc\\.c.*") "")
                  ;; https://gitlab.freedesktop.org/gstreamer/gst-plugins-bad/-/issues/1412
                  ((".*elements/dtls\\.c.*") ""))
                #t))))))
-=======
-         (add-after 'unpack 'disable-failing-test
-           (lambda _
-             ;; FIXME: Why is this failing.
-             (substitute* "tests/check/meson.build"
-               ((".*elements/dash_mpd\\.c.*") "")
-               ((".*elements/curlhttpsrc\\.c.*") "")
-               ((".*elements/webrtcbin\\.c.*") ""))
-             #t)))))
->>>>>>> f36bee14
     (propagated-inputs
      `(("gst-plugins-base" ,gst-plugins-base)))
     (native-inputs
