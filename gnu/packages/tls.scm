--- conflicted
+++ resolved
@@ -171,15 +171,6 @@
               (method url-fetch)
               ;; Note: Releases are no longer on ftp.gnu.org since the
               ;; schism (after version 3.1.5).
-<<<<<<< HEAD
-              (string-append "mirror://gnupg/gnutls/v"
-                             (version-major+minor version)
-                             "/gnutls-" version ".tar.xz"))
-             (patches (search-patches "gnutls-skip-trust-store-test.patch"))
-             (sha256
-              (base32
-               "0n0m93ymzd0q9hbknxc2ycanz49sqlkyyf73g9fk7n787llc7a0f"))))
-=======
               (uri (string-append "mirror://gnupg/gnutls/v"
                                   (version-major+minor version)
                                   "/gnutls-" version ".tar.xz"))
@@ -188,7 +179,6 @@
               (sha256
                (base32
                 "0n0m93ymzd0q9hbknxc2ycanz49sqlkyyf73g9fk7n787llc7a0f"))))
->>>>>>> 6985a1ac
     (build-system gnu-build-system)
     (arguments
      `(#:tests? ,(not (or (%current-target-system)
@@ -253,24 +243,19 @@
                "debug"
                "doc"))                            ;4.1 MiB of man pages
     (native-inputs
-<<<<<<< HEAD
-     `(,@(if (hurd-target?)
-             '()
-             `(("net-tools" ,net-tools)
-               ("iproute" ,iproute)               ;for 'ss'
-               ("socat" ,socat)))                 ;several tests rely on it
-=======
      `(,@(if (%current-target-system)             ;for cross-build
              `(("guile" ,guile-3.0))              ;to create .go files
              '())
        ,@(if (hurd-target?)
              '()
-             `(("net-tools" ,net-tools)))
->>>>>>> 6985a1ac
+             `(("net-tools" ,net-tools)
+               ("iproute" ,iproute)               ;for 'ss'
+               ("socat" ,socat)))                 ;several tests rely on it
        ("pkg-config" ,pkg-config)
        ("texinfo" ,texinfo)
        ("which" ,which)
-       ,@(if (hurd-target?) '()
+       ,@(if (hurd-target?)
+             '()
              `(("datefudge" ,datefudge)))         ;tests rely on 'datefudge'
        ("util-linux" ,util-linux)))               ;one test needs 'setsid'
     (inputs
@@ -328,11 +313,7 @@
 (define-public openssl
   (package
    (name "openssl")
-<<<<<<< HEAD
-   (version "1.1.1g")
-=======
    (version "1.1.1i")
->>>>>>> 6985a1ac
    (source (origin
              (method url-fetch)
              (uri (list (string-append "https://www.openssl.org/source/openssl-"
@@ -345,12 +326,7 @@
              (patches (search-patches "openssl-1.1-c-rehash-in.patch"))
              (sha256
               (base32
-<<<<<<< HEAD
-               "0ikdcc038i7jk8h7asq5xcn8b1xc2rrbc88yfm4hqbz3y5s4gc6x"))
-             (patches (search-patches "openssl-1.1-c-rehash-in.patch"))))
-=======
                "0hjj1phcwkz69lx1lrvr9grhpl4y529mwqycqc1hdla1zqsnmgp8"))))
->>>>>>> 6985a1ac
    (build-system gnu-build-system)
    (outputs '("out"
               "doc"         ;6.8 MiB of man3 pages and full HTML documentation
