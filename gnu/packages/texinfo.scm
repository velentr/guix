--- conflicted
+++ resolved
@@ -2,14 +2,10 @@
 ;;; Copyright © 2012, 2013, 2015, 2016, 2017, 2019 Ludovic Courtès <ludo@gnu.org>
 ;;; Copyright © 2014, 2016 Eric Bavier <bavier@member.fsf.org>
 ;;; Copyright © 2015 Mark H Weaver <mhw@netris.org>
-<<<<<<< HEAD
-;;; Copyright © 2017 Efraim Flashner <efraim@flashner.co.il>
+;;; Copyright © 2017, 2019 Efraim Flashner <efraim@flashner.co.il>
+;;; Copyright © 2019 Ricardo Wurmus <rekado@elephly.net>
 ;;; Copyright © 2019 Pierre-Moana Levesque <pierre.moana.levesque@gmail.com>
 ;;; Copyright © 2019 Mathieu Othacehe <m.othacehe@gmail.com>
-=======
-;;; Copyright © 2017, 2019 Efraim Flashner <efraim@flashner.co.il>
-;;; Copyright © 2019 Ricardo Wurmus <rekado@elephly.net>
->>>>>>> fc4eb87d
 ;;;
 ;;; This file is part of GNU Guix.
 ;;;
@@ -32,11 +28,8 @@
   #:use-module (guix packages)
   #:use-module (guix utils)
   #:use-module (guix download)
-<<<<<<< HEAD
   #:use-module (guix utils)
-=======
   #:use-module (guix git-download)
->>>>>>> fc4eb87d
   #:use-module (guix build-system gnu)
   #:use-module (gnu packages)
   #:use-module (gnu packages autotools)
