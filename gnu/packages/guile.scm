--- conflicted
+++ resolved
@@ -403,9 +403,6 @@
             (files '("lib/guile/3.0/site-ccache"
                      "share/guile/site/3.0")))))))
 
-<<<<<<< HEAD
-(define-public guile-3.0-latest guile-3.0)
-=======
 (define-public guile-3.0-latest
   (package
     (inherit guile-3.0)
@@ -436,7 +433,6 @@
                        (("^GUILE_OPTIMIZATIONS.*")
                         "GUILE_OPTIMIZATIONS = -O1 -Oresolve-primitives -Ocps\n")))))
                '())))))))
->>>>>>> 595b53b7
 
 (define-public guile-3.0/fixed
   ;; A package of Guile that's rarely changed.  It is the one used in the
