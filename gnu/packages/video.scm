;;; GNU Guix --- Functional package management for GNU
;;; Copyright © 2013, 2014, 2015, 2016 Andreas Enge <andreas@enge.fr>
;;; Copyright © 2014, 2015, 2016 David Thompson <davet@gnu.org>
;;; Copyright © 2014, 2015, 2016, 2018, 2020 Mark H Weaver <mhw@netris.org>
;;; Copyright © 2015 Taylan Ulrich Bayırlı/Kammer <taylanbayirli@gmail.com>
;;; Copyright © 2015, 2016, 2017, 2018, 2019, 2020, 2021, 2022 Efraim Flashner <efraim@flashner.co.il>
;;; Copyright © 2015, 2016 Andy Patterson <ajpatter@uwaterloo.ca>
;;; Copyright © 2015, 2018, 2019, 2020, 2021 Ricardo Wurmus <rekado@elephly.net>
;;; Copyright © 2015, 2016, 2017, 2018, 2019 Alex Vong <alexvong1995@gmail.com>
;;; Copyright © 2016, 2017 Alex Griffin <a@ajgrf.com>
;;; Copyright © 2016 Kei Kebreau <kkebreau@posteo.net>
;;; Copyright © 2016 Dmitry Nikolaev <cameltheman@gmail.com>
;;; Copyright © 2016, 2017 Nikita <nikita@n0.is>
;;; Copyright © 2016, 2018, 2019, 2020, 2021 Eric Bavier <bavier@posteo.net>
;;; Copyright © 2016 Jan Nieuwenhuizen <janneke@gnu.org>
;;; Copyright © 2017 Feng Shu <tumashu@163.com>
;;; Copyright © 2017–2021 Tobias Geerinckx-Rice <me@tobias.gr>
;;; Copyright © 2017 Chris Marusich <cmmarusich@gmail.com>
;;; Copyright © 2017 Thomas Danckaert <post@thomasdanckaert.be>
;;; Copyright © 2017 Ethan R. Jones <doubleplusgood23@gmail.com>
;;; Copyright © 2017, 2018 Clément Lassieur <clement@lassieur.org>
;;; Copyright © 2017 Gregor Giesen <giesen@zaehlwerk.net>
;;; Copyright © 2017, 2018, 2019 Rutger Helling <rhelling@mykolab.com>
;;; Copyright © 2018 Roel Janssen <roel@gnu.org>
;;; Copyright © 2018-2022 Marius Bakke <marius@gnu.org>
;;; Copyright © 2018, 2019, 2020 Pierre Neidhardt <mail@ambrevar.xyz>
;;; Copyright © 2018, 2019, 2020, 2022 Leo Famulari <leo@famulari.name>
;;; Copyright © 2018 Brendan Tildesley <mail@brendan.scot>
;;; Copyright © 2018 Arun Isaac <arunisaac@systemreboot.net>
;;; Copyright © 2018 Björn Höfling <bjoern.hoefling@bjoernhoefling.de>
;;; Copyright © 2018 Mark Meyer <mark@ofosos.org>
;;; Copyright © 2018 Gábor Boskovit <boskovits@gmail.com>
;;; Copyright © 2019 Mathieu Othacehe <m.othacehe@gmail.com>
;;; Copyright © 2019 Timo Eisenmann <eisenmann@fn.de>
;;; Copyright © 2019 Arne Babenhauserheide <arne_bab@web.de>
;;; Copyright © 2019 Riku Viitanen <riku.viitanen@protonmail.com>
;;; Copyright © 2020, 2021 Oleg Pykhalov <go.wigust@gmail.com>
;;; Copyright © 2020 Josh Holland <josh@inv.alid.pw>
;;; Copyright © 2020, 2021 Brice Waegeneire <brice@waegenei.re>
;;; Copyright © 2020 Vincent Legoll <vincent.legoll@gmail.com>
;;; Copyright © 2020, 2021 Guillaume Le Vaillant <glv@posteo.net>
;;; Copyright © 2020 Alex McGrath <amk@amk.ie>
;;; Copyright © 2020, 2021, 2022 Michael Rohleder <mike@rohleder.de>
;;; Copyright © 2020, 2021, 2022 Vinicius Monego <monego@posteo.net>
;;; Copyright © 2020 Brett Gilio <brettg@gnu.org>
;;; Copyright © 2020 Alexandru-Sergiu Marton <brown121407@posteo.ro>
;;; Copyright © 2020 Ivan Kozlov <kanichos@yandex.ru>
;;; Copyright © 2020 Antoine Côté <antoine.cote@posteo.net>
;;; Copyright © 2020 Hartmut Goebel <h.goebel@crazy-compilers.com>
;;; Copyright © 2021 Alexey Abramov <levenson@mmer.org>
;;; Copyright © 2021 Andrew Tropin <andrew@trop.in>
;;; Copyright © 2021 David Wilson <david@daviwil.com>
;;; Copyright © 2021,2022 Maxim Cournoyer <maxim.cournoyer@gmail.com>
;;; Copyright © 2020 Hartmut Goebel <h.goebel@crazy-compilers.com>
;;; Copyright © 2021 Raghav Gururajan <rg@raghavgururajan.name>
;;; Copyright © 2021 Thiago Jung Bauermann <bauermann@kolabnow.com>
;;; Copyright © 2021 Petr Hodina <phodina@protonmail.com>
;;; Copyright © 2021 Robin Templeton <robin@terpri.org>
;;; Copyright © 2021 Aleksandr Vityazev <avityazev@posteo.org>
;;; Copyright © 2021 Pradana Aumars <paumars@courrier.dev>
;;; Copyright © 2022 Denis 'GNUtoo' Carikli <GNUtoo@cyberdimension.org>
;;; Copyright © 2022 Bird <birdsite@airmail.cc>
;;; Copyright © 2022 Jai Vetrivelan <jaivetrivelan@gmail.com>
;;; Copyright © 2022 Chadwain Holness <chadwainholness@gmail.com>
;;;
;;; This file is part of GNU Guix.
;;;
;;; GNU Guix is free software; you can redistribute it and/or modify it
;;; under the terms of the GNU General Public License as published by
;;; the Free Software Foundation; either version 3 of the License, or (at
;;; your option) any later version.
;;;
;;; GNU Guix is distributed in the hope that it will be useful, but
;;; WITHOUT ANY WARRANTY; without even the implied warranty of
;;; MERCHANTABILITY or FITNESS FOR A PARTICULAR PURPOSE.  See the
;;; GNU General Public License for more details.
;;;
;;; You should have received a copy of the GNU General Public License
;;; along with GNU Guix.  If not, see <http://www.gnu.org/licenses/>.

(define-module (gnu packages video)
  #:use-module (ice-9 match)
  #:use-module ((srfi srfi-1) #:hide (zip))
  #:use-module (srfi srfi-26)
  #:use-module ((guix licenses) #:prefix license:)
  #:use-module (guix utils)
  #:use-module (guix packages)
  #:use-module (guix download)
  #:use-module (guix gexp)
  #:use-module (guix git-download)
  #:use-module (guix svn-download)
  #:use-module (guix hg-download)
  #:use-module (guix build-system cargo)
  #:use-module (guix build-system cmake)
  #:use-module (guix build-system copy)
  #:use-module (guix build-system gnu)
  #:use-module (guix build-system glib-or-gtk)
  #:use-module (guix build-system meson)
  #:use-module (guix build-system perl)
  #:use-module (guix build-system python)
  #:use-module (guix build-system qt)
  #:use-module (guix build-system waf)
  #:use-module (guix build-system trivial)
  #:use-module (gnu packages)
  #:use-module (gnu packages algebra)
  #:use-module (gnu packages assembly)
  #:use-module (gnu packages audio)
  #:use-module (gnu packages autotools)
  #:use-module (gnu packages avahi)
  #:use-module (gnu packages backup)
  #:use-module (gnu packages base)
  #:use-module (gnu packages bash)
  #:use-module (gnu packages bison)
  #:use-module (gnu packages boost)
  #:use-module (gnu packages build-tools)
  #:use-module (gnu packages cdrom)
  #:use-module (gnu packages check)
  #:use-module (gnu packages cmake)
  #:use-module (gnu packages compression)
  #:use-module (gnu packages cpp)
  #:use-module (gnu packages crates-io)
  #:use-module (gnu packages crates-graphics)
  #:use-module (gnu packages curl)
  #:use-module (gnu packages dbm)
  #:use-module (gnu packages dejagnu)
  #:use-module (gnu packages dns)
  #:use-module (gnu packages docbook)
  #:use-module (gnu packages documentation)
  #:use-module (gnu packages elf)
  #:use-module (gnu packages file)
  #:use-module (gnu packages flex)
  #:use-module (gnu packages fonts)
  #:use-module (gnu packages fontutils)
  #:use-module (gnu packages freedesktop)
  #:use-module (gnu packages fribidi)
  #:use-module (gnu packages gettext)
  #:use-module (gnu packages ghostscript)
  #:use-module (gnu packages gl)
  #:use-module (gnu packages glib)
  #:use-module (gnu packages guile)
  #:use-module (gnu packages gnome)
  #:use-module (gnu packages gnunet)
  #:use-module (gnu packages gnupg)
  #:use-module (gnu packages gstreamer)
  #:use-module (gnu packages gtk)
  #:use-module (gnu packages haskell-xyz)
  #:use-module (gnu packages image)
  #:use-module (gnu packages imagemagick)
  #:use-module (gnu packages iso-codes)
  #:use-module (gnu packages libidn)
  #:use-module (gnu packages libreoffice)
  #:use-module (gnu packages libusb)
  #:use-module (gnu packages linux)
  #:use-module (gnu packages llvm)
  #:use-module (gnu packages lua)
  #:use-module (gnu packages m4)
  #:use-module (gnu packages man)
  #:use-module (gnu packages markup)
  #:use-module (gnu packages maths)
  #:use-module (gnu packages music)
  #:use-module (gnu packages mp3)
  #:use-module (gnu packages ncurses)
  #:use-module (gnu packages networking)
  #:use-module (gnu packages ocr)
  #:use-module (gnu packages pcre)
  #:use-module (gnu packages pciutils)
  #:use-module (gnu packages perl)
  #:use-module (gnu packages perl-check)
  #:use-module (gnu packages perl-web)
  #:use-module (gnu packages php)
  #:use-module (gnu packages photo)
  #:use-module (gnu packages pkg-config)
  #:use-module (gnu packages popt)
  #:use-module (gnu packages pretty-print)
  #:use-module (gnu packages protobuf)
  #:use-module (gnu packages pulseaudio)
  #:use-module (gnu packages python)
  #:use-module (gnu packages python-crypto)
  #:use-module (gnu packages python-web)
  #:use-module (gnu packages python-xyz)
  #:use-module (gnu packages qt)
  #:use-module (gnu packages rdesktop)
  #:use-module (gnu packages re2c)
  #:use-module (gnu packages ruby)
  #:use-module (gnu packages rust-apps)
  #:use-module (gnu packages samba)
  #:use-module (gnu packages sdl)
  #:use-module (gnu packages serialization)
  #:use-module (gnu packages shells)
  #:use-module (gnu packages sqlite)
  #:use-module (gnu packages ssh)
  #:use-module (gnu packages swig)
  #:use-module (gnu packages texinfo)
  #:use-module (gnu packages textutils)
  #:use-module (gnu packages tls)
  #:use-module (gnu packages time)
  #:use-module (gnu packages upnp)
  #:use-module (gnu packages vulkan)
  #:use-module (gnu packages web)
  #:use-module (gnu packages webkit)
  #:use-module (gnu packages wget)
  #:use-module (gnu packages wxwidgets)
  #:use-module (gnu packages xdisorg)
  #:use-module (gnu packages xiph)
  #:use-module (gnu packages xml)
  #:use-module (gnu packages xorg))

(define-public transcode
  (package
    (name "transcode")
    (version "1.1.7")
    (source
     (origin
       (method url-fetch)
       (uri
        (string-append "https://sources.archlinux.org/other/community/"
                       name "/" name "-" version ".tar.bz2"))
       (sha256
        (base32 "14ha9xjsjrj131f35jd56z5v1jb4rbsrj1nril5shqnxw3c74khy"))
       (patches
        (search-patches "transcode-ffmpeg.patch"))))
    (build-system gnu-build-system)
    (arguments
     `(#:configure-flags
       (list
        "CFLAGS=-O2 -g -fcommon"
        ;; XXX: Broken API.
        ;; Undeclared variables 'sys_nerr' and 'sys_errlist'.
        ;; "--enable-libv4l2"
        "--enable-libmpeg2"
        "--enable-libmpeg2convert"
        ;; XXX: Broken API.
        ;; Undeclared variables 'sys_nerr' and 'sys_errlist'.
        ;; "--enable-v4l"
        ;;; XXX: Not available.
        ;"--enable-bktr"
        ;"--enable-sunau"
        "--enable-oss"
        "--enable-alsa"
        ;;; XXX: Not available.
        ;"--enable-libpostproc"
        "--enable-freetype2"
        "--enable-xvid"
        "--enable-x264"
        "--enable-ogg"
        "--enable-vorbis"
        "--enable-theora"
        ;;; XXX: Not available.
        ;"--enable-pvm3"
        "--enable-libdv"
        "--enable-libquicktime"
        "--enable-lzo"
        "--enable-a52"
        "--enable-libxml2"
        ;;; XXX: Not available.
        ;"--enable-ibp"
        ;;"--enable-mjpegtools"
        "--enable-sdl"
        "--enable-imagemagick"
        ;;; XXX: Not available.
        ;"--enable-libjpegmmx"
        "--enable-libjpeg")))
        ;;; XXX: Not available.
        ;"--enable-bsdav"
        ;"--enable-pv3"
        ;"--enable-nuv"
    (native-inputs
     (list autoconf
           automake
           libtool
           libxml2
           perl
           pkg-config
           python-wrapper))
    (inputs
     (list alsa-lib
           ffmpeg-4
           freetype
           imagemagick
           lame
           liba52
           libdv
           libdvdread
           libjpeg-turbo
           libmpeg2
           libogg
           libquicktime
           libtheora
           libvorbis
           lzo
           mjpegtools
           sdl
           ;; ("v4l-utils" ,v4l-utils)
           libx11
           libx264
           libxaw
           libxext
           libxpm
           libxv
           xvid
           zlib))
    (synopsis "Audio/Video Transcoder")
    (description "Transcode is a fast, versatile and command-line based
audio/video everything to everything converter primarily focused on producing
AVI video files with MP3 audio, but also including a program to read all the
video and audio streams from a DVD.")
    (home-page
     "http://linuxfromscratch.org/blfs/view/svn/multimedia/transcode.html")
    (license license:gpl2+)))

(define-public svt-hevc
  (package
    (name "svt-hevc")
    (version "1.5.1")
    (source
     (origin
       (method git-fetch)
       (uri
        (git-reference
         (url "https://github.com/OpenVisualCloud/SVT-HEVC")
         (commit (string-append "v" version))))
       (file-name (git-file-name name version))
       (sha256
        (base32 "1cv6vcf5yxcwdvj5yqcckbixqrvvdxk7ibincnnv80pz6wh527sv"))))
    (build-system cmake-build-system)
    (arguments
     `(#:tests? #f)) ; Test script is stand-alone
    (native-inputs
     (list yasm))
    (synopsis "SVT HEVC encoder")
    (description "Scalable Video Technology (SVT) is a software-based video
coding technology that is highly optimized for Intel's Xeon processors.  Using
the SVT-HEVC encoder, it is possible to spread video encoding processing across
multiple Intel's Xeon processors to achieve a real advantage of processing
efficiency.")
    (home-page "https://01.org/svt")
    ;; Specifically targets x86_64 Intel hardware.
    (supported-systems '("x86_64-linux"))
    (license (license:non-copyleft "file:///LICENSE.md"))))

(define-public mediasdk
  (package
    (name "mediasdk")
    (version "22.4.4")
    (source
     (origin
       (method git-fetch)
       (uri
        (git-reference
         (url "https://github.com/Intel-Media-SDK/MediaSDK")
         (commit (string-append "intel-" name "-" version))))
       (file-name (git-file-name name version))
       (sha256
        (base32 "18mrqringyv1drswm4m8ppw7sks6x4jzp6s0ag0h9hrpd15kn5rx"))))
    (build-system cmake-build-system)
    (arguments
     (list
      #:configure-flags
      #~(list
         "-DENABLE_X11=ON"
         "-DENABLE_X11_DRI3=ON"
         "-DENABLE_WAYLAND=ON"
         "-DENABLE_TEXTLOG=ON"
         "-DENABLE_STAT=ON"
         "-DBUILD_TESTS=ON"
         "-DBUILD_TOOLS=ON"
         (string-append "-DCMAKE_EXE_LINKER_FLAGS=-Wl,-rpath="
                        #$output "/lib"))
      #:phases
      #~(modify-phases %standard-phases
          (add-after 'unpack 'do-not-embed-kernel-version
            (lambda _
              (substitute* "builder/FindGlobals.cmake"
                (("set\\([[:blank:]]+?BUILD_INFO \"\\$\\{CMAKE_SYSTEM\\}\
 \\$\\{CMAKE_SYSTEM_VERSION\\}")
                 "set( BUILD_INFO \"Linux")))))))
    (native-inputs
     (list pkg-config python-wrapper))
    (inputs
     (list libdrm libva libpciaccess wayland libx11))
    (synopsis "Intel Media SDK")
    (description "MediaSDK provides a plain C API to access hardware-accelerated
video decode, encode and filtering on Intel's Gen graphics hardware platforms.")
    (home-page "http://mediasdk.intel.com/")
    (supported-systems '("x86_64-linux" "i686-linux"))
    (license (license:non-copyleft "file:///LICENSE"))))

(define-public schroedinger
  (package
    (name "schroedinger")
    (version "1.0.11")
    (source
     (origin
       (method url-fetch)
       (uri
        (string-append "https://launchpad.net/" name "/trunk/" version
                       "/+download/" name "-" version ".tar.gz"))
       (sha256
        (base32 "04prr667l4sn4zx256v1z36a0nnkxfdqyln48rbwlamr6l3jlmqy"))))
    (build-system gnu-build-system)
    (outputs '("out" "doc"))
    (arguments
     `(#:phases
       (modify-phases %standard-phases
         (add-after 'install 'move-docs
           (lambda* (#:key outputs #:allow-other-keys)
             (let* ((out (assoc-ref outputs "out"))
                    (doc (assoc-ref outputs "doc")))
               (mkdir-p (string-append doc "/share"))
               (rename-file
                (string-append out "/share/gtk-doc")
                (string-append doc "/share/gtk-doc"))
               #t))))))
    (native-inputs
     (list dash gtk-doc/stable pkg-config))
    (inputs
     `(("glew" ,glew)
       ("opengl" ,mesa)))
    (propagated-inputs
     (list orc))
    (synopsis "Dirac video codec")
    (description "Schroedinger is a project implementing the Dirac video codec in
ANSI C code.  It is meant to be highly optimized and portable.  It is developed
as a joint effort between the BBC and Fluendo.")
    (home-page "https://launchpad.net/schroedinger")
    (license
     ;; This library is licensed under 4 different licenses,
     ;; and you can choose to use it under the terms of any one of them.
     (list
      license:gpl2+
      license:lgpl2.0+
      license:expat
      license:mpl1.1))))

(define-public libquicktime
  (package
    (name "libquicktime")
    (version "1.2.4")
    (source
     (origin
       (method url-fetch)
       (uri
        (string-append "https://sourceforge.net/projects/" name "/files/"
                       name "/" version "/" name "-" version ".tar.gz"))
       (sha256
        (base32 "0s3kshzl3zfjw3phzv73r91fkr9z8q8kc3dhsys4f4xk6ff3alqw"))
       (patches
        (search-patches "libquicktime-ffmpeg.patch"))))
    (build-system gnu-build-system)
    (native-inputs
     (list gettext-minimal doxygen pkg-config))
    (inputs
     (list alsa-lib
           ffmpeg-4
           gtk+-2
           lame
           libdv
           libjpeg-turbo
           libpng
           libvorbis
           mesa
           schroedinger
           libx11
           libx264
           libxaw
           libxv))
    (synopsis "Quick Time Library")
    (description "The goal of this project is to enhance the quicktime4linux
library.")
    (home-page "http://libquicktime.sourceforge.net/")
    (license license:lgpl2.1+)))

(define-public mjpg-streamer
  (package
    (name "mjpg-streamer")
    (version "1.0.0")
    (source (origin
              (method git-fetch)
              (uri (git-reference
                    (url "https://github.com/jacksonliam/mjpg-streamer")
                    (commit (string-append "v" version))))
              (file-name (git-file-name name version))
              (sha256
               (base32
                "0w81pg228154blzbzr590xwhcll9baxyqxl6wxrgqsi9cd7pzq23"))
              (modules '((guix build utils)))
              (snippet
               '(begin
                  (with-directory-excursion "mjpg-streamer-experimental/www"
                    (for-each delete-file-recursively
                              '("cambozola.jar"
                                "JQuerySpinBtn.css"
                                "JQuerySpinBtn.js"
                                "jquery.js"
                                "jquery.rotate.js"
                                "jquery.ui.core.min.js"
                                "jquery.ui.custom.css"
                                "jquery.ui.tabs.min.js"
                                "jquery.ui.widget.min.js")))))))
    (build-system cmake-build-system)
    (arguments
     '(#:tests? #f                                ; no test suite
       #:phases
       (modify-phases %standard-phases
         (add-after 'unpack 'chdir
           (lambda* _
             (chdir "mjpg-streamer-experimental"))))))
    (inputs (list libjpeg-turbo))
    (synopsis "Stream JPEG over IP network")
    (description "Command line application that copies JPEG frames from one or
more input plugins to multiple output plugins.  It can be used to stream JPEG
files over an IP-based network from a webcam to various types of viewers such
as Chrome, Firefox, Cambozola, VLC, mplayer, and other software capable of
receiving MJPG streams.")
    (home-page "https://github.com/jacksonliam/mjpg-streamer")
    (license license:gpl2+)))

(define-public mjpegtools
  (package
    (name "mjpegtools")
    (version "2.2.1")
    (source
     (origin
       (method url-fetch)
       (uri
        (string-append "https://sourceforge.net/projects/mjpeg/files/"
                       name "/" version "/" name "-" version ".tar.gz"))
       (sha256
        (base32 "16pl22ra3x2mkp8p3awslhlhj46b1nq9g89301gb0q4rgmnm705i"))))
    (build-system gnu-build-system)
    (inputs
     (list gtk+-2 libdv libjpeg-turbo libpng libquicktime sdl))
    (native-inputs
     (list pkg-config))
    (synopsis "Tools for handling MPEG")
    (description "Mjpeg tools is a suite of programs which support video capture,
editing, playback, and compression to MPEG of MJPEG video.  Edit, play and
compression software is hardware independent.")
    (home-page "http://mjpeg.sourceforge.net/")
    (license license:gpl2+)))

(define-public libmms
  (package
    (name "libmms")
    (version "0.6.4")
    (source
     (origin
       (method url-fetch)
       (uri
        (string-append "https://sourceforge.net/projects/" name "/files/"
                       name "/" version "/" name "-" version ".tar.gz"))
       (sha256
        (base32 "0kvhxr5hkabj9v7ah2rzkbirndfqdijd9hp8v52c1z6bxddf019w"))))
    (build-system gnu-build-system)
    (synopsis "MMS stream protocol library")
    (description "Libmms is a library for streaming media files using the mmst
and mmsh protocols.")
    (home-page "https://sourceforge.net/projects/libmms/")
    (license license:lgpl2.1+)))

(define-public libvideogfx
  (package
    (name "libvideogfx")
    (version "1.0.9")
    (source
     (origin
       (method git-fetch)
       (uri
        (git-reference
         (url "https://github.com/farindk/libvideogfx")
         (commit (string-append "v" version))))
       (file-name (git-file-name name version))
       (sha256
        (base32 "154b0j8cfg879pg08xcbwvbz8z9nrfnyj31i48vxir1psas70ynq"))))
    (build-system gnu-build-system)
    (arguments
     `(#:phases
       (modify-phases %standard-phases
         (add-after 'unpack 'fix-build-errors
           (lambda _
             (substitute* "libvideogfx/graphics/fileio/ffmpeg.cc"
               (("av_close_input_file\\(")
                "avformat_close_input(&"))
             (substitute* "libvideogfx/graphics/fileio/png.cc"
               (("is != NULL") "is.good()"))
             #t)))))
    (native-inputs
     (list autoconf automake libtool pkg-config))
    (inputs
     `(("ffmpeg" ,ffmpeg-2.8)
       ("jpeg" ,libjpeg-turbo)
       ("png" ,libpng)
       ("x11" ,libx11)
       ("xext" ,libxext)))
    (synopsis "Video processing library")
    (description "LibVideoGfx is a C++ library for low-level video processing.
It aims at speeding up the development process for image and video processing
applications by providing high-level classes for commonly required tasks.")
    (home-page "https://dirk-farin.net/software/libvideogfx/index.html")
    (license license:lgpl2.1+)))

(define-public libde265
  (package
    (name "libde265")
    (version "1.0.8")
    (source
     (origin
       (method git-fetch)
       (uri
        (git-reference
         (url "https://github.com/strukturag/libde265")
         (commit (string-append "v" version))))
       (file-name (git-file-name name version))
       (sha256
        (base32 "1dzflqbk248lz5ws0ni5acmf32b3rmnq5gsfaz7691qqjxkl1zml"))))
    (build-system gnu-build-system)
    (arguments
     `(#:configure-flags
       (list "--disable-static")))
    (native-inputs
     `(("autoconf" ,autoconf)
       ("automake" ,automake)
       ("libtool" ,libtool)
       ("pkg-config" ,pkg-config)
       ("python" ,python-wrapper)))
    (inputs
     `(;; XXX: Build fails with libvideogfx.
       ;; ("libvideogfx" ,libvideogfx)
       ("qt" ,qtbase-5)
       ("sdl" ,sdl)))
    (synopsis "H.265 video codec implementation")
    (description "Libde265 is an implementation of the h.265 video codec.  It is
written from scratch and has a plain C API to enable a simple integration into
other software.")
    (home-page "https://www.libde265.org/")
    (license
     (list
      ;; Applications.
      license:expat
      ;; Library.
      license:lgpl3+))))

(define-public tslib
  (package
    (name "tslib")
    (version "1.22")
    (source
     (origin
       (method git-fetch)
       (uri
        (git-reference
         (url "https://github.com/libts/tslib")
         (commit version)))
       (file-name (git-file-name name version))
       (sha256
        (base32 "197p6vy539wvfrv23agbvmay4rjya1jnisi46llm0nx4cvqh48by"))))
    (build-system gnu-build-system)
    (arguments
     `(#:test-target "tests"
       #:configure-flags
       (list "--with-sdl2")))
    (native-inputs
     (list autoconf automake libtool pkg-config))
    (inputs
     `(("sdl2" ,sdl2)))
    (synopsis "Touchscreen access library")
    (description "TSLib is a cross-platform library that provides access to
touchscreen devices and the ability to apply filters to their input events.")
    (home-page "http://www.tslib.org/")
    (license license:lgpl2.1+)))

(define-public libmpeg3
  (package
    (name "libmpeg3")
    (version "1.8")
    (source
     (origin
       (method url-fetch)
       (uri
        (string-append "https://sourceforge.net/projects/heroines/files/"
                       "releases/081108/" name "-" version "-src.tar.bz2"))
       (sha256
        (base32 "1i53vv0wm5qfwgg1z7j9g14s6c7gxxkiy4vbdkq3lijjyyz50vv5"))))
    (build-system gnu-build-system)
    (arguments
     `(#:test-target "test"
       #:make-flags
       (list
        (string-append "A52DIR=" (assoc-ref %build-inputs "liba52"))
        (string-append "DST=" (assoc-ref %outputs "out") "/bin"))
     #:phases
     (modify-phases %standard-phases
       (add-after 'unpack 'delete-bundled-a52dec
         (lambda _
           (delete-file-recursively "a52dec-0.7.3")
           (substitute* "Makefile"
             (("include Makefile\\.a52")
              "")
             (("\\(A52DIR\\)/include")
              "(A52DIR)/include/a52dec")
             (("LIBS = " match)
              (string-append match "-la52 ")))))
       (add-after 'unpack 'preseed-cflags
         (lambda _
           (setenv "CFLAGS"
                   (string-append "-D_FILE_OFFSET_BITS=64 "
                                  "-D_LARGEFILE_SOURCE "
                                  "-D_LARGEFILE64_SOURCE"))))
       (add-before 'install 'create-destination-directory
         (lambda* (#:key outputs #:allow-other-keys)
           (let* ((out (string-append (assoc-ref outputs "out"))))
             (mkdir-p (string-append out "/bin"))))))))
  (native-inputs
   (list nasm))
  (inputs
   (list liba52))
  (synopsis "Advanced MPEG editing and manipulation library")
  (description "Libmpeg3 decodes MP2, MP3, AC3, MPEG-1 video, MPEG-2 video,
and DVD footage in a single library.  It supports many esoteric features like
parallel video decoding, frame-accurate editing, YUV 4:2:2, and ATSC transport
stream decoding")
  (home-page "http://heroinewarrior.com/libmpeg3.php")
  (license license:gpl2+)))

(define-public aalib
  (package
    (name "aalib")
    (version "1.4rc5")
    (source (origin
              (method url-fetch)
              (uri (string-append "mirror://sourceforge/aa-project/aa-lib/"
                                  version "/" name "-" version ".tar.gz"))
              (sha256
               (base32
                "1vkh19gb76agvh4h87ysbrgy82hrw88lnsvhynjf4vng629dmpgv"))))
    (build-system gnu-build-system)
    (native-inputs
     `(("config" ,config)
       ("makeinfo" ,texinfo)))
    (inputs
     (list ncurses))
    (arguments
     `(#:phases
       (modify-phases %standard-phases
         (add-after 'unpack 'update-config-scripts
           (lambda* (#:key inputs native-inputs #:allow-other-keys)
             ;; Replace outdated config.guess and config.sub.
             (for-each (lambda (file)
                         (install-file
                          (search-input-file
                           (or native-inputs inputs)
                           (string-append "/bin/" file)) "."))
                       '("config.guess" "config.sub"))))
         (replace 'configure
                  (lambda* (#:key build inputs outputs #:allow-other-keys)
                    ;; This old `configure' script doesn't support
                    ;; variables passed as arguments.
                    (let ((out     (assoc-ref outputs "out"))
                          (ncurses (assoc-ref inputs "ncurses")))
                      (setenv "CONFIG_SHELL" (which "bash"))
                      (invoke "./configure"
                              "--disable-static"
                              (string-append "--prefix=" out)
                              (string-append "--build=" build)
                              (string-append "--with-ncurses="
                                             ncurses))))))))
    (home-page "http://aa-project.sourceforge.net/aalib/")
    (synopsis "ASCII-art library")
    (description
     "AA-lib is a low level gfx library which does not require graphics device.
In fact, there is no graphical output possible.  AA-lib replaces those
old-fashioned output methods with powerful ascii-art renderer.")
    (license license:lgpl2.0+)))

(define-public celluloid
  (package
    (name "celluloid")
    (version "0.24")
    (source
     (origin
       (method url-fetch)
       (uri (string-append "https://github.com/celluloid-player/celluloid"
                           "/releases/download/v" version
                           "/celluloid-" version ".tar.xz"))
       (sha256
        (base32 "0ns9xh582c8kajw4v2x5ap5jfiba3gxywqc2klc0v6fc3id1gqii"))))
    (build-system meson-build-system)
    (arguments
     (list
      #:glib-or-gtk? #t
      #:phases
      #~(modify-phases %standard-phases
          (add-after 'unpack 'disable-postinstall-script
            (lambda _
              (setenv "DESTDIR" "/"))))))
    (native-inputs
     (list
      intltool
      `(,glib "bin")               ; for glib-compile-resources
      pkg-config
      python-wrapper))             ; for generate-authors.py
    (inputs
     (list gtk libadwaita libepoxy mpv))
    (home-page "https://github.com/celluloid-player/celluloid")
    (synopsis "GTK+ frontend for the mpv media player")
    (description "Celluloid is a simple GTK+ frontend for the mpv media player.
It interacts with mpv via the client API exported by libmpv, allowing access to
mpv's powerful playback capabilities.")
    (license license:gpl3+)))

(define-public liba52
  (package
    (name "liba52")
    (version "0.7.4")
    (source (origin
              (method url-fetch)
              (uri (string-append
                    ;; A mirror://sourceforge URI doesn't work, presumably
                    ;; because the SourceForge project is misconfigured.
                    "http://liba52.sourceforge.net/files/a52dec-" version
                    ".tar.gz"))
              (sha256
               (base32
                "0czccp4fcpf2ykp16xcrzdfmnircz1ynhls334q374xknd5747d2"))
              (patches (search-patches "liba52-enable-pic.patch"
                                       "liba52-set-soname.patch"
                                       "liba52-use-mtune-not-mcpu.patch"
                                       "liba52-link-with-libm.patch"))))
    (build-system gnu-build-system)
    ;; XXX We need to run ./bootstrap because of the build system fixes above.
    (native-inputs
     (list autoconf automake libtool))
    (arguments `(#:configure-flags '("--enable-shared")
                 #:phases
                 (modify-phases %standard-phases
                   ;; XXX We need to run ./bootstrap because of the build
                   ;; system fixes above.
                   (replace 'bootstrap
                     (lambda _ (invoke "sh" "bootstrap"))))))
    (home-page "http://liba52.sourceforge.net/")
    (synopsis "ATSC A/52 audio stream decoder")
    (description "liba52 is a library for decoding ATSC A/52 audio streams.
The A/52 standard is used in a variety of applications, including digital
television and DVD.  It is also known as AC-3.")
    (license license:gpl2+)))

(define-public libaom
  (package
    (name "libaom")
    (version "3.5.0")
    (source (origin
              (method git-fetch)
              (uri (git-reference
                    (url "https://aomedia.googlesource.com/aom/")
                    (commit (string-append "v" version))))
              (file-name (git-file-name name version))
              (sha256
               (base32
                "0arn8a88jz4mj69n8cs4qmrdjwhbvzsqgnx20wr9mq01b06kqich"))))
    (build-system cmake-build-system)
    (native-inputs
     (list perl pkg-config python)) ; to detect the version
    (arguments
     `(#:tests? #f                      ; downloads many video clips
       #:configure-flags
       (list "-DBUILD_SHARED_LIBS=YES"
             "-DAOM_TARGET_CPU=generic"
             (string-append "-DCMAKE_INSTALL_PREFIX="
                            (assoc-ref %outputs "out")))
       #:phases
       (modify-phases %standard-phases
         (add-after 'install 'delete-static-libraries
           (lambda* (#:key outputs #:allow-other-keys)
             (let* ((out (assoc-ref outputs "out"))
                    (lib (string-append out "/lib")))
               (for-each delete-file
                         (find-files lib "\\.a$"))))))))
    (home-page "https://aomedia.googlesource.com/aom/")
    (synopsis "AV1 video codec")
    (description "Libaom is the reference implementation of AV1.  It includes a
shared library and encoder and decoder command-line executables.")
    (license license:bsd-2)))

(define-public libmpeg2
  (package
    (name "libmpeg2")
    (version "0.5.1")
    (source (origin
              (method url-fetch)
              ;; A mirror://sourceforge URI doesn't work, presumably
              ;; because the SourceForge project is misconfigured.
              (uri (string-append "http://libmpeg2.sourceforge.net/files/"
                                  name "-" version ".tar.gz"))
              (patches (search-patches "libmpeg2-arm-private-symbols.patch"
                                       "libmpeg2-global-symbol-test.patch"))
              (sha256
               (base32
                "1m3i322n2fwgrvbs1yck7g5md1dbg22bhq5xdqmjpz5m7j4jxqny"))))
    (inputs
     (list libx11
           libxext
           libxv
           libsm
           libice
           sdl))
    (build-system gnu-build-system)
    (home-page "http://libmpeg2.sourceforge.net/")
    (synopsis "MPEG1 and MPEG2 video decoder library")
    (description
     "libmpeg2 is a library which can decode MPEG1 and MPEG2 video streams.")
    (license license:gpl2+)))

(define-public libx264
  ;; There are no tags in the repository, so we take the version number from
  ;; the X264_BUILD variable defined in x264.h.
  (let ((version "164")
        (commit "b093bbe7d9bc642c8f24067cbdcc73bb43562eab")
        (revision "0"))
    (package
      (name "libx264")
      (version (git-version version revision commit))
      (source (origin
                (method git-fetch)
                (uri (git-reference
                      (url "https://code.videolan.org/videolan/x264.git")
                      (commit commit)))
                (file-name (git-file-name name version))
                (sha256
                 (base32
                  "095pv8y6fqjg8mdvsfk12d0jqgyhip536a6vxhzm7qz8hfp96qhq"))))
      (build-system gnu-build-system)
      (native-inputs
       (list pkg-config nasm))
      (inputs
       (list config))
      ;; TODO: Add gpac input
      (arguments
       `(#:tests? #f                    ;no check target
         #:configure-flags '("--enable-shared"
                             ;; Don't build the command-line program.  If we
                             ;; want it later, we should do so in a different
                             ;; package to avoid a circular dependency (the x264
                             ;; program depends on ffmpeg and ffmpeg depends on
                             ;; libx264).
                             "--disable-cli"
                             "--enable-pic"

                             ;; On MIPS, we must pass "--disable-asm" or else
                             ;; configure fails after printing: "You specified a
                             ;; pre-MSA CPU in your CFLAGS. If you really want
                             ;; to run on such a CPU, configure with
                             ;; --disable-asm."
                             ,@(if (string-prefix? "mips"
                                                   (or (%current-target-system)
                                                       (%current-system)))
                                   '("--disable-asm")
                                   '()))
         #:phases
         (modify-phases %standard-phases
           (add-after 'unpack 'update-config-scripts
             (lambda* (#:key native-inputs inputs #:allow-other-keys)
               (for-each (lambda (file)
                               (install-file
                                 (search-input-file
                                   (or native-inputs inputs)
                                   (string-append "/bin/" file)) "."))
                         '("config.guess" "config.sub")))))))
      (home-page "https://www.videolan.org/developers/x264.html")
      (synopsis "H.264 video coding library")
      (description "libx264 is an advanced encoding library for creating
H.264 (MPEG-4 AVC) video streams.")
      (license (list license:gpl2+       ;most files
                     license:isc         ;common/x86/x86inc.asm
                     license:lgpl2.1+    ;extras/getopt.c
                     license:bsd-3       ;extras/inttypes.h
                     (license:non-copyleft ;extras/cl*.h
                      "file://extras/cl.h"
                      "See extras/cl.h in the distribution."))))))

(define-public mkvtoolnix
  (package
    (name "mkvtoolnix")
    (version "52.0.0")
    (source
     (origin
       (method url-fetch)
       (uri (string-append "https://mkvtoolnix.download/sources/"
                           "mkvtoolnix-" version ".tar.xz"))
       (sha256
        (base32 "15y7ahlifsclnkl70wn5w34dil8nwcwcjnw3k2ydqc6dz4vb0j5s"))
       (modules '((guix build utils)))
       (snippet '(begin
                   ;; Delete bundled libraries.
                   (for-each delete-file-recursively
                             '("lib/fmt"
                               "lib/libebml"
                               "lib/libmatroska"
                               "lib/nlohmann-json"
                               "lib/pugixml"
                               "lib/utf8-cpp"))
                   #t))))
    (build-system gnu-build-system)
    (outputs '("out" "gui")) ; "mkvtoolnix-gui" brings the closure size from ~300 MB to 1.5+ GB.
    (inputs
     (list boost
           bzip2
           cmark
           libebml
           file
           flac
           fmt-8
           libdvdread
           libmatroska
           libogg
           libvorbis
           lzo
           pcre2
           pugixml
           qtbase-5
           qtmultimedia-5
           utfcpp
           zlib))
    (native-inputs
     `(("docbook-xsl" ,docbook-xsl)
       ("gettext" ,gettext-minimal)
       ("googletest" ,googletest)
       ("libxslt" ,libxslt)
       ("json-modern-cxx" ,json-modern-cxx)
       ("perl" ,perl)
       ("pkg-config" ,pkg-config)
       ("po4a" ,po4a)
       ("qttools-5" ,qttools-5)
       ("ruby" ,ruby)))
    (arguments
     `(#:configure-flags
       (list (string-append "--with-boost="
                            (assoc-ref %build-inputs "boost"))
             (string-append "--with-docbook-xsl-root="
                            (assoc-ref %build-inputs "docbook-xsl")
                            "/xml/xsl/docbook-xsl-"
                            ,(package-version docbook-xsl))
             "--enable-update-check=no"
             "--enable-precompiled-headers=no")
        #:phases
       (modify-phases %standard-phases
         (add-after 'unpack 'patch-relative-file-names
           (lambda* (#:key outputs #:allow-other-keys)
             (let ((out (assoc-ref outputs "out")))
             (substitute* "src/mkvtoolnix-gui/util/settings.cpp"
               (("mkvmerge" match)
                (string-append out "/bin/" match)))
             #t)))
         (add-before 'configure 'add-googletest
           (lambda* (#:key inputs #:allow-other-keys)
             (symlink (search-input-directory inputs "/include/gtest")
                      "lib/gtest")))
         (replace 'build
           (lambda _
             (let ((-j (list "-j" (number->string (parallel-job-count)))))
               (apply invoke "rake" -j))))
         (replace 'check
           (lambda _
             (invoke "rake" "tests/unit")))
         (replace 'install
           (lambda _
             (invoke "rake" "install")))
         (add-after 'install 'post-install
           (lambda* (#:key outputs #:allow-other-keys)
             ;; Move the Qt interface to "gui".
             (let* ((out (assoc-ref outputs "out"))
                    (gui (assoc-ref outputs "gui"))
                    (strip-store-dir (lambda (path)
                                       (substring path (string-prefix-length out path)))))
               (for-each
                (lambda (file)
                  (mkdir-p (string-append gui (dirname file)))
                  (rename-file (string-append out file)
                               (string-append gui file)))
                (append '("/bin/mkvtoolnix-gui"
                          "/share/applications/org.bunkus.mkvtoolnix-gui.desktop"
                          "/share/metainfo/org.bunkus.mkvtoolnix-gui.appdata.xml"
                          "/share/mime/packages/org.bunkus.mkvtoolnix-gui.xml")
                        (map strip-store-dir (find-files out "\\.ogg$"))
                        (map strip-store-dir (find-files out "mkvtoolnix-gui\\.png$"))
                        (map strip-store-dir (find-files out "mkvtoolnix-gui\\.1"))))
               (for-each
                (lambda (file)
                  (delete-file-recursively (string-append out file)))
                '("/share/applications"
                  "/share/metainfo"
                  "/share/mime"
                  "/share/mkvtoolnix")))
             #t)))))
    (home-page "https://mkvtoolnix.download")
    (synopsis "Tools to create, alter and inspect Matroska files")
    (description
     "MKVToolNix provides tools for getting information about Matroska files
(@command{mkvinfo}), extracting tracks/data from Matroska files
(@command{mkvextract}), and creating Matroska files from other media files
(@command{mkvmerge}).")
    (license license:gpl2)))

(define-public pipe-viewer
  (package
    (name "pipe-viewer")
    (version "0.4.4")
    (source
     (origin
       (method git-fetch)
       (uri
        (git-reference
         (url "https://github.com/trizen/pipe-viewer")
         (commit version)))
       (file-name (git-file-name name version))
       (sha256
        (base32 "0ka5az3aq2khql9nlxnrbkbs7afmp07r2fkx5pvmh6mqnriaimq3"))))
    (build-system perl-build-system)
    (arguments
     `(#:imported-modules
       ((guix build copy-build-system)
        ,@%perl-build-system-modules)
       #:modules
       (((guix build copy-build-system)
         #:prefix copy:)
        (guix build perl-build-system)
        (guix build utils)
        (srfi srfi-26))
       #:module-build-flags
       (list
        "--gtk3")
       #:phases
       (modify-phases %standard-phases
         (add-after 'unpack 'patch-source
           (lambda* (#:key inputs #:allow-other-keys)
             (substitute* (find-files "lib" "\\.pm$")
               (("\"yt-dlp\"")
                (format #f "\"~a/bin/yt-dlp\""
                        (assoc-ref inputs "yt-dlp"))))
             (substitute* (find-files "bin" ".*-viewer$")
               (("'ffmpeg'")
                (format #f "'~a/bin/ffmpeg'"
                        (assoc-ref inputs "ffmpeg")))
               (("'wget'")
                (format #f "'~a/bin/wget'"
                        (assoc-ref inputs "wget")))
               (("'xdg-open'")
                (format #f "'~a/bin/xdg-open'"
                        (assoc-ref inputs "xdg-utils")))
               (("'yt-dlp'")
                (format #f "'~a/bin/yt-dlp'"
                        (assoc-ref inputs "yt-dlp"))))))
         (add-after 'install 'install-xdg
           (lambda args
             (apply (assoc-ref copy:%standard-phases 'install)
                    #:install-plan
                    '(("share/icons" "share/pixmaps")
                      ("share" "share/applications"
                       #:include-regexp ("\\.desktop$")))
                    args)))
         (add-after 'install-xdg 'wrap-programs
           (lambda* (#:key outputs #:allow-other-keys)
             (let* ((out (assoc-ref outputs "out"))
                    (bin-dir (string-append out "/bin/"))
                    (site-dir (string-append out "/lib/perl5/site_perl/"))
                    (perl-lib (getenv "PERL5LIB"))
                    (gi-typelib (getenv "GI_TYPELIB_PATH")))
               (for-each
                (cut wrap-program <>
                     `("PERL5LIB" ":" prefix (,perl-lib ,site-dir))
                     `("GI_TYPELIB_PATH" ":" prefix (,gi-typelib)))
                (find-files bin-dir))))))))
    (native-inputs
     (list perl-module-build perl-test-pod perl-test-simple))
    (inputs
     (list perl-data-dump
           perl-digest-md5
           perl-encode
           ffmpeg
           perl-file-path
           perl-file-sharedir
           perl-getopt-long
           perl-gtk3
           perl-http-message
           perl-json
           perl-json-xs
           perl-libwww
           perl-lwp-protocol-https
           perl-lwp-useragent-cached
           perl-memoize
           perl-mime-base64
           perl-pathtools
           perl-scalar-list-utils
           perl-storable
           perl-term-ansicolor
           perl-term-readline-gnu
           perl-text-parsewords
           perl-text-tabs+wrap
           perl-unicode-linebreak
           perl-uri-escape
           wget
           xdg-utils
           yt-dlp))
    (propagated-inputs
     (list dconf))
    (home-page "https://github.com/trizen/pipe-viewer")
    (synopsis "CLI+GUI YouTube Client")
    (description "Pipe-Viewer is a lightweight application for searching and
playing videos from YouTube.  It parses the YouTube website directly and relies
on the Invidious instances only as a fallback method.")
    (license license:artistic2.0)))

(define-public straw-viewer
  (deprecated-package "straw-viewer" pipe-viewer))

(define-public x265
  (package
    (name "x265")
    (version "3.5")
    (outputs '("out" "static"))
    (source
      (origin
        (method url-fetch)
        (uri (string-append "https://bitbucket.org/multicoreware/x265_git"
                            "/downloads/x265_" version ".tar.gz"))
        (sha256
         (base32 "1s6afxj61jdwfjnn70dwiql34fbqsvn6zv10785vmjyar8sk62p7"))
        (patches (search-patches "x265-arm-flags.patch"))
        (modules '((guix build utils)))
        (snippet '(begin
                    (delete-file-recursively "source/compat/getopt")))))
    (build-system cmake-build-system)
    (native-inputs
     ;; XXX: ASM optimization fails on i686-linux, see <https://bugs.gnu.org/41768>.
     (if (string-prefix? "i686" (%current-system))
         '()
         `(("nasm" ,nasm))))
    (arguments
     `(#:tests? #f ; tests are skipped if ENABLE_ASSEMBLY is TRUE.
       #:configure-flags
         ;; Ensure position independent code for everyone.
         (list "-DENABLE_PIC=TRUE"
               (string-append "-DCMAKE_INSTALL_PREFIX="
                              (assoc-ref %outputs "out")))
       #:phases
       (modify-phases %standard-phases
         (add-after 'unpack 'prepare-build
           (lambda _
             (delete-file-recursively "build")
             (chdir "source")
             ;; We're not building from a git or mercurial repository,
             ;; so help cmake find the version number.
             (substitute* "cmake/Version.cmake"
               (("if\\(X265_TAG_DISTANCE STREQUAL \"0\"\\)")
                (string-append "if(TRUE)\n"
                               "    set(X265_LATEST_TAG \"" ,version "\")\n")))))
         (add-before 'configure 'build-12-bit
           (lambda* (#:key (configure-flags '()) #:allow-other-keys #:rest args)
             (mkdir "../build-12bit")
             (with-directory-excursion "../build-12bit"
               (apply invoke
                 "cmake" "../source"
                 ,@(if (target-aarch64?)
                     '("-DENABLE_ASSEMBLY=OFF")
                     '())
                 ;; Altivec code produces many build errors.
                 ,@(if (target-ppc64le?)
                       '("-DENABLE_ALTIVEC=OFF")
                       '())
                 "-DHIGH_BIT_DEPTH=ON"
                 "-DEXPORT_C_API=OFF"
                 "-DENABLE_CLI=OFF"
                 "-DMAIN12=ON"
                 configure-flags)
               (substitute* (cons "cmake_install.cmake"
                                  (append
                                    (find-files "CMakeFiles/x265-shared.dir")
                                    (find-files "CMakeFiles/x265-static.dir")))
                 (("libx265") "libx265_main12"))
               ((assoc-ref %standard-phases 'build)))))
         (add-before 'configure 'build-10-bit
           (lambda* (#:key (configure-flags '()) #:allow-other-keys #:rest args)
             (mkdir "../build-10bit")
             (with-directory-excursion "../build-10bit"
               (apply invoke
                 "cmake" "../source"
                 ,@(if (target-aarch64?)
                     '("-DENABLE_ASSEMBLY=OFF")
                     '())
                 ;; Altivec code produces many build errors.
                 ,@(if (target-ppc64le?)
                       '("-DENABLE_ALTIVEC=OFF")
                       '())
                 "-DHIGH_BIT_DEPTH=ON"
                 "-DEXPORT_C_API=OFF"
                 "-DENABLE_CLI=OFF"
                 configure-flags)
               (substitute* (cons "cmake_install.cmake"
                                  (append
                                    (find-files "CMakeFiles/x265-shared.dir")
                                    (find-files "CMakeFiles/x265-static.dir")))
                 (("libx265") "libx265_main10"))
               ((assoc-ref %standard-phases 'build)))))
         (add-after 'install 'install-more-libs
           (lambda args
             (with-directory-excursion "../build-12bit"
               ((assoc-ref %standard-phases 'install)))
             (with-directory-excursion "../build-10bit"
               ((assoc-ref %standard-phases 'install)))))
         (add-before 'strip 'move-static-libs
           (lambda* (#:key outputs #:allow-other-keys)
             (let ((out (assoc-ref outputs "out"))
                   (static (assoc-ref outputs "static")))
               (mkdir-p (string-append static "/lib"))
               (with-directory-excursion
                 (string-append out "/lib")
                 (for-each
                   (lambda (file)
                     (rename-file file
                                  (string-append static "/lib/" file)))
                   (find-files "." "\\.a$")))))))))
    (home-page "http://x265.org/")
    (synopsis "Library for encoding h.265/HEVC video streams")
    (description "x265 is a H.265 / HEVC video encoder application library,
designed to encode video or images into an H.265 / HEVC encoded bitstream.")
    (license license:gpl2+)))

(define-public libass
  (package
    (name "libass")
    (version "0.15.1")
    (source (origin
              (method url-fetch)
              (uri (string-append
                    "https://github.com/libass/libass/releases/download/"
                    version "/libass-" version ".tar.xz"))
              (sha256
               (base32
                "0lwfmdizzrr4gcq3fgw4j8g9pkrqgx6h0f3pgrrnxc07s34kkp8w"))))
    (build-system gnu-build-system)
    (arguments
     '(#:configure-flags '("--disable-static")))
    (native-inputs
     (list pkg-config nasm))
    (propagated-inputs
     `(("freetype" ,freetype)
       ("fribidi" ,fribidi)
       ("fontconfig" ,fontconfig)
       ("harfbuzz" ,harfbuzz)))
    (home-page "https://github.com/libass/libass")
    (synopsis "Subtitle rendering library for the ASS/SSA format")
    (description "libass is a subtitle rendering library for the
ASS/SSA (Advanced Substation Alpha/SubStation Alpha) subtitle format.")
    (license license:isc)))

(define-public libcaca
  (package
    (name "libcaca")
    (version "0.99.beta19")
    (source (origin
              (method url-fetch)
              (uri (string-append "http://caca.zoy.org/files/libcaca/libcaca-"
                                  version ".tar.gz"))
              (sha256
               (base32
                "1x3j6yfyxl52adgnabycr0n38j9hx2j74la0hz0n8cnh9ry4d2qj"))
              (patches (search-patches "libcaca-CVE-2021-3410-pt1.patch"
                                       "libcaca-CVE-2021-3410-pt2.patch"))))
    (build-system gnu-build-system)
    (arguments
     '(#:configure-flags '("--disable-static")))
    (native-inputs (list pkg-config))
    (inputs
     (list freeglut
           ftgl
           imlib2
           libx11
           mesa
           ncurses
           zlib))
    (home-page "http://caca.zoy.org/wiki/libcaca")
    (synopsis "Colour ASCII-art library")
    (description "libcaca is a graphics library that outputs text instead of
pixels, so that it can work on older video cards or text terminals.  It
supports Unicode, 2048 colors, dithering of color images, and advanced text
canvas operations.")
    (license license:wtfpl2)))

(define-public libdca
  (package
    (name "libdca")
    (version "0.0.7")
    (source (origin
              (method url-fetch)
              (uri (string-append
                    "https://download.videolan.org/pub/videolan/libdca/"
                    version "/libdca-" version ".tar.bz2"))
              (sha256
               (base32
                "0sjz0s0nrv7jcpvh1i432x3jza0y5yycmzw84cfncb2qby0i62rs"))))
    (build-system gnu-build-system)
    (native-inputs
     (list autoconf automake libtool))
    (home-page "https://www.videolan.org/developers/libdca.html")
    (synopsis "DTS Coherent Acoustics decoder")
    (description "libdca is a library for decoding DTS Coherent Acoustics
streams.")
    (license license:gpl2+)))

(define-public libdv
  (package
    (name "libdv")
    (version "1.0.0")
    (source (origin
              (method url-fetch)
              (uri (string-append
                    "mirror://sourceforge/libdv/libdv/"
                    version "/libdv-" version ".tar.gz"))
              (sha256
               (base32
                "1fl96f2xh2slkv1i1ix7kqk576a0ak1d33cylm0mbhm96d0761d3"))))
    (build-system gnu-build-system)
    (native-inputs (list pkg-config))
    (inputs (list libxv))
    (home-page "http://libdv.sourceforge.net/")
    (synopsis "DV video (IEC 61834 and SMPTE 314M) codec")
    (description "The Quasar DV codec (libdv) is a software codec for DV
video, the encoding format used by most digital camcorders, typically those
that support the IEEE 1394 (a.k.a. FireWire or i.Link) interface.  Libdv was
developed according to the official standards for DV video: IEC 61834 and
SMPTE 314M.")
    (license license:lgpl2.1+)))

(define-public libmatroska
  (package
    (name "libmatroska")
    (version "1.6.3")
    (source
     (origin
       (method url-fetch)
       (uri (string-append "https://dl.matroska.org/downloads/"
                           "libmatroska/libmatroska-" version ".tar.xz"))
       (sha256
        (base32 "06h81sxyz2riic0gpzik6ffcnq32wrqphi8c6k55glcdymiimyfs"))))
    (build-system cmake-build-system)
    (inputs
     (list libebml))
    (arguments
     `(#:configure-flags
       (list "-DBUILD_SHARED_LIBS=YES")
       #:tests? #f))                    ; no test suite
    (home-page "https://www.matroska.org")
    (synopsis "C++ library to parse Matroska files (.mkv and .mka)")
    (description
     "Matroska aims to become the standard of multimedia container formats.
It is based on @dfn{EBML} (Extensible Binary Meta Language), a binary derivative
of XML.  EBML enables the Matroska Development Team to gain significant
advantages in terms of future format extensibility, without breaking file
support in old parsers.
libebml is a C++ library to read and write EBML files.")
    (license license:lgpl2.1)))

(define-public libplacebo
  (package
    (name "libplacebo")
    (version "4.208.0")
    (source
     (origin
       (method git-fetch)
       (uri (git-reference
             (url "https://code.videolan.org/videolan/libplacebo.git")
             (commit (string-append "v" version))))
       (file-name (git-file-name name version))
       (sha256
        (base32 "161dp5781s74ca3gglaxlmchx7glyshf0wg43w98pl22n1jcm5qk"))))
    (build-system meson-build-system)
    (arguments
     `(#:configure-flags
       `("-Dopengl=enabled"
         ,(string-append "-Dvulkan-registry="
                         (assoc-ref %build-inputs "vulkan-headers")
                         "/share/vulkan/registry/vk.xml"))))
    (native-inputs
     (list python python-mako pkg-config))
    (inputs
     (list lcms
           libepoxy
           mesa
           shaderc
           vulkan-headers
           vulkan-loader))
    (home-page "https://code.videolan.org/videolan/libplacebo")
    (synopsis "GPU-accelerated image/video processing library")
    (description "libplacebo is, in a nutshell, the core rendering algorithms
and ideas of mpv rewritten as an independent library.  As of today, libplacebo
contains a large assortment of video processing shaders, focusing on both
quality and performance.")
    (license license:lgpl2.1+)))

(define-public libva
  (package
    (name "libva")
    (version "2.16.0")
    (source
     (origin
       (method url-fetch)
       (uri (string-append "https://github.com/intel/libva/releases/download/"
                           version "/libva-" version ".tar.bz2"))
       (sha256
        (base32 "070aj9nw681a4m7f5xb662hhyib0w9q0i0s9v8vplh9cvfhaqpqi"))))
    (build-system gnu-build-system)
    (native-inputs
     (list pkg-config))
    (inputs
     (list libdrm
           libx11
           libxext
           libxfixes
           mesa
           wayland))
    (arguments
     (list
      ;; Most drivers are in mesa's $prefix/lib/dri, so use that.  (Can be
      ;; overridden at run-time via LIBVA_DRIVERS_PATH.)
      #:configure-flags
      #~(list (string-append "--with-drivers-path="
                             (search-input-directory %build-inputs "lib/dri")))
      ;; However, we can't write to mesa's store directory, so override the
      ;; following make variable to install the dummy driver to libva's
      ;; $prefix/lib/dri directory.
      #:make-flags
      #~(list (string-append "dummy_drv_video_ladir=" #$output "/lib/dri"))
      #:phases
      #~(modify-phases %standard-phases
          (add-before 'build 'fix-dlopen-paths
            (lambda _
              (substitute* "va/drm/va_drm_auth_x11.c"
                (("\"libva-x11\\.so\\.%d\"")
                 (string-append "\"" #$output "/lib/libva-x11.so.%d\""))))))))
    (home-page "https://www.freedesktop.org/wiki/Software/vaapi/")
    (synopsis "Video acceleration library")
    (description "The main motivation for VA-API (Video Acceleration API) is
to enable hardware accelerated video decode/encode at various
entry-points (VLD, IDCT, Motion Compensation etc.) for prevailing coding
standards (MPEG-2, MPEG-4 ASP/H.263, MPEG-4 AVC/H.264, and VC-1/VMW3).")
    (license license:expat)))

(define-public libva-utils
  (package
    (name "libva-utils")
    (version "2.5.0")
    (source
     (origin
       (method url-fetch)
       (uri (string-append "https://github.com/intel/libva-utils/releases/download/"
                           version "/libva-utils-" version ".tar.bz2"))
       (sha256
        (base32 "05rasyqnsg522zqxak1q8rrm1hys7wwbi41kd0szjq0d27awjf4j"))))
    (build-system gnu-build-system)
    (arguments
     `(#:configure-flags
       (list "--enable-wayland"
             "--enable-x11")))
    (native-inputs
     (list pkg-config))
    (inputs
     (list libdrm libva libx11 mesa wayland))
    (home-page "https://01.org/linuxmedia/vaapi")
    (synopsis "Collection of testing utilities for VA-API")
    (description
     "This is a collection of utilities  to query and test the @acronym{VA-API,
Video Acceleration API} implemented by the libva library.

These tools require a supported graphics chip, driver, and VA-API back end to
operate properly.")
    (license license:expat)))

(define-public ffmpeg-5
  (package
    (name "ffmpeg")
    (version "5.1.2")
    (source (origin
              (method url-fetch)
              (uri (string-append "https://ffmpeg.org/releases/ffmpeg-"
                                  version ".tar.xz"))
              (sha256
               (base32
                "1p7kxr0f9f9d0pyyxq9ciaj9ch2drmcw5p9jk22j111ccrnp17k1"))))
    (build-system gnu-build-system)
    (inputs
     (append
      ;; XXX: rav1e depends on rust, which currently only works on x86_64.
      ;; See also the related configure flag when changing this.
      (if (target-x86-64?) (list rav1e) '())
      (list dav1d
            fontconfig
            freetype
            frei0r-plugins
            gnutls
            opus
            ladspa
            lame
            libaom
            libass
            libbluray
            libcaca
            libcdio-paranoia
            libdrm
            libtheora
            libva
            libvdpau
            libvorbis
            libvpx
            libx11
            libx264
            mesa
            openal
            pulseaudio
            sdl2
            soxr
            speex
            srt
            twolame
            vidstab
            x265
            xvid
            zlib)))
    (native-inputs
     (list bc
           perl
           pkg-config
           texinfo
           speex
           yasm))
    (arguments
     (list
      #:test-target "fate"
      #:configure-flags
      ;; possible additional inputs:
      ;;   --enable-avisynth        enable reading of AviSynth script
      ;;                            files [no]
      ;;   --enable-libaacplus      enable AAC+ encoding via libaacplus [no]
      ;;   --enable-libcelt         enable CELT decoding via libcelt [no]
      ;;   --enable-libdc1394       enable IIDC-1394 grabbing using libdc1394
      ;;                            and libraw1394 [no]
      ;;   --enable-libfdk-aac      enable AAC de/encoding via libfdk-aac [no]
      ;;   --enable-libflite        enable flite (voice synthesis) support via
      ;;                            libflite [no]
      ;;   --enable-libgme          enable Game Music Emu via libgme [no]
      ;;   --enable-libgsm          enable GSM de/encoding via libgsm [no]
      ;;   --enable-libiec61883     enable iec61883 via libiec61883 [no]
      ;;   --enable-libilbc         enable iLBC de/encoding via libilbc [no]
      ;;   --enable-libmodplug      enable ModPlug via libmodplug [no]
      ;;   --enable-libnut          enable NUT (de)muxing via libnut,
      ;;                            native (de)muxer exists [no]
      ;;   --enable-libopencore-amrnb    enable AMR-NB de/encoding via
      ;;                                 libopencore-amrnb [no]
      ;;   --enable-libopencore-amrwb    enable AMR-WB decoding via
      ;;                                 libopencore-amrwb [no]
      ;;   --enable-libopencv       enable video filtering via libopencv [no]
      ;;   --enable-libopenjpeg     enable JPEG 2000 de/encoding via
      ;;                            OpenJPEG [no]
      ;;   --enable-librtmp         enable RTMP[E] support via librtmp [no]
      ;;   --enable-libschroedinger enable Dirac de/encoding via
      ;;                            libschroedinger [no]
      ;;   --enable-libshine        enable fixed-point MP3 encoding via
      ;;                            libshine [no]
      ;;   --enable-libssh          enable SFTP protocol via libssh [no]
      ;;                            (libssh2 does not work)
      ;;   --enable-libstagefright-h264  enable H.264 decoding via
      ;;                                 libstagefright [no]
      ;;   --enable-libutvideo      enable Ut Video encoding and decoding via
      ;;                            libutvideo [no]
      ;;   --enable-libv4l2         enable libv4l2/v4l-utils [no]
      ;;   --enable-libvo-aacenc    enable AAC encoding via libvo-aacenc [no]
      ;;   --enable-libvo-amrwbenc  enable AMR-WB encoding via
      ;;                            libvo-amrwbenc [no]
      ;;   --enable-libwavpack      enable wavpack encoding via libwavpack [no]
      ;;   --enable-libxavs         enable AVS encoding via xavs [no]
      ;;   --enable-libzmq          enable message passing via libzmq [no]
      ;;   --enable-libzvbi         enable teletext support via libzvbi [no]
      ;;   --enable-opencl          enable OpenCL code
      #~(list
         "--enable-gpl"                 ;enable optional gpl licensed parts
         "--enable-shared"
         "--enable-frei0r"
         "--enable-fontconfig"
         "--enable-gnutls"
         "--enable-ladspa"
         "--enable-libaom"
         "--enable-libass"
         "--enable-libbluray"
         "--enable-libcaca"
         "--enable-libcdio"
         "--enable-libdav1d"
         "--enable-libfreetype"
         "--enable-libmp3lame"
         "--enable-libopus"
         "--enable-libpulse"
         #$@(if (target-x86-64?)
                '("--enable-librav1e")
                '())
         "--enable-libsoxr"
         "--enable-libspeex"
         "--enable-libsrt"
         "--enable-libtheora"
         "--enable-libtwolame"
         "--enable-libvidstab"
         "--enable-libvorbis"
         "--enable-libvpx"
         "--enable-libxvid"
         "--enable-libx264"
         "--enable-libx265"
         "--enable-openal"
         "--enable-opengl"
         "--enable-libdrm"
         "--enable-vaapi"

         "--enable-runtime-cpudetect"

         ;; The HTML pages take 7.2 MiB
         "--disable-htmlpages"

         ;; The static libraries are 23 MiB
         "--disable-static"

         #$@(if (target-riscv64?)
              '("--extra-cflags=-fPIC")
              '())

         ;; Runtime cpu detection is not implemented on
         ;; MIPS, so we disable some features.
         "--disable-mips32r2"
         "--disable-mipsdsp"
         "--disable-mipsdspr2"
         "--disable-mipsfpu")
      #:phases
      #~(modify-phases %standard-phases
          (replace 'configure
            ;; configure does not work followed by "SHELL=..." and
            ;; "CONFIG_SHELL=..."; set environment variables instead
            (lambda* (#:key outputs configure-flags #:allow-other-keys)
              (let ((out (assoc-ref outputs "out")))
                (substitute* "configure"
                  (("#! /bin/sh") (string-append "#!" (which "sh"))))
                (setenv "SHELL" (which "bash"))
                (setenv "CONFIG_SHELL" (which "bash"))
                (apply invoke
                       "./configure"
                       (string-append "--prefix=" out)
                       ;; Add $libdir to the RUNPATH of all the binaries.
                       (string-append "--extra-ldflags=-Wl,-rpath="
                                      out "/lib")
                       configure-flags))))
          (add-before 'check 'set-ld-library-path
            (lambda _
              ;; Allow $(top_builddir)/ffmpeg to find its dependencies when
              ;; running tests.
              (let* ((dso  (find-files "." "\\.so$"))
                     (path (string-join (map dirname dso) ":")))
                (format #t "setting LD_LIBRARY_PATH to ~s~%" path)
                (setenv "LD_LIBRARY_PATH" path)))))))
    (home-page "https://www.ffmpeg.org/")
    (synopsis "Audio and video framework")
    (description "FFmpeg is a complete, cross-platform solution to record,
convert and stream audio and video.  It includes the libavcodec
audio/video codec library.")
    (license license:gpl2+)))

(define-public ffmpeg-4
  (package
    (inherit ffmpeg-5)
    (version "4.4.2")
    (source (origin
             (method url-fetch)
             (uri (string-append "https://ffmpeg.org/releases/ffmpeg-"
                                 version ".tar.xz"))
             (sha256
              (base32
               "14xadxm1yaamp216nq09xwasxg5g133v86dbb33mdg5di1zrlhdg"))))
    (inputs (modify-inputs (package-inputs ffmpeg-5)
              (replace "sdl2" sdl2-2.0)))
    (arguments
     (substitute-keyword-arguments (package-arguments ffmpeg-5)
       ((#:configure-flags flags ''())
        #~(cons "--enable-avresample" #$flags))))))

(define-public ffmpeg-3.4
  (package
    (inherit ffmpeg-4)
    (version "3.4.11")
    (source (origin
             (method url-fetch)
             (uri (string-append "https://ffmpeg.org/releases/ffmpeg-"
                                 version ".tar.xz"))
             (sha256
              (base32
               "1rijdvcx8xjqwh084qchwz91vcj8wsvb4diax0g8miywpir00ccw"))))
    (arguments
     (substitute-keyword-arguments (package-arguments ffmpeg-4)
       ((#:modules modules %gnu-build-system-modules)
        `((srfi srfi-1)
          ,@modules))
       ((#:configure-flags flags)
        #~(fold delete #$flags
                '("--enable-libdav1d"
                  "--enable-libaom"
                  "--enable-librav1e"
                  "--enable-libsrt")))))
    (inputs (modify-inputs (package-inputs ffmpeg-4)
              (delete "dav1d" "libaom" "rav1e" "srt")))))

(define-public ffmpeg-2.8
  (package
    (inherit ffmpeg-3.4)
    (version "2.8.20")
    (source (origin
              (method url-fetch)
              (uri (string-append "https://ffmpeg.org/releases/ffmpeg-"
                                  version ".tar.xz"))
              (sha256
               (base32
                "1ivnfqmfnp3zmn1q2dxy4p85427y3r6d3jbnl5kprr7lqckf6rl5"))))
    (arguments
     `(#:tests? #f               ; XXX: Enable them later, if required
       #:configure-flags
       (list
        "--disable-static"
        "--enable-shared"
        "--extra-cflags=-DFF_API_OLD_ENCODE_VIDEO -DFF_API_OLD_ENCODE_AUDIO")
       #:phases
       (modify-phases %standard-phases
         (replace 'configure
           (lambda* (#:key outputs configure-flags #:allow-other-keys)
             (let ((out (assoc-ref outputs "out")))
               (substitute* "configure"
                 (("#! /bin/sh") (string-append "#!" (which "sh"))))
                ;; configure does not work followed by "SHELL=..." and
                ;; "CONFIG_SHELL=..."; set environment variables instead.
               (setenv "SHELL" (which "bash"))
               (setenv "CONFIG_SHELL" (which "bash"))
               (apply invoke
                      "./configure"
                      (string-append "--prefix=" out)
                      ;; Add $libdir to the RUNPATH of all the binaries.
                      (string-append "--extra-ldflags=-Wl,-rpath="
                                     out "/lib")
                      configure-flags))))
         (add-before
             'check 'set-ld-library-path
           (lambda _
             ;; Allow $(top_builddir)/ffmpeg to find its dependencies when
             ;; running tests.
             (let* ((dso  (find-files "." "\\.so$"))
                    (path (string-join (map dirname dso) ":")))
               (format #t "setting LD_LIBRARY_PATH to ~s~%" path)
               (setenv "LD_LIBRARY_PATH" path)))))))))

(define-public ffmpeg ffmpeg-5)

(define-public ffmpeg-for-stepmania
  (hidden-package
   (package
     (inherit ffmpeg-4)
     (version "2.1.3")
     (source
      (origin
        (method git-fetch)
        (uri (git-reference
              (url "https://github.com/stepmania/ffmpeg")
              (commit "eda6effcabcf9c238e4635eb058d72371336e09b")))
        (sha256
         (base32 "1by8rmbva8mfrivdbbkr2gx4kga89zqygkd4cfjl76nr8mdcdamb"))
        (file-name (git-file-name "ffmpeg" version))))
     (arguments
      (substitute-keyword-arguments (package-arguments ffmpeg-4)
        ((#:configure-flags flags)
         #~(list "--disable-programs"
                 "--disable-doc"
                 "--disable-debug"
                 "--disable-avdevice"
                 "--disable-swresample"
                 "--disable-postproc"
                 "--disable-avfilter"
                 "--disable-shared"
                 "--enable-static"))))
     (inputs '()))))

(define-public ffmpegthumbnailer
  (package
    (name "ffmpegthumbnailer")
    (version "2.2.2")
    (source (origin
              (method git-fetch)
              (uri (git-reference
                    (url "https://github.com/dirkvdb/ffmpegthumbnailer")
                    (commit version)))
              (file-name (git-file-name name version))
              (sha256
               (base32
                "1bakbr714j7yxdal1f5iq0gcl4cxggbbgj227ihdh5kvygqlwich"))))
    (build-system cmake-build-system)
    (native-inputs
     (list pkg-config))
    (inputs
     (list ffmpeg-4 libjpeg-turbo libpng gvfs))
    (arguments
     `(#:configure-flags (list "-DENABLE_GIO=ON" "-DENABLE_THUMBNAILER=ON")))
    (home-page "https://github.com/dirkvdb/ffmpegthumbnailer")
    (synopsis "Create thumbnails from video files")
    (description "FFmpegthumbnailer is a lightweight video thumbnailer that
can be used by file managers to create thumbnails for your video files.  The
thumbnailer uses ffmpeg to decode frames from the video files, so supported
videoformats depend on the configuration flags of ffmpeg.")
    (license license:gpl2+)))

(define-public vlc
  (package
    (name "vlc")
    (version "3.0.17.4")
    (source (origin
              (method url-fetch)
              (uri (string-append
                    "https://download.videolan.org/pub/videolan/vlc/"
                    (car (string-split version #\-))
                    "/vlc-" version ".tar.xz"))
              (patches (search-patches "vlc-dav1d-compat.patch"))
              (sha256
               (base32
                "0cs1vnv91mg7p6253v6wms3zlz91xzphpwaw14dmrd2gibc64nlc"))))
    (build-system gnu-build-system)
    (native-inputs
     (list flex bison gettext-minimal pkg-config))
    ;; FIXME: Add optional inputs once available.
    (inputs
     (list alsa-lib
           avahi
           bash-minimal
           dav1d
           dbus
           eudev
           ffmpeg
           flac
           fontconfig
           freetype
           fribidi
           gnutls
           liba52
           libarchive
           libass
           libavc1394
           libbluray
           libcaca
           libcddb
           libdca
           libdvbpsi
           libdvdnav
           libdvdread
           libebml
           libgcrypt
           libidn
           libkate
           libmad
           libmatroska
           libmicrodns
           libmodplug
           libmpeg2
           libogg
           libpng
           libraw1394
           (librsvg-for-system)
           libsamplerate
           libsecret
           libssh2
           libtheora
           libupnp
           libva
           libvdpau
           libvorbis
           libvpx
           libx264
           libxext
           libxi
           libxinerama
           libxml2
           libxpm
           livemedia-utils
           lua-5.2
           mesa
           opus
           perl
           protobuf
           pulseaudio
           python-wrapper
           qtbase-5
           qtsvg-5
           qtx11extras
           samba
           sdl
           sdl-image
           speex
           speexdsp
           srt
           taglib
           twolame
           unzip
           wayland
           wayland-protocols
           x265
           xcb-util-keysyms))
    (arguments
     `(#:configure-flags
       `("BUILDCC=gcc"
         ,(string-append "LDFLAGS=-Wl,-rpath -Wl,"
                         (assoc-ref %build-inputs "ffmpeg")
                         "/lib"))       ;needed for the tests

       #:phases
       (modify-phases %standard-phases
         (add-after 'unpack 'patch-source
           (lambda* (#:key inputs #:allow-other-keys)
             (let ((livemedia-utils (assoc-ref inputs "livemedia-utils")))
               (substitute* "configure"
                 (("LIVE555_PREFIX=\\$\\{LIVE555_PREFIX-\"/usr\"\\}")
                  (string-append "LIVE555_PREFIX=" livemedia-utils)))
               ;; Some of the tests require using the display to test out VLC,
               ;; which fails in our sandboxed build system
               (substitute* "test/run_vlc.sh"
                 (("./vlc --ignore-config") "echo"))
               #t)))
         (add-after 'strip 'regenerate-plugin-cache
           (lambda* (#:key outputs #:allow-other-keys)
             ;; The 'install-exec-hook' rule in the top-level Makefile.am
             ;; generates 'lib/vlc/plugins/plugins.dat', a plugin cache, using
             ;; 'vlc-cache-gen'.  This file includes the mtime of the plugins
             ;; it references.  Thus, we first reset the timestamps of all
             ;; these files, and then regenerate the cache such that the
             ;; mtimes it includes are always zero instead of being dependent
             ;; on the build time.
             (let* ((out       (assoc-ref outputs "out"))
                    (pkglibdir (string-append out "/lib/vlc"))
                    (plugindir (string-append pkglibdir "/plugins"))
                    (cachegen  (string-append pkglibdir "/vlc-cache-gen")))
               ;; TODO: Factorize 'reset-timestamps'.
               (for-each (lambda (file)
                           (let ((s (lstat file)))
                             (unless (eq? (stat:type s) 'symlink)
                               (utime file 1 1))))
                         (find-files plugindir))
               (invoke cachegen plugindir))))
         (add-after 'install 'wrap-executable
           (lambda* (#:key outputs #:allow-other-keys)
             (let ((out (assoc-ref outputs "out"))
                   (plugin-path (getenv "QT_PLUGIN_PATH")))
               (wrap-program (string-append out "/bin/vlc")
                 `("QT_PLUGIN_PATH" ":" prefix (,plugin-path))))
             #t)))))
    (home-page "https://www.videolan.org/")
    (synopsis "Audio and video framework")
    (description "VLC is a cross-platform multimedia player and framework
that plays most multimedia files as well as DVD, Audio CD, VCD, and various
streaming protocols.")
    (properties
     '((release-monitoring-url . "https://download.videolan.org/pub/videolan/vlc/last")))
    (license license:gpl2+)))

(define-public mplayer
  (package
    (name "mplayer")
    (version "1.4")
    (source (origin
             (method url-fetch)
             (uri (string-append
                   "https://www.mplayerhq.hu/MPlayer/releases/MPlayer-"
                   version ".tar.xz"))
             (sha256
              (base32
               "0j5mflr0wnklxsvnpmxvk704hscyn2785hvvihj2i3a7b3anwnc2"))))
    (build-system gnu-build-system)
    ;; FIXME: Add additional inputs once available.
    (native-inputs
     (list pkg-config yasm))
    (inputs
     `(("alsa-lib" ,alsa-lib)
       ("cdparanoia" ,cdparanoia)
       ("ffmpeg" ,ffmpeg-4)
       ("fontconfig" ,fontconfig)
       ("freetype" ,freetype)
       ("giflib" ,giflib)
       ("lame" ,lame)
       ("libass" ,libass)
       ("libdvdcss" ,libdvdcss)
       ("libdvdnav" ,libdvdnav)         ; ignored without libdvdread
       ("libdvdread" ,libdvdread)       ; ignored without libdvdnav
       ("libjpeg" ,libjpeg-turbo)
       ("libmpeg2" ,libmpeg2)
       ("libmpg123" ,mpg123)            ; audio codec for MP3
       ("libpng" ,libpng)
       ("libtheora" ,libtheora)
       ("libvdpau" ,libvdpau)
       ("libvorbis" ,libvorbis)
       ("libx11" ,libx11)
       ("libx264" ,libx264)
       ("libxinerama" ,libxinerama)
       ("libxv" ,libxv)
       ("libxxf86dga" ,libxxf86dga)
       ("mesa" ,mesa)
       ("opus" ,opus)
       ("perl" ,perl)
       ("pulseaudio" ,pulseaudio)
       ("python" ,python-wrapper)
       ("sdl" ,sdl)
       ("speex" ,speex)
       ("zlib" ,zlib)))
    (arguments
     `(#:tests? #f                      ; no test target
       #:phases
       (modify-phases %standard-phases
        (replace 'configure
          ;; configure does not work followed by "SHELL=..." and
          ;; "CONFIG_SHELL=..."; set environment variables instead
          (lambda* (#:key inputs outputs #:allow-other-keys)
            (let ((out (assoc-ref outputs "out"))
                  (libx11 (assoc-ref inputs "libx11")))
              (substitute* "configure"
                (("#! /bin/sh") (string-append "#!" (which "sh"))))
              (setenv "SHELL" (which "bash"))
              (setenv "CONFIG_SHELL" (which "bash"))
              (invoke "./configure"
                      (string-append "--extra-cflags=-I"
                                     libx11 "/include") ; to detect libx11
                      "--disable-ffmpeg_a" ; disables bundled ffmpeg
                      (string-append "--prefix=" out)
                      ;; Enable runtime cpu detection where supported,
                      ;; and choose a suitable target.
                      ,@(match (or (%current-target-system)
                                   (%current-system))
                          ("x86_64-linux"
                           '("--enable-runtime-cpudetection"
                             "--target=x86_64-linux"))
                          ("i686-linux"
                           '("--enable-runtime-cpudetection"
                             "--target=i686-linux"))
                          ("mips64el-linux"
                           '("--target=mips3-linux"))
                          (_ (list (string-append
                                    "--target="
                                    (or (%current-target-system)
                                        (nix-system->gnu-triplet
                                         (%current-system)))))))
                      "--disable-iwmmxt")))))))
    (home-page "https://www.mplayerhq.hu")
    (synopsis "Audio and video player")
    (description "MPlayer is a movie player.  It plays most MPEG/VOB, AVI,
Ogg/OGM, VIVO, ASF/WMA/WMV, QT/MOV/MP4, RealMedia, Matroska, NUT,
NuppelVideo, FLI, YUV4MPEG, FILM, RoQ, PVA files.  One can watch VideoCD,
SVCD, DVD, 3ivx, DivX 3/4/5, WMV and H.264 movies.")
    (license license:gpl2)))

(define-public mpv
  (package
    (name "mpv")
    (version "0.35.0")
    (source (origin
              (method git-fetch)
              (uri (git-reference
                    (url "https://github.com/mpv-player/mpv")
                    (commit (string-append "v" version))))
              (file-name (git-file-name name version))
              (sha256
               (base32 "1jnk1arwhf82s6q90jp70izk1wy0bkx3lr3il2jgbqsp355l6wsk"))))
    (build-system waf-build-system)
    (arguments
     (list
      #:phases
      #~(modify-phases %standard-phases
          (add-after 'unpack 'patch-file-names
            (lambda* (#:key inputs #:allow-other-keys)
              (substitute* "player/lua/ytdl_hook.lua"
		(("\"yt-dlp\",")
                 (string-append
                  "\"" (search-input-file inputs "bin/yt-dlp") "\",")))))
          (add-before 'configure 'build-reproducibly
            (lambda _
              ;; Somewhere in the build system library dependencies are enumerated
              ;; and passed as linker flags, but the order in which they are added
              ;; varies.  See <https://github.com/mpv-player/mpv/issues/7855>.
              ;; Set PYTHONHASHSEED as a workaround for deterministic results.
              (setenv "PYTHONHASHSEED" "1")))
          (add-before 'configure 'set-up-waf
            (lambda* (#:key inputs #:allow-other-keys)
              (copy-file (search-input-file inputs "bin/waf") "waf")
              (setenv "CC" #$(cc-for-target)))))
      #:configure-flags
      #~(list "--enable-libmpv-shared"
              "--enable-cdda"
              "--enable-dvdnav"
              "--disable-build-date")
      ;; No check function defined.
      #:tests? #f))
    (native-inputs
     (list perl ; for zsh completion file
           pkg-config python-docutils))
    ;; Missing features: libguess, V4L2.
    (inputs
     (list alsa-lib
           enca
           ffmpeg
           jack-1
           ladspa
           lcms
           libass
           libbluray
           libcaca
           libbs2b
           libcdio-paranoia
           libdvdread
           libdvdnav
           libjpeg-turbo
           libva
           libvdpau
           libx11
           libxext
           libxkbcommon
           libxinerama
           libxpresent
           libxrandr
           libxscrnsaver
           libxv
           ;; XXX: lua > 5.2 is not currently supported; see
           ;; waftools/checks/custom.py
           lua-5.2
           mesa
           mpg123
           pulseaudio
           python-waf
           rsound
           shaderc
           vulkan-headers
           vulkan-loader
           wayland
           wayland-protocols
           yt-dlp
           zlib))
    (home-page "https://mpv.io/")
    (synopsis "Audio and video player")
    (description "mpv is a general-purpose audio and video player.  It is a
fork of mplayer2 and MPlayer.  It shares some features with the former
projects while introducing many more.")
    (license license:gpl2+)))

(define-public smplayer
  (package
    (name "smplayer")
    (version "21.10.0")
    (source (origin
              (method url-fetch)
              (uri (string-append
                    "mirror://sourceforge/smplayer/SMPlayer/" version
                    "/smplayer-" version ".tar.bz2"))
              (sha256
               (base32
                "12nvcl0cfix1xay9hfi7856vg4lpv8y5b0a22212bsjbvl5g22rc"))))
    (build-system qt-build-system)
    (native-inputs
     (list qttools-5))
    (inputs
     (list bash-minimal qtbase-5 zlib mpv))
    (arguments
     (list #:tests? #false              ; no tests
           #:make-flags #~(list (string-append "PREFIX=" #$output)
                                (string-append "CC=" #+(cc-for-target))
                                ;; A KLUDGE to turn off invoking lrelease on the
                                ;; project for now, because it fails consistently
                                ;; with "WARNING: Could not find qmake spec
                                ;; 'default'". See below.
                                "LRELEASE=true")
           #:phases
           #~(modify-phases %standard-phases
               (delete 'configure)
               ;; Due to the above, we must run lrelease separately on each .ts file
               ;; (as opposed to running `lrelease-pro smplayer.pro` for the entire
               ;; project, as the Makefile does normally without the above kludge).
               (add-after 'build 'compile-ts-files
                 (lambda _
                   (for-each (lambda (file)
                               (invoke "lrelease" file))
                             (find-files "./" "\\.ts$"))))
               (add-after 'install 'wrap-executable
                 (lambda* (#:key inputs outputs #:allow-other-keys)
                   (let* ((out (assoc-ref outputs "out"))
                          (mpv (assoc-ref inputs "mpv")))
                     (wrap-program (string-append out "/bin/smplayer")
                       `("PATH" ":" prefix
                         ,(list (string-append mpv "/bin"))))))))))
    (home-page "https://www.smplayer.info")
    (synopsis "Complete front-end for MPlayer, a media player")
    (description "SMPlayer is a graphical user interface (GUI) for
MPlayer, which is capable of playing almost all known video and audio
formats.  Apart from providing access for the most common and useful
options of MPlayer, SMPlayer adds other interesting features like the
possibility to play Youtube videos, download subtitles, remember
the last played position, etc.")
    (license license:gpl2+)))

(define-public gallery-dl
  (package
    (name "gallery-dl")
    (version "1.23.0")
    (source (origin
              (method url-fetch)
              (uri (string-append "https://github.com/mikf/gallery-dl"
                                  "/releases/download/v" version "/gallery_dl-"
                                  version ".tar.gz"))
              (sha256
               (base32
                "12rhzf8cwsvlg0vxzydgc7x04gmccxkjk8ghb5s8lk0gjp7ysqkh"))))
    (build-system python-build-system)
    (inputs (list python-requests ffmpeg))
    (home-page "https://github.com/mikf/gallery-dl")
    (synopsis "Command-line program to download images from several sites")
    (description "Gallery-dl is a command-line program that downloads image
galleries and collections from several image hosting sites.  While this package
can use youtube-dl or yt-dlp packages to download videos, the focus is more on
images and image hosting sites.")
    (license license:gpl2)))

(define-public gnome-mpv
  (deprecated-package "gnome-mpv" celluloid))

(define-public mpv-mpris
  (package
    (name "mpv-mpris")
    (version "0.9")
    (source
      (origin
        (method git-fetch)
        (uri (git-reference
               (url "https://github.com/hoyon/mpv-mpris")
               (commit version)))
        (file-name (git-file-name name version))
        (sha256
         (base32 "1c7avpzcd3sry3q7g5spcl3ywybpjzl2gjarmnlrp74k4nhbprcm"))))
    (build-system copy-build-system)
    (arguments
     '(#:install-plan
       '(("mpris.so" "lib/"))
       #:phases
       (modify-phases %standard-phases
         (add-before 'install 'build
           (lambda _
             (setenv "CC" (which "gcc"))
             (invoke "make"))))))
    (native-inputs
     (list pkg-config))
    (inputs
     (list glib mpv))
    (home-page "https://github.com/hoyon/mpv-mpris")
    (synopsis "MPRIS plugin for mpv")
    (description "This package provides an @dfn{MPRIS} (Media Player Remote
Interfacing Specification) plugin for the @code{mpv} media player.  It implements
@code{org.mpris.MediaPlayer2} and @code{org.mpris.MediaPlayer2.Player} D-Bus
interfaces.

To load this plugin, specify the following option when starting mpv:
@code{--script $GUIX_PROFILE/lib/mpris.so} or link it into
@file{$HOME/.config/mpv/scripts}.")
    (license license:expat)))

(define-public libvpx
  (package
    (name "libvpx")
    (version "1.12.0")
    (source (origin
              (method git-fetch)
              (uri (git-reference
                    (url "https://chromium.googlesource.com/webm/libvpx")
                    (commit (string-append "v" version))))
              (file-name (git-file-name name version))
              (sha256
               (base32
                "1x12f2bd4jqd532rnixmwvcx8d29yxiacpcxqqh86qczc49la8gm"))
              (patches (search-patches "libvpx-CVE-2016-2818.patch"))))
    (build-system gnu-build-system)
    (arguments
     `(#:configure-flags (list "--enable-shared"
                               "--disable-static"
                               "--as=yasm"
                               ;; Limit size to avoid CVE-2015-1258
                               "--size-limit=16384x16384"
                               (string-append "--prefix=" (assoc-ref %outputs "out")))
       #:make-flags  (list (string-append "LDFLAGS=-Wl,-rpath="
                                          (assoc-ref %outputs "out") "/lib"))
       #:phases (modify-phases %standard-phases
                  (replace 'configure
                    (lambda* (#:key configure-flags #:allow-other-keys)
                      ;; The configure script does not understand some of the GNU
                      ;; options, so we only add the flags specified above.
                      (apply invoke  "./configure" configure-flags))))

       ;; XXX: The test suite wants to download 871 files from a cloud storage
       ;; service (see test/test-data.sha1).  It is possible to specify a
       ;; custom directory, but there seems to be no tarball with all files.
       #:tests? #f))
    (native-inputs
     (list perl yasm))
    (synopsis "VP8/VP9 video codec")
    (description "libvpx is a codec for the VP8/VP9 video compression format.")
    (license license:bsd-3)
    (home-page "https://www.webmproject.org/")))

<<<<<<< HEAD
=======
;;; TODO: Merge into libvpx on staging.
(define-public libvpx-next
  (package
    (inherit libvpx)
    (name "libvpx")
    (version "1.12.0")
    (source (origin
              (inherit (package-source libvpx))
              (uri (git-reference
                    (url "https://chromium.googlesource.com/webm/libvpx")
                    (commit (string-append "v" version))))
              (file-name (git-file-name name version))
              (sha256
               (base32
                "1x12f2bd4jqd532rnixmwvcx8d29yxiacpcxqqh86qczc49la8gm"))))))

(define-public orf-dl
  (let ((commit "2dbbe7ef4e0efe0f3c1d59c503108e22d9065999")
        (revision "1"))
    (package
      (name "orf-dl")
      (version (git-version "0" revision commit))
      (source (origin
                (method git-fetch)
                (uri (git-reference
                      (url "https://github.com/tpoechtrager/orf_dl")
                      (commit commit)))
                (file-name (git-file-name name version))
                (sha256
                 (base32
                  "1w413miy01cm7rzb5c6wwfdnc2sqv87cvxwikafgrkswpimvdjsk"))))
      (build-system copy-build-system)
      (arguments
       (list #:install-plan #~`(("orf_dl.php" "bin/orf-dl"))
             #:phases
             #~(modify-phases %standard-phases
                 (add-after 'unpack 'patch-source
                   (lambda* (#:key inputs #:allow-other-keys)
                     (substitute* "orf_dl.php"
                       (("ffmpeg")
                        (search-input-file inputs "bin/ffmpeg"))))))))
      (inputs (list php ffmpeg))
      (home-page "https://github.com/tpoechtrager/orf_dl")
      (synopsis "Download videos from tvthek.orf.at")
      (description "This package provides a PHP-based command line application
to download videos from Austria's national television broadcaster.")
      (license license:gpl2+))))

>>>>>>> 0cb8f712
(define-public youtube-dl
  (package
    (name "youtube-dl")
    (version "2021.12.17")
    (source (origin
              (method url-fetch)
              (uri (string-append "https://youtube-dl.org/downloads/latest/"
                                  "youtube-dl-" version ".tar.gz"))
              (sha256
               (base32
                "1prm84ci1n1kjzhikhrsbxbgziw6br822psjnijm2ibqnz49jfwz"))
              (snippet
               '(begin
                  ;; Delete the pre-generated files, except for the man page
                  ;; which requires 'pandoc' to build.
                  (for-each delete-file '("youtube-dl"
                                          ;;pandoc is needed to generate
                                          ;;"youtube-dl.1"
                                          "youtube-dl.bash-completion"
                                          "youtube-dl.fish"
                                          "youtube-dl.zsh"))))))
    (build-system python-build-system)
    (arguments
     ;; The problem here is that the directory for the man page and completion
     ;; files is relative, and for some reason, setup.py uses the
     ;; auto-detected sys.prefix instead of the user-defined "--prefix=FOO".
     ;; So, we need pass the prefix directly.  In addition, make sure the Bash
     ;; completion file is called 'youtube-dl' rather than
     ;; 'youtube-dl.bash-completion'.
     `(#:tests? #f ; Many tests fail. The test suite can be run with pytest.
       #:phases (modify-phases %standard-phases
                  (add-after 'unpack 'default-to-the-ffmpeg-input
                    (lambda _
                      ;; See <https://issues.guix.gnu.org/43418#5>.
                      ;; ffmpeg is big but required to request free formats
                      ;; from, e.g., YouTube so pull it in unconditionally.
                      ;; Continue respecting the --ffmpeg-location argument.
                      (substitute* "youtube_dl/postprocessor/ffmpeg.py"
                        (("\\.get\\('ffmpeg_location'\\)" match)
                         (format #f "~a or '~a'" match (which "ffmpeg"))))))
                  (add-before 'build 'build-generated-files
                    (lambda _
                      ;; Avoid the make targets that require pandoc.
                      (invoke "make"
                              "PYTHON=python"
                              "youtube-dl"
                              ;;"youtube-dl.1"   ; needs pandoc
                              "youtube-dl.bash-completion"
                              "youtube-dl.zsh"
                              "youtube-dl.fish")))
                  (add-before 'install 'fix-the-data-directories
                    (lambda* (#:key outputs #:allow-other-keys)
                      (let ((prefix (assoc-ref outputs "out")))
                        (mkdir "bash-completion")
                        (rename-file "youtube-dl.bash-completion"
                                     "bash-completion/youtube-dl")
                        (substitute* "setup.py"
                          (("youtube-dl\\.bash-completion")
                           "bash-completion/youtube-dl")
                          (("'etc/")
                           (string-append "'" prefix "/etc/"))
                          (("'share/")
                           (string-append "'" prefix "/share/"))))))
                  (add-after 'install 'install-completion
                    (lambda* (#:key outputs #:allow-other-keys)
                      (let* ((out (assoc-ref outputs "out"))
                             (zsh (string-append out
                                                 "/share/zsh/site-functions")))
                        (mkdir-p zsh)
                        (copy-file "youtube-dl.zsh"
                                   (string-append zsh "/_youtube-dl"))))))))
    (native-inputs
     (list zip))
    (inputs
     (list ffmpeg))
    (synopsis "Download videos from YouTube.com and other sites")
    (description
     "Youtube-dl is a small command-line program to download videos from
YouTube.com and many more sites.")
    (home-page "https://yt-dl.org")
    (properties '((release-monitoring-url . "https://yt-dl.org/downloads/")))
    (license license:public-domain)))

(define-public yt-dlp
  (package/inherit youtube-dl
    (name "yt-dlp")
    (version "2022.11.11")
    (source
     (origin
       (method git-fetch)
       (uri (git-reference
             (url "https://github.com/yt-dlp/yt-dlp/")
             (commit version)))
       (file-name (git-file-name name version))
       (sha256
        (base32 "00dng4x7xbxp6w76dqkfzzhf2dh3s9pgfd0axs7qar20clj717py"))))
    (arguments
     (substitute-keyword-arguments (package-arguments youtube-dl)
       ((#:tests? _) (not (%current-target-system)))
       ((#:phases phases)
        #~(modify-phases #$phases
            ;; See the comment for the corresponding phase in youtube-dl.
            (replace 'default-to-the-ffmpeg-input
              (lambda _
                (substitute* "yt_dlp/postprocessor/ffmpeg.py"
                  (("\\.get_param\\('ffmpeg_location'\\)" match)
                   (format #f "~a or '~a'" match (which "ffmpeg"))))))
            (replace 'build-generated-files
              (lambda* (#:key inputs #:allow-other-keys)
                (if (assoc-ref inputs "pandoc")
                  (invoke "make"
                          "PYTHON=python"
                          "yt-dlp"
                          "yt-dlp.1"
                          "completions")
                  (invoke "make"
                          "PYTHON=python"
                          "yt-dlp"
                          "completions"))))
            (replace 'fix-the-data-directories
              (lambda* (#:key outputs #:allow-other-keys)
                (let ((prefix (assoc-ref outputs "out")))
                  (substitute* "setup.py"
                    (("'etc/")
                     (string-append "'" prefix "/etc/"))
                    (("'share/")
                     (string-append "'" prefix "/share/"))))))
            (delete 'install-completion)
            (replace 'check
              (lambda* (#:key tests? #:allow-other-keys)
                (when tests?
                  (invoke "pytest" "-k" "not download"))))))))
    (inputs (modify-inputs (package-inputs youtube-dl)
              (append python-brotli
                      python-certifi
                      python-mutagen
                      python-pycryptodomex
                      python-websockets)))
    (native-inputs
     (append
       ;; To generate the manpage.
       (if (member (%current-system)
                   (package-transitive-supported-systems pandoc))
         (list pandoc)
         '())
       (list python-pytest zip)))
    (description
     "yt-dlp is a small command-line program to download videos from
YouTube.com and many more sites.  It is a fork of youtube-dl with a
focus on adding new features while keeping up-to-date with the
original project.")
    (properties '((release-monitoring-url . "https://pypi.org/project/yt-dlp/")))
    (home-page "https://github.com/yt-dlp/yt-dlp")))

(define-public you-get
  (package
    (name "you-get")
    (version "0.4.1555")
    (source (origin
              (method git-fetch)
              (uri (git-reference
                    (url "https://github.com/soimort/you-get")
                    (commit (string-append "v" version))))
              (file-name (git-file-name name version))
              (sha256
               (base32
                "0gn86i6nfsw395r9a3i88nv2g08s5bgjps7w4qawb9gvk4h7zqap"))))
    (build-system python-build-system)
    (inputs
     (list ffmpeg))             ; for multi-part and >=1080p videos
    (arguments
     `(#:phases
       (modify-phases %standard-phases
         (add-after 'unpack 'qualify-input-references
           ;; Explicitly invoke the input ffmpeg, instead of whichever one
           ;; happens to be in the user's $PATH at run time.
           (lambda* (#:key inputs #:allow-other-keys)
             (let ((ffmpeg (search-input-file inputs "/bin/ffmpeg")))
               (substitute* "src/you_get/processor/ffmpeg.py"
                 ;; Don't blindly replace all occurrences of ‘'ffmpeg'’: the
                 ;; same string is also used when sniffing ffmpeg's output.
                 (("(FFMPEG == |\\()'ffmpeg'" _ prefix)
                  (string-append prefix "'" ffmpeg "'")))))))
       #:tests? #f))                    ; XXX some tests need Internet access
    (synopsis "Download videos, audio, or images from Web sites")
    (description
     "You-Get is a command-line utility to download media contents (videos,
audio, images) from the Web.  It can use either mpv or vlc for playback.")
    (home-page "https://you-get.org/")
    (license license:expat)))

(define-public youtube-viewer
  (package
    (name "youtube-viewer")
    (version "3.8.1")
    (source (origin
              (method git-fetch)
              (uri (git-reference
                    (url "https://github.com/trizen/youtube-viewer")
                    (commit version)))
              (file-name (git-file-name name version))
              (sha256
               (base32
                "0xdybiihd66b79rbsawjhxs9snm78gld5ziz3gnp8vdcw0bshwz7"))))
    (build-system perl-build-system)
    (native-inputs
     (list perl-module-build))
    (inputs
     (list perl-data-dump
           perl-file-sharedir
           perl-gtk2
           perl-json
           perl-json-xs
           perl-libwww
           perl-lwp-protocol-https
           perl-lwp-useragent-cached
           perl-memoize
           perl-mozilla-ca
           perl-term-readline-gnu
           perl-unicode-linebreak
           xdg-utils
           ;; Some videos play without youtube-dl, but others silently fail to.
           youtube-dl))
    (arguments
     `(#:modules ((guix build perl-build-system)
                  (guix build utils)
                  (srfi srfi-26))
       ;; gtk-2/3 variants are both installed by default but the gtk3 variant
       ;; is broken without perl-gtk3.
       #:module-build-flags '("--gtk2")
       #:phases
       (modify-phases %standard-phases
         (add-after 'unpack 'refer-to-inputs
           (lambda* (#:key inputs #:allow-other-keys)
             (substitute* "lib/WWW/YoutubeViewer.pm"
               (("'youtube-dl'")
                (format #f "'~a/bin/youtube-dl'"
                        (assoc-ref inputs "youtube-dl"))))
             (substitute* '("bin/gtk2-youtube-viewer"
                            "bin/gtk3-youtube-viewer")
               (("'xdg-open'")
                (format #f "'~a/bin/xdg-open'"
                        (assoc-ref inputs "xdg-utils"))))
             #t))
         (add-after 'install 'install-desktop
           (lambda* (#:key outputs #:allow-other-keys)
             (let* ((out (assoc-ref outputs "out"))
                    (sharedir (string-append out "/share")))
               (install-file "share/gtk-youtube-viewer.desktop"
                             (string-append sharedir "/applications"))
               (install-file "share/icons/gtk-youtube-viewer.png"
                             (string-append sharedir "/pixmaps"))
               #t)))
         (add-after 'install 'wrap-program
           (lambda* (#:key outputs #:allow-other-keys)
             (let* ((out (assoc-ref outputs "out"))
                    (bin-dir (string-append out "/bin/"))
                    (site-dir (string-append out "/lib/perl5/site_perl/"))
                    (lib-path (getenv "PERL5LIB")))
               (for-each (cut wrap-program <>
                              `("PERL5LIB" ":" prefix (,lib-path ,site-dir)))
                         (find-files bin-dir))
               #t))))))
    (synopsis
     "Lightweight application for searching and streaming videos from YouTube")
    (description
     "Youtube-viewer searches and plays YouTube videos in a native player.
It comes with various search options; it can search for videos, playlists
and/or channels.  The videos are streamed directly in a selected video player
at the best resolution (customizable) and with closed-captions (if available).
Both command-line and GTK2 interface are available.")
    (home-page "https://github.com/trizen/youtube-viewer")
    (license license:perl-license)))

(define-public libbluray
  (package
    (name "libbluray")
    (version "1.0.2")
    (source (origin
              (method url-fetch)
              (uri (string-append "https://download.videolan.org/videolan/"
                                  name "/" version "/"
                                  name "-" version ".tar.bz2"))
              (sha256
               (base32
                "1zxfnw1xbghcj7b3zz5djndv6gwssxda19cz1lrlqrkg8577r7kd"))))
    (build-system gnu-build-system)
    (arguments
     `(#:configure-flags '("--disable-bdjava-jar"
                           "--disable-static")
       #:phases
       (modify-phases %standard-phases
         (add-after 'unpack 'refer-to-libxml2-in-.pc-file
           ;; Avoid the need to propagate libxml2 by referring to it
           ;; directly, as is already done for fontconfig & freetype.
           (lambda* (#:key inputs #:allow-other-keys)
             (let ((libxml2 (assoc-ref inputs "libxml2")))
               (substitute* "configure"
                 ((" libxml-2.0") ""))
               (substitute* "src/libbluray.pc.in"
                 (("^Libs.private:" field)
                  (string-append field " -L" libxml2 "/lib -lxml2")))
               #t)))
         (add-before 'build 'fix-dlopen-paths
           (lambda* (#:key inputs #:allow-other-keys)
             (let ((libaacs (assoc-ref inputs "libaacs"))
                   (libbdplus (assoc-ref inputs "libbdplus")))
               (substitute* "src/libbluray/disc/aacs.c"
                 (("\"libaacs\"")
                  (string-append "\"" libaacs "/lib/libaacs\"")))
               (substitute* "src/libbluray/disc/bdplus.c"
                 (("\"libbdplus\"")
                  (string-append "\"" libbdplus "/lib/libbdplus\"")))
               #t))))))
    (native-inputs (list pkg-config))
    (inputs
     `(("fontconfig" ,fontconfig)
       ("freetype" ,freetype)
       ("libaacs" ,libaacs)
       ("libbdplus" ,libbdplus)
       ("libxml2" ,libxml2)))
    (home-page "https://www.videolan.org/developers/libbluray.html")
    (synopsis "Blu-Ray Disc playback library")
    (description
     "libbluray is a library designed for Blu-Ray Disc playback for media
players, like VLC or MPlayer.")
    (license license:lgpl2.1+)))

(define-public libdvdread
  (package
    (name "libdvdread")
    (version "6.0.2")
    (source (origin
              (method url-fetch)
              (uri (string-append "https://download.videolan.org/videolan/"
                                  "libdvdread/" version "/"
                                  "libdvdread-" version ".tar.bz2"))
              (sha256
               (base32
                "1c7yqqn67m3y3n7nfrgrnzz034zjaw5caijbwbfrq89v46ph257r"))))
    (build-system gnu-build-system)
    (arguments
     `(#:configure-flags '("--with-libdvdcss=yes")))
    (native-inputs
     (list pkg-config))
    (propagated-inputs
     (list libdvdcss))
    (home-page "http://dvdnav.mplayerhq.hu/")
    (synopsis "Library for reading video DVDs")
    (description
     "Libdvdread provides a simple foundation for reading DVD video
disks.  It provides the functionality that is required to access many
DVDs.  It parses IFO files, reads NAV-blocks, and performs CSS
authentication and descrambling (if an external libdvdcss library is
installed).")
    (license license:gpl2+)))

(define-public dvdauthor
  (package
    (name "dvdauthor")
    (version "0.7.2")
    (source
     (origin
       (method url-fetch)
       (uri (string-append "mirror://sourceforge/dvdauthor/dvdauthor-"
                           version ".tar.gz"))
       (sha256
        (base32
         "1drfc47hikfzc9d7hjk34rw10iqw01d2vwmn91pv73ppx4nsj81h"))))
    (build-system gnu-build-system)
    (inputs
     (list libdvdread libpng imagemagick libxml2 freetype))
    (native-inputs
     (list pkg-config))
    (synopsis "Generates a DVD-Video movie from a MPEG-2 stream")
    (description "@command{dvdauthor} will generate a DVD-Video movie from a
MPEG-2 stream containing VOB packets.")
    (home-page "http://dvdauthor.sourceforge.net")
    (license license:gpl3+)))

(define-public libdvdnav
  (package
    (name "libdvdnav")
    (version "6.0.1")
    (source (origin
              (method url-fetch)
              (uri (string-append "https://download.videolan.org/videolan/"
                                  "libdvdnav/" version "/"
                                  "libdvdnav-" version ".tar.bz2"))
              (sha256
               (base32
                "0cv7j8irsv1n2dadlnhr6i1b8pann2ah6xpxic41f04my6ba6rp5"))))
    (build-system gnu-build-system)
    (native-inputs
     (list pkg-config))
    (inputs
     (list libdvdread))
    (home-page "http://dvdnav.mplayerhq.hu/")
    (synopsis "Library for video DVD navigation features")
    (description
     "Libdvdnav is a library for developers of multimedia
applications.  It allows easy use of sophisticated DVD navigation features
such as DVD menus, multiangle playback and even interactive DVD games.  All
this functionality is provided through a simple API which provides the DVD
playback as a single logical stream of blocks, intermitted by special
dvdnav events to report certain conditions.  The main usage of libdvdnav is
a loop regularly calling a function to get the next block, surrounded by
additional calls to tell the library of user interaction.  The whole
DVD virtual machine and internal playback states are completely
encapsulated.")
    (license license:gpl2+)))

(define-public libdvdcss
  (package
    (name "libdvdcss")
    (version "1.4.3")
    (source (origin
              (method url-fetch)
              (uri (string-append "https://download.videolan.org/pub/"
                                  name "/" version "/"
                                  name "-" version ".tar.bz2"))
              (sha256
               (base32
                "0y800y33spblb20s1lsjbaiybknmwwmmiczmjqx5s760blpwjg13"))))
    (build-system gnu-build-system)
    (home-page "https://www.videolan.org/developers/libdvdcss.html")
    (synopsis "Library for accessing DVDs as block devices")
    (description
     "libdvdcss is a simple library designed for accessing DVDs like a block
device without having to bother about the decryption.")
    (license license:gpl2+)))

(define-public srt2vtt
  (package
    (name "srt2vtt")
    (version "0.2")
    (source (origin
              (method url-fetch)
              (uri (string-append
                    "https://files.dthompson.us/srt2vtt/srt2vtt-"
                    version ".tar.gz"))
              (sha256
               (base32
                "1ravl635x81fcai4h2xnsn926i69pafgr6zkghq6319iprkw8ffv"))))
    (build-system gnu-build-system)
    (arguments
     `(#:phases
       (modify-phases %standard-phases
         (add-after 'install 'wrap-srt2vtt
           (lambda* (#:key outputs #:allow-other-keys)
             (let* ((out  (assoc-ref outputs "out"))
                    (bin  (string-append out "/bin"))
                    (version ,(let ((v (package-version guile-3.0)))
                                (string-append (car (string-split v #\.))
                                               ".0")))
                    (site (string-append out "/share/guile/site/" version))
                    (compiled (string-append
                               out "/lib/guile/" version
                               "/site-ccache")))
               (wrap-program (string-append bin "/srt2vtt")
                 `("GUILE_LOAD_PATH" ":" prefix (,site))
                 `("GUILE_LOAD_COMPILED_PATH" ":" prefix (,compiled)))))))))
    (native-inputs
     (list pkg-config))
    (inputs
     (list guile-3.0))
    (synopsis "SubRip to WebVTT subtitle converter")
    (description "srt2vtt converts SubRip formatted subtitles to WebVTT format
for use with HTML5 video.")
    (home-page "https://dthompson.us/projects/srt2vtt.html")
    (license license:gpl3+)))

(define-public avidemux
  (package
    (name "avidemux")
    (version "2.7.8")
    (source (origin
             (method url-fetch)
             (uri (string-append
                   "mirror://sourceforge/avidemux/avidemux/" version "/"
                   "avidemux_" version ".tar.gz"))
             (sha256
              (base32
               "00blv5455ry3bb86zyzk1xmq3rbqmbif62khc0kq3whza97l12k2"))
             (patches (search-patches "avidemux-install-to-lib.patch"))))
    (build-system cmake-build-system)
    (native-inputs
     `(("perl" ,perl)
       ("pkg-config" ,pkg-config)
       ("python" ,python-wrapper)
       ("qttools-5" ,qttools-5)
       ("yasm" ,yasm)))
    ;; FIXME: Once packaged, add libraries not found during the build.
    (inputs
     `(("alsa-lib" ,alsa-lib)
       ("fontconfig" ,fontconfig)
       ("freetype" ,freetype)
       ("fribidi" ,fribidi)
       ("glu" ,glu)
       ("jack" ,jack-1)
       ("lame" ,lame)
       ("libaom" ,libaom)
       ("libva" ,libva)
       ("libvdpau" ,libvdpau)
       ("libvorbis" ,libvorbis)
       ("libvpx" ,libvpx)
       ("libxv" ,libxv)
       ("pulseaudio" ,pulseaudio)
       ("qtbase" ,qtbase-5)
       ("sqlite" ,sqlite)
       ("zlib" ,zlib)))
    (arguments
     `(#:tests? #f                      ; no check target
       #:phases
       ;; Make sure files inside the included ffmpeg tarball are
       ;; patch-shebanged.
       (let ((ffmpeg "ffmpeg-4.2.4"))
         (modify-phases %standard-phases
           (add-before 'patch-source-shebangs 'unpack-ffmpeg
             (lambda _
               (with-directory-excursion "avidemux_core/ffmpeg_package"
                 (invoke "tar" "xf" (string-append ffmpeg ".tar.bz2"))
                 (delete-file (string-append ffmpeg ".tar.bz2")))
               #t))
           (add-after 'patch-source-shebangs 'repack-ffmpeg
             (lambda _
               (with-directory-excursion "avidemux_core/ffmpeg_package"
                 (substitute* (string-append ffmpeg "/configure")
                   (("#! /bin/sh") (string-append "#!" (which "sh"))))
                 (invoke "tar" "cjf" (string-append ffmpeg ".tar.bz2") ffmpeg
                         ;; avoid non-determinism in the archive
                         "--sort=name" "--mtime=@0"
                         "--owner=root:0" "--group=root:0")
                 (delete-file-recursively ffmpeg))
               #t))
           (replace 'configure
             (lambda _
               ;; Copy-paste settings from the cmake build system.
               (setenv "CMAKE_LIBRARY_PATH" (getenv "LIBRARY_PATH"))
               (setenv "CMAKE_INCLUDE_PATH" (getenv "C_INCLUDE_PATH"))
               #t))
           (replace 'build
             (lambda* (#:key inputs outputs #:allow-other-keys)
               (let* ((out (assoc-ref outputs "out"))
                      (lib (string-append out "/lib"))
                      (top (getcwd))
                      (build_component
                       (lambda* (component srcdir #:optional (args '()))
                         (let ((builddir (string-append "build_" component)))
                           (mkdir builddir)
                           (with-directory-excursion builddir
                             (apply invoke "cmake"
                                    "-DCMAKE_INSTALL_RPATH_USE_LINK_PATH=TRUE"
                                    (string-append "-DCMAKE_INSTALL_PREFIX=" out)
                                    (string-append "-DCMAKE_INSTALL_RPATH=" lib)
                                    (string-append "-DCMAKE_SHARED_LINKER_FLAGS="
                                                   "\"-Wl,-rpath=" lib "\"")
                                    (string-append "-DAVIDEMUX_SOURCE_DIR=" top)
                                    (string-append "../" srcdir)
                                    "-DENABLE_QT5=True"
                                    args)
                             (invoke "make" "-j"
                                     (number->string (parallel-job-count)))
                             (invoke "make" "install"))))))
                 (mkdir out)
                 (build_component "core" "avidemux_core")
                 (build_component "cli" "avidemux/cli")
                 (build_component "qt4" "avidemux/qt4")
                 (build_component "plugins_common" "avidemux_plugins"
                                  '("-DPLUGIN_UI=COMMON"))
                 (build_component "plugins_cli" "avidemux_plugins"
                                  '("-DPLUGIN_UI=CLI"))
                 (build_component "plugins_qt4" "avidemux_plugins"
                                  '("-DPLUGIN_UI=QT4"))
                 (build_component "plugins_settings" "avidemux_plugins"
                                  '("-DPLUGIN_UI=SETTINGS"))
                 ;; Remove .exe and .dll file.
                 (delete-file-recursively
                  (string-append out "/share/ADM6_addons"))
                 #t)))
           (delete 'install)))))
    (home-page "http://fixounet.free.fr/avidemux/")
    (synopsis "Video editor")
    (description "Avidemux is a video editor designed for simple cutting,
filtering and encoding tasks.  It supports many file types, including AVI,
DVD compatible MPEG files, MP4 and ASF, using a variety of codecs.  Tasks
can be automated using projects, job queue and powerful scripting
capabilities.")
    (supported-systems '("x86_64-linux" "i686-linux" "armhf-linux"))
    ;; Software with various licenses is included, see License.txt.
    (license license:gpl2+)))

(define-public vapoursynth
  (package
    (name "vapoursynth")
    (version "61")
    (source (origin
              (method git-fetch)
              (uri (git-reference
                    (url "https://github.com/vapoursynth/vapoursynth")
                    (commit (string-append "R" version))))
              (file-name (git-file-name name version))
              (sha256
               (base32
                "0v0dp3hydqzam0dp2d9zbrccrsvhy6n61s4v7ca2qbw69vpsm594"))))
    (build-system gnu-build-system)
    (arguments
     `(#:phases
       (modify-phases %standard-phases
         (add-after 'install 'wrap
           (lambda* (#:key outputs #:allow-other-keys)
             (let* ((out    (assoc-ref outputs "out"))
                    (site   (string-append out "/lib/python"
                                           ,(version-major+minor
                                             (package-version python))
                                           "/site-packages")))
               (wrap-program (string-append out "/bin/vspipe")
                 `("PYTHONPATH" ":" = (,site)))))))))
    (native-inputs
     (list autoconf
           automake
           python-cython
           libtool
           pkg-config
           yasm))
    (inputs
     (list ffmpeg libass python tesseract-ocr zimg))
    (home-page "http://www.vapoursynth.com/")
    (synopsis "Video processing framework")
    (description "VapourSynth is a C++ library and Python module for video
manipulation.  It aims to be a modern rewrite of Avisynth, supporting
multithreading, generalized colorspaces, per frame properties, and videos with
format changes.")
    ;; src/core/cpufeatures only allows x86, ARM or PPC
    (supported-systems (fold delete %supported-systems
                             '("mips64el-linux" "aarch64-linux")))
    ;; As seen from the source files.
    (license license:lgpl2.1+)))

(define-public xvid
  (package
    (name "xvid")
    (version "1.3.7")
    (source (origin
              (method url-fetch)
              (uri (string-append
                    "http://downloads.xvid.com/downloads/xvidcore-"
                    version ".tar.bz2"))
              (sha256
               (base32
                "1xyg3amgg27zf7188kss7y248s0xhh1vv8rrk0j9bcsd5nasxsmf"))))
    (build-system gnu-build-system)
    (native-inputs (list yasm))
    (arguments
     '(#:phases
       (modify-phases %standard-phases
         (add-before 'configure 'pre-configure
          (lambda _
            (chdir "build/generic")
            (substitute* "configure"
              (("#! /bin/sh") (string-append "#!" (which "sh"))))
            #t)))
       #:tests? #f)) ; no test suite
    (home-page "https://www.xvid.com/")
    (synopsis "MPEG-4 Part 2 Advanced Simple Profile video codec")
    (description "Xvid is an MPEG-4 Part 2 Advanced Simple Profile (ASP) video
codec library.  It uses ASP features such as b-frames, global and quarter
pixel motion compensation, lumi masking, trellis quantization, and H.263, MPEG
and custom quantization matrices.")
    (license license:gpl2+)))

(define-public streamlink
  (package
    (name "streamlink")
    (version "3.2.0")
    (source
      (origin
        (method url-fetch)
        (uri (pypi-uri "streamlink" version))
        (sha256
         (base32
          "09nrspga15svzi0hmakcarbciav0nzf30hg1ff53gia473cd4w4p"))))
    (build-system python-build-system)
    (arguments
     `(#:phases (modify-phases %standard-phases
         (replace 'check
          (lambda* (#:key tests? #:allow-other-keys)
              (when tests?
                  (invoke "python" "-m" "pytest")))))))
    (native-inputs
     (list python-freezegun python-mock python-pytest
           python-requests-mock))
    (propagated-inputs
     (list python-pysocks
           python-websocket-client
           python-isodate
           python-lxml-4.7
           python-pycountry
           python-pycryptodome
           python-requests
           python-urllib3))
    (home-page "https://github.com/streamlink/streamlink")
    (synopsis "Extract streams from various services")
    (description "Streamlink is command-line utility that extracts streams
from sites like Twitch.tv and pipes them into a video player of choice.")
    (license license:bsd-2)))

(define-public twitchy
  (let ((commit "9beb36d80b16662414129693e74fa3a2fd97554e")) ; 3.4 has no tag
    (package
      (name "twitchy")
      (version (git-version "3.4" "1" commit))
      (source
       (origin
         (method git-fetch)
         (uri (git-reference
               (url "https://github.com/BasioMeusPuga/twitchy")
               (commit commit)))
         (file-name (git-file-name name version))
         (sha256
          (base32
           "0di03h1j9ipp2bbnxxlxz07v87icyg2hmnsr4s7184z5ql8kpzr7"))))
      (build-system python-build-system)
      (arguments
       '(#:phases
         (modify-phases %standard-phases
           (add-after 'unpack 'patch-paths
             (lambda* (#:key inputs #:allow-other-keys)
               (substitute* "twitchy/twitchy_play.py"
                 (("\"streamlink ")
                  (string-append "\"" (assoc-ref inputs "streamlink")
                                 "/bin/streamlink ")))
               #t))
           (add-before 'check 'check-setup
             (lambda _
               (setenv "HOME" (getcwd)) ;Needs to write to ‘$HOME’.
               #t))
           (add-after 'install 'install-rofi-plugin
             (lambda* (#:key outputs #:allow-other-keys)
               (install-file "plugins/rofi-twitchy"
                             (string-append (assoc-ref outputs "out")
                                            "/bin"))
               #t)))))
      (inputs
       (list python-requests streamlink))
      (home-page "https://github.com/BasioMeusPuga/twitchy")
      (synopsis "Command-line interface for Twitch.tv")
      (description
       "This package provides a command-line interface for Twitch.tv")
      (license license:gpl3+))))

(define-public mlt
  (package
    (name "mlt")
    (version "7.12.0")
    (source
     (origin
       (method git-fetch)
       (uri (git-reference
             (url "https://github.com/mltframework/mlt")
             (commit (string-append "v" version))))
       (file-name (git-file-name name version))
       (sha256
        (base32 "182i6fgn9aiskj62kj10cxf5wh233a241n7qvh0l95il01zmpfb3"))))
    (build-system cmake-build-system)
    (arguments
     (list
      #:tests? #f                       ;requires "Kwalify"
      #:phases
      #~(modify-phases %standard-phases
          (add-before 'configure 'override-LDFLAGS
            (lambda _
              (setenv "LDFLAGS"
                      (string-append "-Wl,-rpath=" #$output "/lib"))))
          (add-after 'install 'wrap-executable
            (lambda _
              (let* ((frei0r #$(this-package-input "frei0r-plugins"))
                     (ladspa #$(this-package-input "ladspa"))
                     ;; In MLT 7, 'melt' symlinks to 'melt-7'.  Try to keep
                     ;; compatibility with MLT 6 where it's only 'melt'.
                     (major #$(version-major version))
                     (exec (if (file-exists?
                                (string-append #$output "/bin/melt-" major))
                               (string-append "melt-" major)
                               "melt")))
                (wrap-program (string-append #$output "/bin/" exec)
                  `("FREI0R_PATH" ":" =
                    (,(string-append frei0r "/lib/frei0r-1")))
                  `("LADSPA_PATH" ":" =
                    (,(string-append ladspa "/lib/ladspa"))))))))))
    (inputs
     (list alsa-lib
           `(,alsa-plugins "pulseaudio")
           bash-minimal
           ffmpeg
           fftw
           frei0r-plugins
           gdk-pixbuf
           gtk+
           libxml2
           jack-1
           ladspa
           libebur128
           libexif
           libvorbis
           rubberband
           libsamplerate
           pulseaudio
           qtbase-5
           qtsvg-5
           rtaudio
           sdl2
           sdl2-image
           sox
           vidstab))
    (native-inputs
     (list pkg-config))
    (home-page "https://www.mltframework.org/")
    (synopsis "Author, manage, and run multitrack audio/video compositions")
    (description
     "MLT is a multimedia framework, designed and developed for television
broadcasting.  It provides a toolkit for broadcasters, video editors, media
players, transcoders, web streamers and many more types of applications.  The
functionality of the system is provided via an assortment of ready to use
tools, XML authoring components, and an extensible plug-in based API.")
    (license license:lgpl2.1+)))

(define-public mlt-6
  (package
    (inherit mlt)
    (name "mlt")
    (version "6.26.1")
    (source
     (origin
       (method git-fetch)
       (uri (git-reference
             (url "https://github.com/mltframework/mlt")
             (commit (string-append "v" version))))
       (file-name (git-file-name name version))
       (sha256
        (base32 "1gz79xvs5jrzqhwhfk0dqdd3xiavnjp4q957h7nb02rij32byb39"))))
    (arguments
     `(#:configure-flags
       (list (string-append "-DGTK2_GDKCONFIG_INCLUDE_DIR="
                            (assoc-ref %build-inputs "gtk+")
                             "/lib/gtk-2.0/include")
             (string-append "-DGTK2_GLIBCONFIG_INCLUDE_DIR="
                            (assoc-ref %build-inputs "glib")
                            "/lib/glib-2.0/include"))
       ,@(package-arguments mlt)))
    (inputs
     (modify-inputs (package-inputs mlt)
       (replace "ffmpeg" ffmpeg-4)
       (replace "gtk+" gtk+-2)))))

(define-public v4l-utils
  (package
    (name "v4l-utils")
    (version "1.22.1")
    (source (origin
              (method url-fetch)
              (uri (string-append "https://linuxtv.org/downloads/v4l-utils"
                                  "/v4l-utils-" version ".tar.bz2"))
              (sha256
               (base32
                "0cafp64b7ylxhjnp47hxm59r0b0v5hc2gc23qh2s2k5463lgpik5"))))
    (build-system gnu-build-system)
    ;; Separate graphical tools in order to save almost 1 GiB on the closure
    ;; for the common case.
    (outputs '("out" "gui"))
    (arguments
     '(#:configure-flags
       (list "--disable-static"
             (string-append "--with-udevdir="
                            (assoc-ref %outputs "out")
                            "/lib/udev"))
       #:phases
       (modify-phases %standard-phases
         (add-after 'install 'split
           (lambda* (#:key outputs #:allow-other-keys)
             (let ((out (assoc-ref outputs "out"))
                   (gui (assoc-ref outputs "gui")))
               (mkdir-p (string-append gui "/bin"))
               (mkdir-p (string-append gui "/share/man/man1"))
               (mkdir-p (string-append gui "/share/applications"))
               (for-each
                (lambda (prog)
                  (for-each
                   (lambda (file)
                     (rename-file (string-append out file)
                                  (string-append gui file)))
                   (list
                    (string-append "/bin/" prog)
                    (string-append "/share/man/man1/" prog ".1")
                    (string-append "/share/applications/" prog ".desktop"))))
                '("qv4l2" "qvidcap"))
               (copy-recursively (string-append out "/share/icons")
                                 (string-append gui "/share/icons"))
               (delete-file-recursively (string-append out "/share/icons"))
               (rmdir (string-append out "/share/applications"))
               #t))))))
    (native-inputs
     (list perl pkg-config))
    (inputs
     (list alsa-lib
           glu
           libjpeg-turbo
           libx11
           qtbase-5
           eudev))
    (synopsis "Realtime video capture utilities for Linux")
    (description "The v4l-utils provide a series of libraries and utilities to
be used for realtime video capture via Linux-specific APIs.")
    (home-page "https://linuxtv.org/wiki/index.php/V4l-utils")
    ;; libv4l2 is LGPL2.1+, while utilities are GPL2 only.
    (license (list license:lgpl2.1+ license:gpl2))))

(define-public obs
  (package
    (name "obs")
    (version "27.2.4")
    (source (origin
              (method git-fetch)
              (uri (git-reference
                    (url "https://github.com/obsproject/obs-studio")
                    (commit version)
                    (recursive? #t)))
              (file-name (git-file-name name version))
              (sha256
               (base32
                "13bfzjqmvabli99yr1h0306w5lx72mbl5sxrnr46hjig1a6rw91s"))
              (patches
               (search-patches "obs-modules-location.patch"))))
    (build-system cmake-build-system)
    (arguments
     (list
      #:configure-flags
      #~(list (string-append "-DOBS_VERSION_OVERRIDE=" #$version)
              "-DENABLE_UNIT_TESTS=ON"
              ;; Browser plugin requires cef, but it is not packaged yet.
              ;; <https://bitbucket.org/chromiumembedded/cef/src/master/>
              "-DBUILD_BROWSER=OFF")
       #:phases
       #~(modify-phases %standard-phases
           (add-after 'install 'wrap-executable
             (lambda* _
               (let ((plugin-path (getenv "QT_PLUGIN_PATH")))
                 (wrap-program (string-append #$output "/bin/obs")
                   `("QT_PLUGIN_PATH" ":" prefix (,plugin-path)))))))))
    (native-search-paths
     (list (search-path-specification
            (variable "OBS_PLUGINS_DIRECTORY")
            (separator #f)                         ;single entry
            (files '("lib/obs-plugins")))
           (search-path-specification
            (variable "OBS_PLUGINS_DATA_DIRECTORY")
            (separator #f)                         ;single entry
            (files '("share/obs/obs-plugins")))))
    (native-inputs
     (list cmocka pkg-config swig))
    (inputs
     (list
      alsa-lib
      bash-minimal
      curl
      eudev
      ffmpeg-4
      fontconfig
      freetype
      glib
      jack-1
      jansson
      libx264
      libxcomposite
      libxkbcommon
      luajit
      mbedtls-apache
      mesa
      pciutils
      pipewire-0.3
      pulseaudio
      python
      qtbase-5
      qtsvg-5
      qtx11extras
      qtwayland-5
      speexdsp
      v4l-utils
      wayland
      wayland-protocols
      zlib))
    (synopsis "Live streaming software")
    (description "Open Broadcaster Software provides a graphical interface for
video recording and live streaming.  OBS supports capturing audio and video
from many input sources such as webcams, X11 (for screencasting), PulseAudio,
and JACK.")
    (home-page "https://obsproject.com")
    (license license:gpl2+)))

(define-public obs-spectralizer
  (package
    (name "obs-spectralizer")
    (version "1.3.3")
    (source
      (origin
        (method git-fetch)
        (uri (git-reference
              (url "https://github.com/univrsal/spectralizer")
              (commit (string-append "v" version))))
        (file-name (git-file-name name version))

        ;; Remove bundled Windows DLLs.
        (snippet '(delete-file-recursively "fftw3"))
        (modules '((guix build utils)))

        (sha256
         (base32
          "0q75cnyqydpvfda51zm9gxqj3wqr99ad0lxzjhw0ld67qvj1ag6i"))))
    (build-system cmake-build-system)
    (arguments
     `(#:tests? #f
       #:configure-flags
       (list "-DGLOBAL_INSTALLATION=ON" "-DUSE_CMAKE_LIBDIR=ON")))
    (inputs (list obs fftw))
    (home-page "https://github.com/univrsal/spectralizer")
    (synopsis "OBS plugin for audio visualization")
    (description "This OBS plugins allows you to vizualize MPD and internal
OBS audio sources.")
    (license license:gpl2)))

(define-public obs-websocket
  (package
    (name "obs-websocket")
    (version "4.9.1")
    (source
     (origin
       (method git-fetch)
       (uri (git-reference
             (url "https://github.com/Palakis/obs-websocket")
             (commit version)
             (recursive? #t)))
       (file-name (git-file-name name version))
       (sha256
        (base32 "0giwhm0rbc578qng4invqqma935zzjlf05msz1gx986aqk654s7k"))))
    (build-system cmake-build-system)
    (arguments
     `(#:tests? #f                      ;no tests
       #:phases
       (modify-phases %standard-phases
         (add-after 'unpack 'remove-permission-change
           (lambda* _
             (substitute* "CMakeLists.txt"
               ;; Remove lines that set writeable permissions on outputs.
               (("PERMISSIONS [^)]*") "")
               (("set\\(CMAKE_INSTALL_DEFAULT_DIRECTORY_PERMISSIONS") "")
               ;; Ug^WClever hack to comment out the next line, which is ‘)’.
               (("(OWNER|GROUP|WORLD)_READ .*") "#")))))))
    (inputs
     (list obs qtbase-5))
    (home-page "https://github.com/Palakis/obs-websocket")
    (synopsis "OBS plugin for remote control via WebSockets")
    (description "This OBS plugin allows you to establish a WebSocket channel
from within your running OBS instance so that you can control it remotely from
programs on your current machine or on other machines.")
    (license license:gpl2+)))

(define-public obs-wlrobs
  (package
    (name "obs-wlrobs")
    (version "1.0")
    (source
      (origin
        (method hg-fetch)
        (uri (hg-reference
              (url "https://hg.sr.ht/~scoopta/wlrobs")
              (changeset (string-append "v" version))))
        (file-name (git-file-name name version))
        (sha256
         (base32
          "1faiq2gdb7qis3m1hilm4pz8lkmkab75vzm608dbiazahhybf96p"))))
    (build-system meson-build-system)
    (native-inputs
     (list pkg-config))
    (propagated-inputs `() )
    (inputs (list obs
                  `(,libx11 "out") wayland wayland-protocols))
    (home-page "https://hg.sr.ht/~scoopta/wlrobs")
    (synopsis "OBS plugin for Wayland (wlroots) screen capture")
    (description
     "This OBS plugin allows you to capture the screen on wlroots-based
Wayland compositors.")
    (license license:gpl3+)))

(define-public libvdpau
  (package
    (name "libvdpau")
    (version "1.4")
    (source
      (origin
        (method git-fetch)
        (uri (git-reference
              (url "https://gitlab.freedesktop.org/vdpau/libvdpau.git")
              (commit version)))
        (file-name (git-file-name name version))
        (sha256
         (base32
          "1hc4mcrbr1yhfiy4zfd8wc2iiqbp90z6jswap0jia20vmyk5lqld"))))
    (build-system meson-build-system)
    (native-inputs
     (list pkg-config))
    (inputs
     (list `(,libx11 "out") libxext xorgproto))
    (home-page "https://wiki.freedesktop.org/www/Software/VDPAU/")
    (synopsis "Video Decode and Presentation API")
    (description "VDPAU is the Video Decode and Presentation API for UNIX.  It
provides an interface to video decode acceleration and presentation hardware
present in modern GPUs.")
    (license (license:x11-style "file://COPYING"))))

(define-public vdpauinfo
  (package
    (name "vdpauinfo")
    (version "1.4")
    (source
      (origin
        (method git-fetch)
        (uri (git-reference
              (url "https://gitlab.freedesktop.org/vdpau/vdpauinfo")
              (commit version)))
        (file-name (git-file-name name version))
        (sha256
         (base32 "0s84bavxr39w0r7zfaac7kpbfsg88hgymqyzcr0yvbj1yry3liz2"))))
    (build-system gnu-build-system)
    (arguments
     `(#:phases
       (modify-phases %standard-phases
         (replace 'bootstrap
           ;; ./autogen.sh runs ./configure too soon.
           (lambda _
             (invoke "autoreconf" "-fiv"))))))
    (native-inputs
     (list autoconf automake libx11 pkg-config))
    (propagated-inputs
     (list libvdpau))
    (home-page "https://wiki.freedesktop.org/www/Software/VDPAU/")
    (synopsis "Tool to query the capabilities of a VDPAU implementation")
    (description "Vdpauinfo is a tool to query the capabilities of a VDPAU
implementation.")
    (license (license:x11-style "file://COPYING"))))

(define-public libvdpau-va-gl
  (package
    (name "libvdpau-va-gl")
    (version "0.4.2")
    (source
      (origin
        (method url-fetch)
        (uri (string-append "https://github.com/i-rinat/libvdpau-va-gl/"
                            "releases/download/v" version "/libvdpau-va-gl-"
                            version ".tar.gz"))
        (sha256
         (base32
          "1x2ag1f2fwa4yh1g5spv99w9x1m33hbxlqwyhm205ssq0ra234bx"))
        (patches (search-patches "libvdpau-va-gl-unbundle.patch"))
        (modules '((guix build utils)))
        (snippet '(begin (delete-file-recursively "3rdparty")
                         #t))))
    (build-system cmake-build-system)
    (arguments
     '(#:tests? #f)) ; Tests require a running X11 server, with VA-API support.
    (native-inputs
     (list libvdpau pkg-config))
    (inputs
     (list libva mesa))
    (home-page "https://github.com/i-rinat/libvdpau-va-gl")
    (synopsis "VDPAU driver with VA-API/OpenGL backend")
    (description
     "Many applications can use VDPAU to accelerate portions of the video
decoding process and video post-processing to the GPU video hardware.  Since
there is no VDPAU available on Intel chips, they fall back to different drawing
techniques.  This driver uses OpenGL under the hood to accelerate drawing and
scaling and VA-API (if available) to accelerate video decoding.")
    (license license:expat)))

(define-public recordmydesktop
  (package
    (name "recordmydesktop")
    (version "0.4.0")
    (source (origin
              (method url-fetch)
              (uri (string-append "https://github.com/Enselic/"
                                  name "/releases/download/v" version
                                  "/recordmydesktop-" version ".tar.gz"))
              (sha256
               (base32
                "17kjgmkl45zma64a5dg1hyvnjkzk4vl8milgi6ic7hlsbmywpig7"))))
    (build-system gnu-build-system)
    (inputs (list popt
                  zlib
                  libx11
                  libice
                  libsm
                  libxfixes
                  libxdamage
                  libxext
                  alsa-lib
                  libvorbis
                  libtheora))
    (home-page "https://enselic.github.io/recordmydesktop/")
    (synopsis "Desktop session video recorder")
    (description
     "recordMyDesktop is a command-line tool that captures the activity in
your graphical desktop and encodes it as a video.  This is a useful tool for
making @dfn{screencasts}.")
    (license license:gpl2+)))

(define-public simplescreenrecorder
  (package
    (name "simplescreenrecorder")
    (version "0.4.2")
    (source
     (origin
       (method git-fetch)
       (uri (git-reference
             (url "https://github.com/MaartenBaert/ssr")
             (commit version)))
       (file-name (git-file-name name version))
       (sha256
        (base32
         "1dzp5yzqlha65crzklx2qlan6ssw1diwzfpc4svd7gnr858q2292"))))
    (build-system cmake-build-system)
    ;; Although libx11, libxfixes, libxext are listed as build dependencies in
    ;; README.md, the program builds and functions properly without them.
    ;; As a result, they are omitted. Please add them back if problems appear.
    (inputs
     (list alsa-lib
           ffmpeg-4
           glu
           jack-1
           libxi
           libxinerama
           pulseaudio
           qtbase-5
           qtx11extras))
    (native-inputs (list pkg-config))
    (arguments
     `(#:configure-flags
       (list "-DWITH_QT5=TRUE")
       #:tests? #f))                    ; no test suite
    ;; Using HTTPS causes part of the page to be displayed improperly.
    (home-page "https://www.maartenbaert.be/simplescreenrecorder/")
    (synopsis "Screen recorder")
    (description "SimpleScreenRecorder is an easy to use screen recorder with
a graphical user interface.  It supports recording the entire screen, or a
part of it, and allows encoding in many different codecs and file formats.
Other features include a live preview and live streaming.")
    (license (list license:gpl3+ ; most files
                   license:zlib ; glinject/elfhacks.*
                   license:isc ; glinject/*
                   license:x11)))) ; build-aux/install-sh

(define-public libsmpeg
  (package
    (name "libsmpeg")
    (version "0.4.5-401")
    (source (origin
              (method svn-fetch)
              (uri (svn-reference
                    (url "svn://svn.icculus.org/smpeg/trunk/")
                    (revision 401))) ; last revision before smpeg2 (for SDL 2.0)
              (file-name (string-append name "-" version "-checkout"))
              (sha256
               (base32
                "18yfkr70lr1x1hc8snn2ldnbzdcc7b64xmkqrfk8w59gpg7sl1xn"))))
    (build-system gnu-build-system)
    (arguments
     ;; libsmpeg fails to build with -std=c++11, which is the default with
     ;; GCC 7.  Also, 'configure' does CXXFLAGS=$CFLAGS, hence this hack.
     '(#:configure-flags '("CFLAGS=-O2 -g -std=c++03")))
    (native-inputs
     (list autoconf automake))
    (inputs
     `(("sdl" ,sdl2)))
    (home-page "https://icculus.org/smpeg/")
    (synopsis "SDL MPEG decoding library")
    (description
     "SMPEG (SDL MPEG Player Library) is a free MPEG1 video player library
with sound support.  Video playback is based on the ubiquitous Berkeley MPEG
player, mpeg_play v2.2.  Audio is played through a slightly modified mpegsound
library, part of splay v0.8.2.  SMPEG supports MPEG audio (MP3), MPEG-1 video,
and MPEG system streams.")
    (license (list license:expat
                   license:lgpl2.1
                   license:lgpl2.1+
                   license:gpl2))))

;; for btanks
(define-public libsmpeg-with-sdl1
  (package (inherit libsmpeg)
    (name "libsmpeg")
    (version "0.4.5-399")
    (source (origin
              (method svn-fetch)
              (uri (svn-reference
                    (url "svn://svn.icculus.org/smpeg/trunk/")
                    (revision 399))) ; tagged release 0.4.5
              (file-name (string-append name "-" version "-checkout"))
              (sha256
               (base32
                "0jfi085rf3fa5xsn0vd3nqf32my8ph9c6a9445y7a8lrlz4dms64"))))
    (inputs
     (list sdl))))

(define-public libbdplus
  (package
    (name "libbdplus")
    (version "0.1.2")
    (source
     (origin
       (method url-fetch)
       (uri (string-append "https://ftp.videolan.org/pub/videolan/libbdplus/"
                           version "/" name "-" version ".tar.bz2"))
       (sha256
        (base32 "02n87lysqn4kg2qk7d1ffrp96c44zkdlxdj0n16hbgrlrpiwlcd6"))))
    (inputs
     (list libgcrypt))
    (build-system gnu-build-system)
    (home-page "https://www.videolan.org/developers/libbdplus.html")
    (synopsis "Library for decrypting certain Blu-Ray discs")
    (description "libbdplus is a library which implements the BD+ System
specifications.")
    (license license:lgpl2.1+)))

(define-public libaacs
  (package
    (name "libaacs")
    (version "0.11.0")
    (source
     (origin
       (method url-fetch)
       (uri (string-append "https://ftp.videolan.org/pub/videolan/libaacs/"
                           version "/libaacs-" version ".tar.bz2"))
       (sha256
        (base32 "11skjqjlldmbjkyxdcz4fmcn6y4p95r1xagbcnjy4ndnzf0l723d"))))
    (inputs
     (list libgcrypt))
    (native-inputs
     (list bison flex))
    (build-system gnu-build-system)
    (home-page "https://www.videolan.org/developers/libaacs.html")
    (synopsis "Library for decrypting certain Blu-Ray discs")
    (description "libaacs is a library which implements the Advanced Access
Content System specification.")
    (license license:lgpl2.1+)))

(define-public mps-youtube
  (package
    (name "mps-youtube")
    (version "0.2.8")
    (source
     (origin
       (method git-fetch)
       (uri (git-reference
             (url "https://github.com/mps-youtube/mps-youtube")
             (commit (string-append "v" version))))
       (file-name (git-file-name name version))
       (sha256
        (base32
         "1w1jhw9rg3dx7vp97cwrk5fymipkcy2wrbl1jaa38ivcjhqg596y"))))
    (build-system python-build-system)
    (arguments
     ;; Tests need to be disabled until #556 upstream is fixed. It reads as if the
     ;; test suite results differ depending on the country and also introduce
     ;; non-determinism in the tests.
     ;; https://github.com/mps-youtube/mps-youtube/issues/556
     '(#:tests? #f
       #:phases (modify-phases %standard-phases
                  ;; Loading this as a library will create cache directories,
                  ;; etc; which fails in the build container.
                  (delete 'sanity-check))))
    (propagated-inputs
     (list python-pafy python-pygobject)) ; For mpris2 support
    (home-page "https://github.com/mps-youtube/mps-youtube")
    (synopsis "Terminal based YouTube player and downloader")
    (description
     "@code{mps-youtube} is based on mps, a terminal based program to
search, stream and download music.  This implementation uses YouTube as
a source of content and can play and download video as well as audio.
It can use either mpv or mplayer for playback, and for conversion of
formats ffmpeg or libav is used.  Users should install one of the
supported players in addition to this package.")
    (license license:gpl3+)))

(define-public handbrake
  (package
    (name "handbrake")
    (version "1.5.1")
    (source (origin
              (method url-fetch)
              (uri (string-append "https://github.com/HandBrake/HandBrake/"
                                  "releases/download/" version "/"
                                  "HandBrake-" version "-source.tar.bz2"))
              (sha256
               (base32
                "1w1hjj6gvdydypw4mdn281w0x163is59cfm7k6bq371hsl3gx69r"))
              (modules '((guix build utils)))
              (snippet
               ;; Remove "contrib" and source not necessary for
               ;; building/running under a GNU environment.
               '(begin
                  (for-each delete-file-recursively
                            '("contrib" "macosx" "win")) ; 540KiB, 11MiB, 5.9MiB resp.
                  (substitute* "make/include/main.defs"
                    ;; Disable unconditional inclusion of "contrib" libraries
                    ;; (ffmpeg, libvpx, libdvdread, libdvdnav, and libbluray),
                    ;; which would lead to fetching and building of these
                    ;; libraries.  Use our own instead.
                    (("MODULES \\+= contrib") "# MODULES += contrib"))))))
    (build-system  glib-or-gtk-build-system)
    (native-inputs
     `(("automake" ,automake)           ; GUI subpackage must be bootstrapped
       ("autoconf" ,autoconf)
       ("intltool" ,intltool)
       ("libtool" ,libtool)
       ("pkg-config" ,pkg-config)
       ("python" ,python-2)))           ; For configuration
    (inputs
     `(("bzip2" ,bzip2)
       ("dbus-glib" ,dbus-glib)
       ("ffmpeg" ,ffmpeg-4)
       ("fontconfig" ,fontconfig)
       ("freetype" ,freetype)
       ("glib" ,glib)
       ("gstreamer" ,gstreamer)
       ("gst-plugins-base" ,gst-plugins-base)
       ("gtk+" ,gtk+)
       ("jansson" ,jansson)
       ("lame" ,lame)
       ("libass" ,libass)
       ("libbluray" ,libbluray)
       ("libdav1d" ,dav1d)
       ("libdvdnav" ,libdvdnav)
       ("libdvdread" ,libdvdread)
       ("libgudev" ,libgudev)
       ("libjpeg-turbo" ,libjpeg-turbo)
       ("libmpeg2" ,libmpeg2)
       ("libnotify" ,libnotify)
       ("libnuma" ,numactl)
       ("libogg" ,libogg)
       ("libopus" ,opus)
       ("libsamplerate" ,libsamplerate)
       ("libtheora" ,libtheora)
       ("libvorbis" ,libvorbis)
       ("libvpx" ,libvpx)
       ("libxml2" ,libxml2)
       ("libx264" ,libx264)
       ("speex" ,speex)
       ("x265" ,x265)
       ("zimg" ,zimg)
       ("zlib" ,zlib)))
    (arguments
     `(#:tests? #f             ;tests require Ruby and claim to be unsupported
       #:configure-flags
       (list "--disable-gtk-update-checks"
             "--disable-nvenc"
             (string-append "CPPFLAGS=-I"
                            (assoc-ref %build-inputs "libxml2")
                            "/include/libxml2")
             "LDFLAGS=-lx265")
       #:phases
       (modify-phases %standard-phases
         (replace 'bootstrap
           ;; Run bootstrap ahead of time so that shebangs get patched.
           (lambda _
             (setenv "CONFIG_SHELL" (which "sh"))
             ;; Patch the Makefile so that it doesn't bootstrap again.
             (substitute* "gtk/module.rules"
               ((".*autoreconf.*") ""))
             (with-directory-excursion "gtk"
               (invoke "autoreconf" "-fiv"))))
         (add-before 'configure 'patch-SHELL
           (lambda _
             (substitute* "gtk/po/Makefile.in.in"
               (("SHELL = /bin/sh") "SHELL = @SHELL@"))))
         (add-before 'configure 'relax-reqs
           (lambda _
             (substitute* "make/configure.py"
               ;; cmake is checked for so that it can be used to build
               ;; contrib/harfbuzz and contrib/x265, but we get these as
               ;; inputs, so don't abort if it's not found.  Similarly, meson
               ;; and ninja are only needed for contrib/libdav1d, and nasm
               ;; only for libvpx
               (("((cmake|meson|ninja|nasm) *=.*abort=)True" _ &)
                (string-append & "False")))))
         (replace 'configure
           (lambda* (#:key outputs configure-flags #:allow-other-keys)
             ;; 'configure' is not an autoconf-generated script, and
             ;; errors on unrecognized arguments,
             ;; e.g. --enable-fast-install
             (let ((out (assoc-ref outputs "out")))
               (apply invoke "./configure"
                      (string-append "--prefix=" out)
                      (or configure-flags '())))))
         (add-after 'configure 'chdir-build
           (lambda _ (chdir "./build"))))))
    (home-page "https://handbrake.fr")
    (synopsis "Video transcoder")
    (description
     "HandBrake is a tool for converting video from any format to a selection
of modern, widely supported codecs.")
    ;; Some under GPLv2+, some under LGPLv2.1+, and portions under BSD3.
    ;; Combination under GPLv2.  See LICENSE.
    (license license:gpl2)))

(define-public intel-vaapi-driver
  (package
    (name "intel-vaapi-driver")
    (version "2.4.1")
    (source
     (origin
       (method git-fetch)
       (uri (git-reference
             (url "https://github.com/intel/intel-vaapi-driver")
             (commit version)))
       (sha256
        (base32 "1cidki3av9wnkgwi7fklxbg3bh6kysf8w3fk2qadjr05a92mx3zp"))
       (file-name (git-file-name name version))))
    (build-system gnu-build-system)
    (native-inputs
     (list autoconf automake libtool pkg-config))
    (inputs
     (list libdrm libva libx11))
    (arguments
     `(#:phases
       (modify-phases %standard-phases
         (add-before 'configure 'set-target-directory
           (lambda* (#:key outputs #:allow-other-keys)
             (let ((out (assoc-ref outputs "out")))
               (setenv "LIBVA_DRIVERS_PATH" (string-append out "/lib/dri"))
               #t))))))
    ;; XXX Because of <https://issues.guix.gnu.org/issue/22138>, we need to add
    ;; this to all VA-API back ends instead of once to libva.
    (native-search-paths
     (list (search-path-specification
            (variable "LIBVA_DRIVERS_PATH")
            (files '("lib/dri")))))
    (supported-systems '("i686-linux" "x86_64-linux"))
    (home-page "https://01.org/linuxmedia/vaapi")
    (synopsis "VA-API video acceleration driver for Intel GEN Graphics devices")
    (description
     "This is the @acronym{VA-API, Video Acceleration API} back end required for
hardware-accelerated video processing on Intel GEN Graphics devices supported by
the i915 driver, such as integrated Intel HD Graphics.  It provides access to
both hardware and shader functionality for faster encoding, decoding, and
post-processing of video formats like MPEG2, H.264/AVC, and VC-1.")
    (license (list license:bsd-2        ; src/gen9_vp9_const_def.c
                   license:expat))))    ; the rest, excluding the test suite

(define-public openh264
  (package
    (name "openh264")
    (version "2.3.0")
    (source (origin
              (method git-fetch)
              (uri (git-reference
                    (url "https://github.com/cisco/openh264")
                    (commit (string-append "v" version))))
              (file-name (git-file-name name version))
              (sha256
               (base32
                "1yr6nsjpnazq4z6dvjfyanljwgwnyjh3ddxa0sq6hl9qc59yq91r"))))
    (build-system gnu-build-system)
    (native-inputs
     (list nasm python))
    (arguments
     (list
      #:make-flags
      #~(list (string-append "PREFIX=" #$output)
                             "CC=gcc")
      #:test-target "test"
      #:phases
      #~(modify-phases %standard-phases
          ;; no configure script
          (delete 'configure))))
    (home-page "https://www.openh264.org/")
    (synopsis "H264 decoder library")
    (description
     "Openh264 is a library which can decode H264 video streams.")
    (license license:bsd-2)))

(define-public libmp4v2
  (package
    (name "libmp4v2")
    (version "2.0.0")
    (source
     (origin
       (method url-fetch)
       ;; XXX: The new location of upstream is uncertain and will become relevant the
       ;; moment when the googlecode archive shuts down. It is past the date it
       ;; should've been turned off. I tried to communicate with upstream, but this
       ;; wasn't very responsive and not very helpful. The short summary is, it is
       ;; chaos when it comes to the amount of forks and only time will tell where
       ;; the new upstream location is.
       (uri (string-append "https://storage.googleapis.com/google-"
                           "code-archive-downloads/v2/"
                           "code.google.com/mp4v2/mp4v2-" version ".tar.bz2"))
       (file-name (string-append name "-" version ".tar.bz2"))
       (patches (search-patches "libmp4v2-c++11.patch"))
       (sha256
        (base32
         "0f438bimimsvxjbdp4vsr8hjw2nwggmhaxgcw07g2z361fkbj683"))))
    (build-system gnu-build-system)
    (outputs '("out"
               "static")) ; 3.7MiB .a file
    (arguments
     `(;; Build as C++2003 to avoid C++11 "narrowing conversion" errors.
       #:configure-flags '("CXXFLAGS=-O2 -g -std=c++03")

       #:phases
       (modify-phases %standard-phases
         (add-after 'unpack 'remove-dates
           (lambda _
             ;; Make the build reproducible.
             (substitute* "configure"
               (("PROJECT_build=\"`date`\"") "PROJECT_build=\"\"")
               (("ac_abs_top_builddir=$ac_pwd") "ac_abs_top_builddir=\"\""))
             #t))
         (add-after 'install 'move-static-libraries
           (lambda* (#:key outputs #:allow-other-keys)
             ;; Move static libraries to the "static" output.
             (let* ((out    (assoc-ref outputs "out"))
                    (lib    (string-append out "/lib"))
                    (static (assoc-ref outputs "static"))
                    (slib   (string-append static "/lib")))
               (mkdir-p slib)
               (for-each (lambda (file)
                           (install-file file slib)
                           (delete-file file))
                         (find-files lib "\\.a$"))
               #t))))))
    (native-inputs
     (list help2man dejagnu))
    (home-page "https://code.google.com/archive/p/mp4v2/")
    (synopsis "API to create and modify mp4 files")
    (description
     "The MP4v2 library provides an API to create and modify mp4 files as defined by
ISO-IEC:14496-1:2001 MPEG-4 Systems.  This file format is derived from Apple's QuickTime
file format that has been used as a multimedia file format in a variety of platforms and
applications.  It is a very powerful and extensible format that can accommodate
practically any type of media.")
    (license license:mpl1.1)))

(define-public libmediainfo
  (package
    (name "libmediainfo")
    (version "22.03")
    (source (origin
              (method url-fetch)
              (uri (string-append "https://mediaarea.net/download/source/"
                                  name "/" version "/"
                                  name "_" version ".tar.xz"))
              (sha256
               (base32
                "1fc0ihj17cdv9zb346llwvbv0hn3sl3ax398ankgp74fcaxvll7w"))))
    ;; TODO add a Big Buck Bunny webm for tests.
    (native-inputs
     (list autoconf automake libtool pkg-config))
    (propagated-inputs
     (list zlib tinyxml2 curl ; In Requires.private of libmediainfo.pc.
           libzen))
    (build-system gnu-build-system)
    (arguments
     '(#:tests? #f ; see above TODO
       #:configure-flags
       (list "--with-libcurl" "--with-libtinyxml2")
       #:phases
       ;; build scripts not in root of archive
       (modify-phases %standard-phases
         (add-after 'unpack 'change-to-build-dir
           (lambda _
             (chdir "Project/GNU/Library")
             #t)))))
    (home-page "https://mediaarea.net/en/MediaInfo")
    (synopsis "Library for retrieving media metadata")
    (description "MediaInfo is a library used for retrieving technical
information and other metadata about audio or video files.  A non-exhaustive
list of the information MediaInfo can retrieve from media files include:

@itemize
@item General: title, author, director, album, track number, date, duration...
@item Video: codec, aspect, fps, bitrate...
@item Audio: codec, sample rate, channels, language, bitrate...
@item Text: language of subtitle
@item Chapters: number of chapters, list of chapters
@end itemize

MediaInfo supports the following formats:

@itemize
@item Video: MKV, OGM, AVI, DivX, WMV, QuickTime, Real, MPEG-1,
MPEG-2, MPEG-4, DVD (VOB)...
@item Video Codecs: DivX, XviD, MSMPEG4, ASP, H.264, AVC...)
@item Audio: OGG, MP3, WAV, RA, AC3, DTS, AAC, M4A, AU, AIFF...
@item  Subtitles: SRT, SSA, ASS, SAMI...
@end itemize\n")
    (license license:bsd-2)))

;; TODO also have a GUI version available
(define-public mediainfo
  (package
    (name "mediainfo")
    (version "22.03")
    (source (origin
              (method url-fetch)
              ;; Warning: This source has proved unreliable 1 time at least.
              ;; Consider an alternate source or report upstream if this
              ;; happens again.
              (uri (string-append "https://mediaarea.net/download/source/"
                                  name "/" version "/"
                                  name "_" version ".tar.xz"))
              (sha256
               (base32
                "1r1bh1lk2dsiv0j84whgca7qslxbibg6vsih7x5iga2p3lmgjdk2"))))
    (native-inputs
     (list autoconf automake libtool pkg-config))
    (inputs
     (list libmediainfo))
    (build-system gnu-build-system)
    (arguments
     '(#:tests? #f ; lacks tests
       #:phases
       ;; build scripts not in root of archive
       (modify-phases %standard-phases
         (add-after 'unpack 'change-to-build-dir
           (lambda _
             (chdir "Project/GNU/CLI")
             #t)))))
    (home-page "https://mediaarea.net/en/MediaInfo")
    (synopsis "Utility for reading media metadata")
    (description "MediaInfo is a utility used for retrieving technical
information and other metadata about audio or video files.  It supports the
many codecs and formats supported by libmediainfo.")
    (license license:bsd-2)))

(define-public atomicparsley
  (package
    (name "atomicparsley")
    (version "20200701.154658.b0d6223")
    (source (origin
              (method git-fetch)
              (uri (git-reference
                    (url "https://github.com/wez/atomicparsley")
                    (commit version)))
              (file-name (git-file-name name version))
              (sha256
               (base32
                "1kym2l5y34nmbrrlkfmxsf1cwrvch64kb34jp0hpa0b89idbhwqh"))))
    (build-system cmake-build-system)
    (arguments
     `(#:tests? #f ;; no tests included
       #:phases
       (modify-phases %standard-phases
         (add-before 'configure 'set-cmake-version
           (lambda* _
             (substitute* "CMakeLists.txt"
               ;; At the time of writing, Guix has CMake at 3.16, but
               ;; AtomicParsley uses 3.17.  This brings the required CMake
               ;; version down to what Guix can afford.
               (("VERSION 3.17") "VERSION 3.16"))
             #t))
         (replace 'install
           (lambda* (#:key outputs #:allow-other-keys)
             (let* ((out (assoc-ref outputs "out"))
                    (bin (string-append out "/bin")))
               (install-file "AtomicParsley" bin))
             #t)))))
    (inputs
     (list zlib))
    (synopsis "Metadata editor for MPEG-4 files")
    (description "AtomicParsley is a lightweight command line program for
reading, parsing and setting metadata into MPEG-4 files, in particular,
iTunes-style metadata.")
    (home-page "https://github.com/wez/atomicparsley")
    (license license:gpl2+)))

(define-public livemedia-utils
  (package
    (name "livemedia-utils")
    (version "2020.11.19")
    (source (origin
              (method url-fetch)
              (uri (string-append
                    "https://download.videolan.org/contrib/live555/live."
                    version ".tar.gz"))
              (sha256
               (base32
                "16w6yxdbmjdhvffnrb752dn4llf3l0wb00dgdkyia0vqsv2qqyn7"))))
    (build-system gnu-build-system)
    (arguments
     `(#:tests? #f                      ; no tests
       #:make-flags (list (string-append "CC=" ,(cc-for-target))
                          (string-append "CXX=" ,(cxx-for-target))
                          (string-append "LDFLAGS=-Wl,-rpath="
                                         (assoc-ref %outputs "out") "/lib")
                          (string-append "PREFIX="
                                         (assoc-ref %outputs "out")))
       #:phases (modify-phases %standard-phases
                  (add-before 'configure 'fix-makefiles-generation
                    (lambda _
                      (substitute* "genMakefiles"
                        (("/bin/rm") "rm"))
                      #t))
                  (replace 'configure
                    (lambda _
                      (invoke "./genMakefiles"
                              "linux-with-shared-libraries"))))))
    (inputs
     (list openssl))
    (home-page "http://www.live555.com/liveMedia/")
    (synopsis "Set of C++ libraries for multimedia streaming")
    (description "This code forms a set of C++ libraries for multimedia
streaming, using open standard protocols (RTP/RTCP, RTSP, SIP).  The libraries
can be used to stream, receive, and process MPEG, H.265, H.264, H.263+, DV or
JPEG video, and several audio codecs.  They can easily be extended to support
additional (audio and/or video) codecs, and can also be used to build basic
RTSP or SIP clients and servers.")
    (license license:lgpl3+)))

(define-public libdvbpsi
  (package
    (name "libdvbpsi")
    (version "1.3.3")
    (source (origin
              (method url-fetch)
              (uri (string-append
                    "https://download.videolan.org/pub/libdvbpsi/"
                    version "/libdvbpsi-" version ".tar.bz2"))
              (sha256
               (base32
                "04h1l3vrkrdsrvkgzcr51adk10g6hxcxvgjphyyxz718ry5rkd82"))))
    (build-system gnu-build-system)
    (home-page "https://www.videolan.org/developers/libdvbpsi.html")
    (synopsis "Library for decoding and generation of MPEG TS and DVB PSI
tables")
    (description "libdvbpsi is a simple library designed for decoding and
generation of MPEG TS and DVB PSI tables according to standards ISO/IEC 13818s
and ITU-T H.222.0.")
    (license license:lgpl2.1)))

(define-public ffms2
  (package
    (name "ffms2")
    (version "2.23")
    (home-page "https://github.com/FFMS/ffms2")
    (source (origin
              (method git-fetch)
              (uri (git-reference
                    (url "https://github.com/FFMS/ffms2")
                    (commit version)))
              (file-name (git-file-name name version))
              (sha256
               (base32
                "0dkz5b3gxq5p4xz0qqg6l2sigszrlsinz3skyf0ln4wf3zrvf8m5"))))
    (build-system gnu-build-system)
    (arguments
     '(#:configure-flags
       (list "--enable-avresample")))
    (inputs
     (list zlib))
    (propagated-inputs
     (list ffmpeg-4))
    (native-inputs
     (list pkg-config))
    (synopsis "Cross-platform wrapper around ffmpeg/libav")
    (description
      "FFMpegSource is a wrapper library around ffmpeg/libav that allows
programmers to access a standard API to open and decompress media files.")
    ;; sources are distributed under a different license that the binary.
    ;; see https://github.com/FFMS/ffms2/blob/master/COPYING
    (license license:gpl2+))); inherits from ffmpeg

(define-public aegisub
  (package
    (name "aegisub")
    (version "3.2.2")
    (source (origin
              (method url-fetch)
              (uri (string-append
                     "http://ftp.aegisub.org/pub/archives/releases/source/"
                     name "-" version ".tar.xz"))
              (sha256
               (base32
                "11b83qazc8h0iidyj1rprnnjdivj1lpphvpa08y53n42bfa36pn5"))
              (patches (search-patches "aegisub-icu59-include-unistr.patch"
                                       "aegisub-make43.patch"
                                       "aegisub-boost68.patch"))))
    (build-system gnu-build-system)
    (arguments
     `(#:configure-flags
       (list "--disable-update-checker"
             "--without-portaudio"
             "--without-openal"
             "--without-oss"
             "CXXFLAGS=-DU_USING_ICU_NAMESPACE=1")
       ;; tests require busted, a lua package we don't have yet
       #:tests? #f
       #:phases
       (modify-phases %standard-phases
         (add-before 'configure 'fix-ldflags
           (lambda _
             (setenv "LDFLAGS" "-pthread")
             #t))
         (add-after 'unpack 'fix-boost-headers
               (lambda _
                 (substitute*
                     '("src/subtitles_provider_libass.cpp"
                       "src/colour_button.cpp"
                       "src/video_provider_dummy.cpp"
                       "./src/video_frame.cpp")
                   (("#include <boost/gil/gil_all.hpp>")
                    "#include <boost/gil.hpp>"))
                 #t)))))
    (inputs
     (list boost
           ffms2
           fftw
           hunspell
           mesa
           libass
           alsa-lib
           pulseaudio
           libx11
           freetype
           wxwidgets-gtk2))
    (native-inputs
     (list intltool desktop-file-utils pkg-config))
    (home-page "http://www.aegisub.org/")
    (synopsis "Subtitle engine")
    (description
      "Aegisub is a tool for creating and modifying subtitles.  Aegisub makes
it quick and easy to time subtitles to audio, and features many powerful
tools for styling them, including a built-in real-time video preview.")
    (license (list license:bsd-3 ; the package is licensed under the bsd-3, except
                   license:mpl1.1 ; for vendor/universalchardet under the mpl1.1
                   license:expat)))) ; and src/gl that is under a license similar
   ; the the Expat license, with a rewording (Software -> Materials). (called MIT
   ; by upstream). See https://github.com/Aegisub/Aegisub/blob/master/LICENCE
   ; src/MatroskaParser.(c|h) is under bsd-3 with permission from the author

(define-public pitivi
  (package
    (name "pitivi")
    (version "2022.06.0")
    (source
     (origin
       (method git-fetch)
       (uri (git-reference
             (url "https://gitlab.gnome.org/GNOME/pitivi.git")
             (commit version)))
       (file-name (git-file-name name version))
       (sha256
        (base32 "1wgfi8srblqzd2y6528cyvn56rbdxpwlq0wmwqhabshdk28zyx8d"))))
    (build-system meson-build-system)
    (native-inputs
     (list gettext-minimal
           `(,glib "bin")
           itstool
           pkg-config))
    (inputs
     (list bash-minimal
           glib
           gst-editing-services
           gstreamer
           gst-plugins-base
           gst-plugins-good
           ;; TODO: Add the 'cvtracker' plugin after our gstreamer packages
           ;; has been upgraded to version 1.20.
           (gst-plugins/selection gst-plugins-bad #:plugins
                                  '("debugutils" "transcode")
                                  #:configure-flags
                                  #~'("-Dintrospection=enabled"))
           gst-libav
           gsound
           gtk+
           libpeas
           libnotify
           pango
           python
           python-gst
           python-librosa
           python-numpy
           python-matplotlib
           python-pycairo
           python-pygobject))
    ;; Propagate librsvg so that is is registered in GDK_PIXBUF_MODULE_FILE,
    ;; otherwise pitivi fails to launch.
    (propagated-inputs (list librsvg))
    (arguments
     `(#:glib-or-gtk? #t
       #:phases
       (modify-phases %standard-phases
         (add-after 'glib-or-gtk-wrap 'wrap-other-dependencies
           (lambda* (#:key outputs #:allow-other-keys)
             (wrap-program (search-input-file outputs "bin/pitivi")
               `("GUIX_PYTHONPATH" = (,(getenv "GUIX_PYTHONPATH")))
               `("GI_TYPELIB_PATH" = (,(getenv "GI_TYPELIB_PATH")))
               ;; We've only added inputs for what Pitivi deems either
               ;; necessary or optional.  Let the user's packages take
               ;; precedence in case they have e.g. the full gst-plugins-bad.
               `("GST_PLUGIN_SYSTEM_PATH" suffix
                 (,(getenv "GST_PLUGIN_SYSTEM_PATH")))))))))
    (home-page "http://www.pitivi.org")
    (synopsis "Video editor based on GStreamer Editing Services")
    (description "Pitivi is a video editor built upon the GStreamer Editing
Services.  It aims to be an intuitive and flexible application that can appeal
to newbies and professionals alike.")
    (license license:lgpl2.1+)))

(define-public gavl
  (package
    (name "gavl")
    (version "1.4.0")
    (source
     (origin
       (method url-fetch)
       (uri (string-append "mirror://sourceforge/gmerlin/"
                           name "/" version "/"
                           name "-" version ".tar.gz"))
       (file-name (string-append name "-" version ".tar.gz"))
       (sha256
        (base32
         "1kikkn971a14zzm7svi7190ldc14fjai0xyhpbcmp48s750sraji"))))
    (build-system gnu-build-system)
    (arguments
     '(#:configure-flags '("LIBS=-lm")))
    (native-inputs
     (list pkg-config doxygen))
    (home-page "http://gmerlin.sourceforge.net")
    (synopsis "Low level library for multimedia API building")
    (description
     "Gavl is short for Gmerlin Audio Video Library.  It is a low level
library, upon which multimedia APIs can be built.  Gavl handles all the
details of audio and video formats like colorspaces, sample rates,
multichannel configurations, etc.  It provides standardized definitions for
those formats as well as container structures for carrying audio samples or
video images inside an application.

In addition, it handles the sometimes ugly task of converting between all
these formats and provides some elementary operations (copying, scaling,
alpha blending etc).")
    (license license:gpl3)))

(define-public frei0r-plugins
  (package
    (name "frei0r-plugins")
    (version "1.7.0")
    (source
     (origin
       (method url-fetch)
       (uri (string-append "https://files.dyne.org/frei0r/"
                           "frei0r-plugins-" version ".tar.gz"))
       (sha256
        (base32
         "0fjji3060r4fwr7vn91lwfzl80lg3my9lkp94kbyw8xwz7qgh7qv"))))
    (build-system gnu-build-system)
    (arguments
     `(#:phases
       (modify-phases %standard-phases
         (add-after 'unpack 'patch-Makefile
           (lambda _
             ;; XXX: The 1.7.0 Makefile looks for files that have slightly different
             ;; names in the tarball.  Try removing this for future versions.
             (substitute* "Makefile.in"
               (("README\\.md ChangeLog TODO AUTHORS")
                "README.txt ChangeLog.txt TODO.txt AUTHORS.txt"))
             #t)))))
    ;; TODO: opencv for additional face detection filters.
    (inputs
     (list gavl cairo))
    (native-inputs
     (list pkg-config))
    (home-page "https://www.dyne.org/software/frei0r/")
    (synopsis "Minimalistic plugin API for video effects")
    (description
     "Frei0r is a minimalistic plugin API for video effects.
The main emphasis is on simplicity for an API that will round up
the most common video effects into simple filters, sources and
mixers that can be controlled by parameters.  Frei0r wants to
provide a way to share these simple effects between many
applications, avoiding their reimplementation by different projects.
It counts more than 100 plugins.")
    (license (list license:gpl2+
                   ;; The following files are licensed as LGPL2.1+:
                   ;; src/generator/ising0r/ising0r.c
                   ;; src/generator/onecol0r/onecol0r.cpp
                   ;; src/generator/nois0r/nois0r.cpp
                   ;; src/generator/lissajous0r/lissajous0r.cpp
                   ;; src/filter/ndvi/gradientlut.hpp
                   ;; src/filter/ndvi/ndvi.cpp
                   ;; src/filter/facedetect/facedetect.cpp
                   license:lgpl2.1+))))

(define-public motion
  (package
    (name "motion")
    (version "4.5.0")
    (home-page "https://motion-project.github.io/")
    (source (origin
              (method git-fetch)
              (uri (git-reference
                    (url "https://github.com/Motion-Project/motion")
                    (commit (string-append "release-" version))))
              (sha256
               (base32
                "1rqy98g3xjjzjxiw8j3qdka0rbhcgzgczz6qgj157ck9116j18dq"))
              (file-name (git-file-name name version))))
    (build-system gnu-build-system)
    (native-inputs
     (list autoconf automake gettext-minimal pkg-config))
    (inputs
     (list libjpeg-turbo ffmpeg libmicrohttpd sqlite))
    (arguments
     '(#:phases (modify-phases %standard-phases
                  (replace 'bootstrap
                    (lambda _
                      (patch-shebang "scripts/version.sh")
                      (invoke "autoreconf" "-vfi"))))
       #:configure-flags '("--sysconfdir=/etc")
       #:make-flags (list (string-append "sysconfdir="
                                         (assoc-ref %outputs "out")
                                         "/etc"))

       #:tests? #f))                    ; no 'check' target
    (synopsis "Detect motion from video signals")
    (description
     "Motion is a program that monitors the video signal from one or more
cameras and is able to detect if a significant part of the picture has
changed.  Or in other words, it can detect motion.")

    ;; Some files say "version 2" and others "version 2 or later".
    (license license:gpl2)))

(define-public subdl
  (let ((commit "4cf5789b11f0ff3f863b704b336190bf968cd471")
        (revision "1"))
    (package
      (name "subdl")
      (version (git-version "1.0.3" revision commit))
      (source (origin
                (method git-fetch)
                (uri (git-reference
                      (url "https://github.com/alexanderwink/subdl")
                      (commit commit)))
                (file-name (git-file-name name version))
                (sha256
                 (base32
                  "0kmk5ck1j49q4ww0lvas2767kwnzhkq0vdwkmjypdx5zkxz73fn8"))))
      (build-system trivial-build-system)
      (arguments
       `(#:modules ((guix build utils))
         #:builder (begin
                     (use-modules (guix build utils))
                     (let* ((out (assoc-ref %outputs "out"))
                            (bin (string-append out "/bin"))
                            (source (assoc-ref %build-inputs "source"))
                            (python (assoc-ref %build-inputs "python")))
                       (install-file (string-append source "/subdl") bin)
                       (patch-shebang (string-append bin "/subdl")
                                      (list (string-append python "/bin")))))))
      (inputs (list python))
      (synopsis "Command-line tool for downloading subtitles from opensubtitles.org")
      (description "Subdl is a command-line tool for downloading subtitles from
opensubtitles.org.  By default, it will search for English subtitles, display
the results, download the highest-rated result in the requested language and
save it to the appropriate filename.")
      (license license:gpl3+)
      (home-page "https://github.com/alexanderwink/subdl"))))

(define-public l-smash
  (package
    (name "l-smash")
    (version "2.14.5")
    (source (origin
              (method git-fetch)
              (uri (git-reference
                    (url "https://github.com/l-smash/l-smash")
                    (commit (string-append "v" version))))
              (file-name (git-file-name name version))
              (sha256
               (base32
                "0rcq9727im6kd8da8b7kzzbzxdldvmh5nsljj9pvr4m3lj484b02"))))
    (build-system gnu-build-system)
    (arguments
     `(#:tests? #f                      ;no tests
       #:make-flags
       (list (string-append "LDFLAGS=-Wl,-L.,-rpath="
                            (assoc-ref %outputs "out") "/lib"))
       #:phases
       (modify-phases %standard-phases
         ;; configure fails if it is followed by CONFIG_SHELL
         (replace 'configure
           (lambda* (#:key outputs #:allow-other-keys)
             (let ((out (assoc-ref outputs "out")))
               (invoke "./configure" (string-append "--prefix=" out)
                       "--disable-static")))))))
    (native-inputs
     (list which))
    (home-page "https://l-smash.github.io/l-smash/")
    (synopsis "MP4 multiplexer and demultiplexer library")
    (description
     "L-SMASH is a cross-platform library that handles the ISO base media file
format and some of its derived file formats, including MP4.  It operates as a
multiplexer and demultiplexer, and can mux video and audio in several formats
using standalone executable files.")
    (license license:isc)))

(define-public qtfaststart
  (package
    (name "qtfaststart")
    (version "1.8")
    (source (origin
              (method url-fetch)
              (uri (pypi-uri "qtfaststart" version))
              (sha256
               (base32
                "0hcjfik8hhb1syqvyh5c6aillpvzal26nkjflcq1270z64aj6i5h"))))
    (build-system python-build-system)
    (arguments
     '(#:tests? #f)) ; no test suite
    (synopsis "Move QuickTime and MP4 metadata to the beginning of the file")
    (description "qtfaststart enables streaming and pseudo-streaming of
QuickTime and MP4 files by moving metadata and offset information to the
beginning of the file.  It can also print some useful information about the
structure of the file.  This program is based on qt-faststart.c from the FFmpeg
project, which is released into the public domain, as well as ISO 14496-12:2005
(the official spec for MP4), which can be obtained from the ISO or found
online.")
    (home-page "https://github.com/danielgtaylor/qtfaststart")
    (license license:expat)))

(define-public vidstab
  (let ((commit "aeabc8daa7904f9edf7441a11f293965a5ef53b8")
        (revision "0"))
    (package
      (name "vidstab")
      (version (git-version "1.1.0" revision commit))
      (source (origin
                (method git-fetch)
                (uri (git-reference
                      (url "https://github.com/georgmartius/vid.stab")
                      (commit commit)))
                (file-name (git-file-name name version))
                (sha256
                 (base32
                  "042iy0f3khwzr68djzvqgn301sy21ljvkf52rnc2c73q7ircnzzn"))))
      (build-system cmake-build-system)
      (arguments
       '(#:tests? #f)) ; tests are not run as part of standard build process
      (home-page "http://public.hronopik.de/vid.stab/")
      (synopsis "Video stabilization library")
      (description "Vidstab is a video stabilization library which can be used
with FFmpeg.  A video acquired using a hand-held camera or a camera mounted on a
vehicle typically suffers from undesirable shakes and jitters.  Activities such
as surfing, skiing, riding and walking while shooting videos are especially
prone to erratic camera shakes.  Vidstab targets these video contents to help
create smoother and stable videos.")
      (license license:gpl2+))))

(define-public libopenshot
  (package
    (name "libopenshot")
    (version "0.2.7")
    (source (origin
              (method git-fetch)
              (uri (git-reference
                    (url "https://github.com/OpenShot/libopenshot")
                    (commit (string-append "v" version))))
              (file-name (git-file-name name version))
              (sha256
               (base32
                "0i9bsn8gklm1mvj60l3d3xrxdgy8svpxjfqcwsr308j5zjn30pv8"))
              (modules '((guix build utils)))
              (snippet '(begin
                          ;; Allow overriding of the python installation dir
                          (substitute* "bindings/python/CMakeLists.txt"
                            (("(SET\\(PYTHON_MODULE_PATH.*)\\)" _ set)
                             (string-append set " CACHE PATH "
                                            "\"Python bindings directory\")")))
                          (delete-file-recursively "thirdparty")
                          #t))))
    (build-system cmake-build-system)
    (native-inputs
     `(("pkg-config" ,pkg-config)
       ("python" ,python)
       ("swig" ,swig)
       ("unittest++" ,unittest-cpp)))
    (inputs
     (list alsa-lib zlib))
    (propagated-inputs                  ;all referenced in installed headers
     (list cppzmq
           ffmpeg-4
           imagemagick
           jsoncpp
           libopenshot-audio
           qtbase-5
           qtmultimedia-5
           zeromq))
    (arguments
     `(#:configure-flags
       (list (string-append "-DPYTHON_MODULE_PATH:PATH=" %output "/lib/python"
                            ,(version-major+minor (package-version python))
                            "/site-packages")
             "-DUSE_SYSTEM_JSONCPP:BOOL=ON")
       #:phases
       (modify-phases %standard-phases
         (add-before 'configure 'set-vars
           (lambda* (#:key inputs #:allow-other-keys)
             (setenv "LIBOPENSHOT_AUDIO_DIR"
                     (assoc-ref inputs "libopenshot-audio"))
             (setenv "ZMQDIR"
                     (assoc-ref inputs "zeromq"))
             (setenv "UNITTEST_DIR"
                     (search-input-directory inputs
                                             "include/UnitTest++")))))))
    (home-page "https://openshot.org")
    (synopsis "Video-editing, animation, and playback library")
    (description "OpenShot Library (libopenshot) is a powerful C++ video
editing library with a multi-threaded and feature rich video editing
API.  It includes bindings for Python, Ruby, and other languages.")
    (license license:lgpl3+)))

(define-public openshot
  (package
    (name "openshot")
    (version "2.6.1")
    (source (origin
              (method git-fetch)
              (uri (git-reference
                    (url "https://github.com/OpenShot/openshot-qt")
                    (commit (string-append "v" version))))
              (file-name (git-file-name name version))
              (sha256
               (base32
                "0pa8iwl217503bjlqg2zlrw5lxyq5hvxrf5apxrh3843hj1w1myv"))
       (modules '((guix build utils)))
       (snippet
        '(begin
           ;; TODO: Unbundle jquery and others from src/timeline/media
           (delete-file-recursively "src/images/fonts") #t))))
    (build-system python-build-system)
    (inputs
     (list ffmpeg
           font-dejavu
           libopenshot
           python
           python-pyqt
           python-pyzmq
           python-requests
           qtsvg-5))
    (arguments
     `(#:modules ((guix build python-build-system)
                  (guix build qt-utils)
                  (guix build utils))
       #:imported-modules (,@%python-build-system-modules
                            (guix build qt-utils))
       #:phases (modify-phases %standard-phases
                  (delete 'build)       ;install phase does all the work
                  (replace 'check
                    (lambda* (#:key tests? #:allow-other-keys)
                      (when tests?
                        (setenv "QT_QPA_PLATFORM" "offscreen")
                        (invoke "python" "src/tests/query_tests.py"))))
                  (add-after 'unpack 'patch-font-location
                    (lambda* (#:key inputs #:allow-other-keys)
                      (let ((font (assoc-ref inputs "font-dejavu")))
                        (substitute* "src/classes/app.py"
                          (("info.IMAGES_PATH") (string-append "\"" font "\""))
                          (("fonts") "share/fonts/truetype")
                          (("[A-Za-z_-]+.ttf") "DejaVuSans.ttf")))
                      #t))
                  ;; https://github.com/OpenShot/openshot-qt/issues/4502
                  (add-before 'ensure-no-mtimes-pre-1980 'fix-symbolic-link
                    (lambda _
                      (delete-file "images/Humanity/actions/custom/razor_line_with_razor.png")
                      (symlink "../../../../src/timeline/media/images/razor_line_with_razor.png"
                               "images/Humanity/actions/custom/razor_line_with_razor.png")))
                  (add-before 'install 'set-tmp-home
                    (lambda _
                      ;; src/classes/info.py "needs" to create several
                      ;; directories in $HOME when loaded during build
                      (setenv "HOME" "/tmp")
                      #t))
                  (add-after 'install 'wrap-program
                    (lambda* (#:key outputs inputs #:allow-other-keys)
                      (let ((out (assoc-ref outputs "out")))
                        (wrap-qt-program "openshot-qt"
                                         #:output out #:inputs inputs))
                      #t)))))
    (home-page "https://www.openshot.org/")
    (synopsis "Video editor")
    (description "OpenShot takes your videos, photos, and music files and
helps you create the film you have always dreamed of.  Easily add sub-titles,
transitions, and effects and then export your film to many common formats.")
    (license license:gpl3+)))

(define-public shotcut
  (package
    (name "shotcut")
    (version "22.12.21")
    (source
     (origin
       (method git-fetch)
       (uri (git-reference
             (url "https://github.com/mltframework/shotcut")
             (commit (string-append "v" version))))
       (file-name (git-file-name name version))
       (sha256
        (base32 "1hchnywsrkvnz07r2i1cffg1a8zi59pcpswz8x93a0rdc42hlk3d"))))
    (build-system qt-build-system)
    (arguments
     `(#:tests? #f                      ;there are no tests
       #:phases
       (modify-phases %standard-phases
         (add-after 'unpack 'patch-executable-paths
           (lambda* (#:key inputs #:allow-other-keys)
             ;; Shotcut expects ffmpeg and melt executables in the shotcut
             ;; directory.  Use full store paths.
             (let* ((ffmpeg (assoc-ref inputs "ffmpeg"))
                    (mlt (assoc-ref inputs "mlt")))
               (substitute* "src/jobs/ffmpegjob.cpp"
                 (("\"ffmpeg\"") (string-append "\"" ffmpeg "/bin/ffmpeg\"")))
               (substitute* "src/jobs/meltjob.cpp"
                 (("\"melt\"") (string-append "\"" mlt "/bin/melt\""))
                 (("\"melt-7\"") (string-append "\"" mlt "/bin/melt-7\""))))))
         (add-after 'install 'wrap-executable
           (lambda* (#:key inputs outputs #:allow-other-keys)
             (let* ((out (assoc-ref outputs "out"))
                    (frei0r (assoc-ref inputs "frei0r-plugins"))
                    (jack (assoc-ref inputs "jack"))
                    (ladspa (assoc-ref inputs "ladspa"))
                    (mlt (assoc-ref inputs "mlt"))
                    (sdl2 (assoc-ref inputs "sdl2")))
               (wrap-program (string-append out "/bin/shotcut")
                 `("FREI0R_PATH" ":" =
                   (,(string-append frei0r "/lib/frei0r-1")))
                 `("LADSPA_PATH" ":" =
                   (,(string-append ladspa "/lib/ladspa")))
                 `("LD_LIBRARY_PATH" ":" prefix
                   ,(list (string-append jack "/lib" ":" sdl2 "/lib")))
                 `("PATH" ":" prefix
                   ,(list (string-append mlt "/bin"))))))))))
    (native-inputs
     `(("pkg-config" ,pkg-config)
       ("python-wrapper" ,python-wrapper)
       ("qttools-5" ,qttools-5)))
    (inputs
     (list bash-minimal
           ffmpeg
           fftw
           frei0r-plugins
           jack-1
           ladspa
           lame
           libvpx
           libx264
           mlt
           pulseaudio
           qtbase-5
           qtdeclarative-5
           qtgraphicaleffects
           qtmultimedia-5
           qtquickcontrols-5
           qtquickcontrols2-5
           qtsvg-5
           qtwebkit
           qtwebsockets-5
           qtx11extras
           sdl2))
    (home-page "https://www.shotcut.org/")
    (synopsis "Video editor built on the MLT framework")
    (description
     "Shotcut is a video editor built on the MLT framework.  Features include
a wide range of formats through @code{ffmpeg}, 4k resolution support, webcam
and audio capture, network stream playback, and many more.")
    (license license:gpl3+)))

(define-public dav1d
  (package
    (name "dav1d")
    (version "1.0.0")
    (source
      (origin
        (method git-fetch)
        (uri (git-reference
               (url "https://code.videolan.org/videolan/dav1d.git")
               (commit version)))
        (file-name (git-file-name name version))
        (sha256
         (base32 "0jkvb5as7danpalzlwd0w1dc9i2vijvmf39z0j6fwqvialsgnnj5"))))
    (build-system meson-build-system)
    (native-inputs (list nasm))
    (home-page "https://code.videolan.org/videolan/dav1d")
    (synopsis "AV1 decoder")
    (description "dav1d is a new AV1 cross-platform decoder, and focused on
speed and correctness.")
    (license license:bsd-2)))

(define-public wlstream
  (let ((commit "182076a94562b128c3a97ecc53cc68905ea86838")
        (revision "1"))
    (package
      (name "wlstream")
      (version (git-version "0.0" revision commit))
      (source
       (origin
         (method git-fetch)
         (uri (git-reference
               (url "https://github.com/atomnuker/wlstream")
               (commit commit)))
         (file-name (git-file-name name version))
         (sha256
          (base32
           "01qbcgfl3g9kfwn1jf1z9pdj3bvf5lmg71d1vwkcllc2az24bjqp"))))
      (build-system meson-build-system)
      (native-inputs (list libdrm pkg-config))
      (inputs (list ffmpeg-4 pulseaudio wayland wayland-protocols))
      (home-page "https://github.com/atomnuker/wlstream")
      (synopsis "Screen capture tool for Wayland sessions")
      (description "Wlstream is a screen capture tool for recording audio and
video from a Wayland session.")
      (license license:lgpl2.1+))))

(define-public gaupol
  (package
    (name "gaupol")
    (version "1.11")
    (source (origin
              (method git-fetch)
              (uri (git-reference
                    (url "https://github.com/otsaloma/gaupol/")
                    (commit version)))
              (file-name (git-file-name name version))
              (sha256
               (base32
                "01qbhhycmy26b2mw2jlri321k478jhp7y0jzlcv87iaq05qr4pc8"))))
    (build-system python-build-system)
    (native-inputs
     `(("gettext" ,gettext-minimal)
       ("pkg-config" ,pkg-config)))
    (inputs
     (list python-pygobject
           gtk+
           python-pycairo ; Required or else clicking on a subtitle line fails.
           python-chardet ; Optional: Character encoding detection.
           gtkspell3 ; Optional: Inline spell-checking.
           iso-codes ; Optional: Translations.
           gstreamer
           gst-libav
           gst-plugins-base
           gst-plugins-good
           gst-plugins-bad
           gst-plugins-ugly))
    (arguments
     `(#:tests? #f                      ; Tests seem to require networking.
       #:phases
       (modify-phases %standard-phases
         (add-after 'unpack 'disable-builtin-byte-compilation
           (lambda _
             ;; The setup.py script attempts to compile bytecode and fails.
             ;; We compile bytecode in a separate phase, so just disable it.
             (substitute* "setup.py"
               (("distutils\\.util\\.byte_compile\\(.*")
                ""))))
         ;; gaupol's setup.py script does not support one of the Python build
         ;; system's default flags, "--single-version-externally-managed".
         (replace 'install
           (lambda* (#:key outputs #:allow-other-keys)
             (invoke "python" "setup.py" "install"
                     (string-append "--prefix=" (assoc-ref outputs "out"))
                     "--root=/")))
         (add-after 'install 'wrap-gaupol
           (lambda* (#:key outputs #:allow-other-keys)
             (let ((out (assoc-ref outputs "out"))
                   (gst-plugin-path (getenv "GST_PLUGIN_SYSTEM_PATH"))
                   (gi-typelib-path (getenv "GI_TYPELIB_PATH")))
               (wrap-program (string-append out "/bin/gaupol")
                 `("GST_PLUGIN_SYSTEM_PATH" ":" prefix (,gst-plugin-path))
                 `("GI_TYPELIB_PATH" ":" prefix (,gi-typelib-path))))))
         (add-after 'unpack 'patch-data-dir
           ;; Fix some path variables that setup.py seems to garble.
           (lambda* (#:key outputs #:allow-other-keys)
             (let ((out (assoc-ref outputs "out")))
               (substitute* "setup.py"
                 (("DATA_DIR = \\{!r\\}\"\\.format\\(data_dir\\)")
                  (string-append "DATA_DIR = '" out "/share/gaupol'\""))
                 (("LOCALE_DIR = \\{!r\\}\"\\.format\\(locale_dir\\)")
                  (string-append "LOCALE_DIR = '" out "/share/locale'\"")))))))))
    (synopsis "Editor for text-based subtitles")
    (description
     "Gaupol supports multiple subtitle file formats and provides means of
creating subtitles, editing texts and timing subtitles to match video.  The
user interface features a builtin video player and is designed with attention
to convenience of translating and batch processing of multiple documents.")
    (home-page "https://otsaloma.io/gaupol/")
    (license license:gpl3+)))

(define-public theorafile
  (let ((commit "404b14d7602b5918d117eaa64e8aa6601ede8593"))
    (package
      (name "theorafile")
      (version (git-version "0.0.0" "1" commit))
      (source
       (origin
         (method git-fetch)
         (uri (git-reference
               (url "https://github.com/FNA-XNA/Theorafile")
               (commit commit)))
         (file-name (git-file-name name version))
         (sha256
          (base32 "128c3pjzqbgrj020glm5jd6ss18vl19471lj615w2brjwb7c1f0z"))))
      (build-system gnu-build-system)
      (arguments
       '(#:make-flags '("CC=gcc")
         #:phases
         (modify-phases %standard-phases
           (delete 'configure)
           (replace 'check
             (lambda _
               (setenv "CC" "gcc")
               (invoke "make" "test")))
           (replace 'install
             (lambda* (#:key outputs #:allow-other-keys)
               (let ((out (assoc-ref outputs "out")))
                 (install-file "libtheorafile.so" (string-append out "/lib"))
                 (install-file "theorafile.h" (string-append out "/include")))
               #t)))))
      (native-inputs
       ;; For tests.
       (list sdl2))
      (home-page "https://github.com/FNA-XNA/Theorafile")
      (synopsis "Ogg Theora Video Decoder Library")
      (description "Theorafile is a library for quickly and easily decoding Ogg
Theora videos.  Theorafile was written to be used for FNA's VideoPlayer.")
      (license license:zlib))))

(define-public dvdbackup
  (package
    (name "dvdbackup")
    (version "0.4.2")
    (source
     (origin
       (method url-fetch)
       (uri (string-append "mirror://sourceforge/dvdbackup/dvdbackup/"
                           "dvdbackup-" version "/"
                           "dvdbackup-" version ".tar.xz"))
       (sha256
        (base32 "1rl3h7waqja8blmbpmwy01q9fgr5r0c32b8dy3pbf59bp3xmd37g"))))
    (build-system gnu-build-system)
    (inputs
     (list libdvdcss libdvdread))
    (home-page "http://dvdbackup.sourceforge.net")
    (synopsis "DVD video ripper")
    (description
     "A simple command line tool to backup video from a DVD.  Decrypts the
DVD using @command{libdvdcss}, but does @strong{not} demux, remux,
transcode or reformat the videos in any way, producing perfect backups.")
    (license license:gpl3+)))

(define-public svt-av1
  (package
    (name "svt-av1")
    (version "1.3.0")
    (source
     (origin
       (method git-fetch)
       (uri (git-reference
             (url "https://gitlab.com/AOMediaCodec/SVT-AV1.git")
             (commit (string-append "v" version))))
       (file-name (git-file-name name version))
       (sha256
        (base32 "0blnla32yz665bx0xyx8lrjs2wqd2xhpbqwwpz72mq7zf341j8vv"))))
    (build-system cmake-build-system)
    (arguments
      ;; The test suite tries to download test data and git clone a 3rd-party
      ;; fork of libaom.  Skip it.
     `(#:tests? #f
       #:phases
       (modify-phases %standard-phases
         (add-after 'install 'install-documentation
           (lambda* (#:key outputs #:allow-other-keys)
             (let* ((out (assoc-ref %outputs "out"))
                    (doc (string-append out "/share/doc/svt-av1-" ,version)))
               (copy-recursively "../source/Docs" doc)
               #t))))))
    (native-inputs
     (list yasm))
    (synopsis "AV1 video codec")
    (description "SVT-AV1 is an AV1 codec implementation.  The encoder is a
work-in-progress, aiming to support video-on-demand and live streaming
applications with high performance requirements.  It mainly targets
Intel-compatible CPUs (x86), but has limited support for other architectures.")
    (home-page "https://gitlab.com/AOMediaCodec/SVT-AV1")
    (license license:bsd-2)))

(define-public svt-vp9
  (package
    (name "svt-vp9")
    (version "0.3.0")
    (source (origin
              (method git-fetch)
              (uri (git-reference
                     (url "https://github.com/OpenVisualCloud/SVT-VP9")
                     (commit (string-append "v" version))))
              (file-name (git-file-name name version))
              (sha256
               (base32
                "1ypdiw4cq22llvm8jyszxdq6r1aydkj80dsxjarjn5b7c1f2q3ar"))))
    ;; SVT-VP9 only supports 64-bit Intel-compatible CPUs.
    (supported-systems '("x86_64-linux"))
    (build-system cmake-build-system)
    (arguments
     `(#:tests? #f ; No test suite
       #:phases
       (modify-phases %standard-phases
         (add-after 'install 'install-documentation
           (lambda* (#:key outputs #:allow-other-keys)
             (let* ((out (assoc-ref %outputs "out"))
                    (doc (string-append out "/share/doc/" ,name "-" ,version)))
               (copy-recursively "../source/Docs" doc)
               #t))))))
    (native-inputs
     (list yasm))
    (home-page "https://github.com/OpenVisualCloud/SVT-VP9")
    (synopsis "VP9 video encoder")
    (description "SVT-VP9 is a VP9 video encoder implementation.  It is focused
on supporting video-on-demand and live encoding on Intel Xeon processors.")
    (license license:bsd-2)))

(define-public w-scan
  (package
    (name "w-scan")
    (version "20170107")
    (source
     (origin
       (method url-fetch)
       (uri (string-append "https://www.gen2vdr.de/wirbel/w_scan/w_scan-"
                           version ".tar.bz2"))
       (sha256
        (base32 "1zkgnj2sfvckix360wwk1v5s43g69snm45m0drnzyv7hgf5g7q1q"))))
    (build-system gnu-build-system)
    (arguments
     `(#:configure-flags '("CFLAGS=-O2 -g -fcommon")))
    (synopsis "Scan ATSC/DVB-C/DVB-S/DVB-T channels")
    (description
     "This is a small command line utility used to perform frequency scans for
DVB and ATSC transmissions without initial tuning data.  It can print the
result in several formats:
@itemize
@item VDR channels.conf,
@item czap/tzap/xine/mplayer channels.conf,
@item Gstreamer dvbsrc plugin,
@item VLC xspf playlist,
@item XML,
@item initial tuning data for scan or dvbv5-scan.
@end itemize\n")
    (home-page "https://www.gen2vdr.de/wirbel/w_scan/index2.html")
    (license license:gpl2+)))

;;; XXX: This crate is used only for rav1e and can be removed once the latter
;;; is updated.  See <https://issues.guix.gnu.org/52837>.
(define rust-dav1d-sys-0.3.2
  (package
    (name "rust-dav1d-sys")
    (version "0.3.2")
    (source
     (origin
       (method url-fetch)
       (uri (crate-uri "dav1d-sys" version))
       (file-name
        (string-append name "-" version ".tar.gz"))
       (sha256
        (base32 "1jdxhnlxcml6jd67lx78ifzkn1xm18zfk4li7vjdh3fa61i073kx"))))
    (build-system cargo-build-system)
    (arguments
     `(#:cargo-inputs
       (("rust-bindgen" ,rust-bindgen-0.54)
        ("rust-metadeps" ,rust-metadeps-1))))
    (native-inputs
     (list pkg-config))
    (inputs
     (list dav1d clang llvm))
    (home-page "https://github.com/rust-av/dav1d-rs")
    (synopsis "FFI bindings to dav1d")
    (description "This package provides FFI bindings to dav1d.")
    (license license:expat)))

(define-public rav1e
  (package
    (name "rav1e")
    (version "0.5.1")
    (source
     (origin
       (method url-fetch)
       (uri (crate-uri "rav1e" version))
       (file-name
        (string-append name "-" version ".tar.gz"))
       (sha256
        (base32
         "006bfcmjwg0phg8gc25b1sl2ngjrb2bh1b3fd0s5gbf9nlkr8qsn"))
       (modules '((guix build utils)))
       (snippet
        '(substitute* "Cargo.toml"
           (("\\[package\\]" m)
            (string-append "cargo-features = [\"rust-version\"]\n" m))))))
    (build-system cargo-build-system)
    (arguments
     `(;; Strip the '--release' flag to work around the doctest failures with
       ;; Rust 1.57 (see: https://github.com/xiph/rav1e/issues/2851).
       #:cargo-test-flags '()
       #:cargo-inputs
       (("rust-aom-sys" ,rust-aom-sys-0.3)
        ("rust-arbitrary" ,rust-arbitrary-0.4)
        ("rust-arg-enum-proc-macro" ,rust-arg-enum-proc-macro-0.3)
        ("rust-arrayvec" ,rust-arrayvec-0.7)
        ("rust-av-metrics" ,rust-av-metrics-0.7)
        ("rust-backtrace" ,rust-backtrace-0.3)
        ("rust-bitstream-io" ,rust-bitstream-io-1)
        ("rust-byteorder" ,rust-byteorder-1)
        ("rust-cfg-if" ,rust-cfg-if-1)
        ("rust-clap" ,rust-clap-2)
        ("rust-console" ,rust-console-0.14)
        ("rust-crossbeam" ,rust-crossbeam-0.8)
        ("rust-dav1d-sys" ,rust-dav1d-sys-0.3)
        ("rust-fern" ,rust-fern-0.6)
        ("rust-image" ,rust-image-0.23)
        ("rust-interpolate-name" ,rust-interpolate-name-0.2)
        ("rust-itertools" ,rust-itertools-0.10)
        ("rust-ivf" ,rust-ivf-0.1)
        ("rust-libc" ,rust-libc-0.2)
        ("rust-libfuzzer-sys" ,rust-libfuzzer-sys-0.3)
        ("rust-log" ,rust-log-0.4)
        ("rust-nasm-rs" ,rust-nasm-rs-0.2)
        ("rust-noop-proc-macro" ,rust-noop-proc-macro-0.3)
        ("rust-num-derive" ,rust-num-derive-0.3)
        ("rust-num-traits" ,rust-num-traits-0.2)
        ("rust-paste" ,rust-paste-1)
        ("rust-rand" ,rust-rand-0.8)
        ("rust-rand-chacha" ,rust-rand-chacha-0.3)
        ("rust-rayon" ,rust-rayon-1)
        ("rust-regex" ,rust-regex-1)
        ("rust-rust-hawktracer" ,rust-rust-hawktracer-0.7)
        ("rust-rustc-version" ,rust-rustc-version-0.4)
        ("rust-scan-fmt" ,rust-scan-fmt-0.2)
        ("rust-serde" ,rust-serde-1)
        ("rust-signal-hook" ,rust-signal-hook-0.3)
        ("rust-simd-helpers" ,rust-simd-helpers-0.1)
        ("rust-thiserror" ,rust-thiserror-1)
        ("rust-toml" ,rust-toml-0.5)
        ("rust-v-frame" ,rust-v-frame-0.2)
        ("rust-vergen" ,rust-vergen-3)
        ("rust-wasm-bindgen" ,rust-wasm-bindgen-0.2)
        ("rust-y4m" ,rust-y4m-0.7))
       #:cargo-development-inputs
       (("rust-assert-cmd" ,rust-assert-cmd-2)
        ("rust-cc" ,rust-cc-1)
        ("rust-criterion" ,rust-criterion-0.3)
        ("rust-interpolate-name" ,rust-interpolate-name-0.2)
        ("rust-pretty-assertions" ,rust-pretty-assertions-0.7)
        ("rust-rand" ,rust-rand-0.8)
        ("rust-rand-chacha" ,rust-rand-chacha-0.3)
        ("rust-semver" ,rust-semver-1))
       #:phases
       (modify-phases %standard-phases
         (add-after 'unpack 'relax-versions
           (lambda _
             (substitute* "Cargo.toml"
               ;; Allow using more recent versions of
               (("~3.1.2") "~3"))))
         (add-after 'configure 'force-rust-edition-2018
           (lambda* (#:key vendor-dir #:allow-other-keys)
             ;; Force all the dependencies to not be higher than edition 2018.
             (with-fluids ((%default-port-encoding #f))
               (substitute* (find-files vendor-dir "Cargo.toml")
                 (("edition = \\\"2021\\\"") "edition = \"2018\"")))))
         (replace 'build
           (lambda* (#:key outputs #:allow-other-keys)
             (let ((out (assoc-ref outputs "out")))
               (invoke "cargo" "cinstall" "--release"
                       (string-append "--prefix=" out)))))
         (add-after 'install 'delete-static-library
           (lambda* (#:key outputs #:allow-other-keys)
             ;; Delete 80 MiB (!) static library.
             (delete-file (string-append (assoc-ref outputs "out")
                                         "/lib/librav1e.a")))))))
    (native-inputs
     (list rust-cargo-c nasm))
    (home-page "https://github.com/xiph/rav1e/")
    (synopsis "Fast and safe AV1 encoder")
    (description "@code{rav1e} is an AV1 video encoder.  It is designed to
eventually cover all use cases, though in its current form it is most suitable
for cases where libaom (the reference encoder) is too slow.")
    (license license:bsd-2)))

(define-public peek
  (package
    (name "peek")
    (version "1.5.1")
    (source
     (origin
       (method git-fetch)
       (uri (git-reference
             (url "https://github.com/phw/peek")
             (commit version)))
       (file-name (git-file-name name version))
       (sha256
        (base32 "1xwlfizga6hvjqq127py8vabaphsny928ar7mwqj9cyqfl6fx41x"))))
    (build-system meson-build-system)
    (arguments '(#:glib-or-gtk? #t))
    (inputs
     `(("gtk+" ,gtk+)
       ("python" ,python-wrapper)))
    (native-inputs
     `(("desktop-file-utils" ,desktop-file-utils) ; for update-desktop-database
       ("gettext" ,gettext-minimal)
       ("glib:bin" ,glib "bin")         ; for glib-compile-resources
       ("gtk+-bin" ,gtk+ "bin")         ; For gtk-update-icon-cache
       ("pkg-config" ,pkg-config)
       ("vala" ,vala)))
    (home-page "https://github.com/phw/peek")
    (synopsis "Simple animated GIF screen recorder")
    (description
     "Peek makes it easy to create short screencasts of a screen area.  It was
built for the specific use case of recording screen areas, e.g. for easily
showing UI features of your own apps or for showing a bug in bug reports.
With Peek, you simply place the Peek window over the area you want to record
and press \"Record\".  Peek is optimized for generating animated GIFs, but you
can also directly record to WebM or MP4 if you prefer.")
    (license license:gpl3+)))

(define-public wf-recorder
  (package
    (name "wf-recorder")
    (version "0.3.0")
    (source (origin
              (method git-fetch)
              (uri (git-reference
                    (url "https://github.com/ammen99/wf-recorder")
                    (commit (string-append "v" version))))
              (file-name (git-file-name name version))
              (sha256
               (base32
                "18csvix8fdqir52q729rgcy355xy2ngvmr05l1abflpbvsklbn52"))))
    (build-system meson-build-system)
    (native-inputs
     (list pkg-config))
    (inputs
     (list ffmpeg pulseaudio wayland wayland-protocols libx264))
    (home-page "https://github.com/ammen99/wf-recorder")
    (synopsis "Screen recorder for wlroots-based compositors")
    (description
     "@code{wf-recorder} is a utility program for screen recording of
wlroots-based compositors.  More specifically, those that support
@code{wlr-screencopy-v1} and @code{xdg-output}.")
    (license license:expat)))

(define-public guvcview
  (package
    (name "guvcview")
    (version "2.0.8")
    (source (origin
              (method url-fetch)
              (uri (string-append "mirror://sourceforge/guvcview/source/guvcview-"
                                  "src-" version ".tar.bz2"))
              (sha256
               (base32
                "108c4g0ns9i1wnxyalmpjqbhlflmrj855vxgggr6qrl6h924w7x2"))))
    (build-system gnu-build-system)
    (arguments
     ;; There are no tests and "make check" would fail on an intltool error.
     '(#:tests? #f))
    (native-inputs
     (list pkg-config intltool))
    (inputs
     (list bdb
           gtk+
           eudev
           libjpeg-turbo
           libusb
           v4l-utils                    ;libv4l2
           ffmpeg                       ;libavcodec, libavutil
           sdl2
           gsl
           portaudio
           alsa-lib))
    (home-page "http://guvcview.sourceforge.net/")
    (synopsis "Control your webcam and capture videos and images")
    (description
     "GTK+ UVC Viewer (guvcview) is a graphical application to control a
webcam accessible with Video4Linux (V4L2) and to capture videos and images.
It provides control over precise settings of the webcam such as exposure,
brightness, contrast, and frame rate.")

    ;; 'COPYING' is GPLv3 but source headers say GPLv2+.
    (license license:gpl2+)))

(define-public get-iplayer
  (package
    (name "get-iplayer")
    (version "3.30")
    (source
      (origin
        (method git-fetch)
        (uri (git-reference
               (url "https://github.com/get-iplayer/get_iplayer")
               (commit (string-append "v" version))))
        (file-name (git-file-name name version))
        (sha256
         (base32 "1kzsdq1mhm5h83bbdbhh3jhpfvq4f13ly22mfd6vvmhj8mq084pi"))))
    (build-system perl-build-system)
    (arguments
     `(#:tests? #f                      ; no tests
       #:phases
       (modify-phases %standard-phases
         (delete 'configure)
         (delete 'build)
         (replace 'install
           (lambda* (#:key outputs #:allow-other-keys)
             (let* ((out (assoc-ref outputs "out"))
                    (bin (string-append out "/bin"))
                    (man (string-append out "/share/man/man1")))
               (install-file "get_iplayer" bin)
               (install-file "get_iplayer.cgi" bin)
               (install-file "get_iplayer.1" man))))
         (add-after 'install 'wrap-program
           (lambda* (#:key inputs outputs #:allow-other-keys)
             (let* ((out (assoc-ref outputs "out"))
                    (perllib (string-append out "/lib/perl5/site_perl/"
                                            ,(package-version perl))))
               (wrap-program (string-append out "/bin/get_iplayer")
                 `("PERL5LIB" ":"
                   prefix (,(string-append perllib ":" (getenv "PERL5LIB")))))
               (wrap-program (string-append out "/bin/get_iplayer.cgi")
                 `("PERL5LIB" ":"
                   prefix (,(string-append perllib ":" (getenv "PERL5LIB")))))))))))
    (inputs
     (list perl-mojolicious perl-lwp-protocol-https perl-xml-libxml))
    (home-page "https://github.com/get-iplayer/get_iplayer")
    (synopsis "Download or stream available BBC iPlayer TV and radio programmes")
    (description "@code{get_iplayer} lists, searches and records BBC iPlayer
TV/Radio, BBC Podcast programmes.  Other third-party plugins may be available.
@code{get_iplayer} has three modes: recording a complete programme for later
playback, streaming a programme directly to a playback application, such as
mplayer; and as a @dfn{Personal Video Recorder} (PVR), subscribing to search
terms and recording programmes automatically.  It can also stream or record live
BBC iPlayer output.")
    (license license:gpl3+)))

(define-public ogmtools
  (package
    (name "ogmtools")
    (version "1.5")
    (source (origin
              (method url-fetch)
              (uri (string-append "https://www.bunkus.org/videotools/ogmtools/ogmtools-"
                                  version
                                  ".tar.bz2"))
              (sha256
               (base32
                "1spx81p5wf59ksl3r3gvf78d77sh7gj8a6lw773iv67bphfivmn8"))))
    (build-system gnu-build-system)
    (inputs
     (list libvorbis libdvdread))
    (synopsis "Information, extraction or creation for OGG media streams")
    (description
     "These tools allow information about (@code{ogminfo}) or extraction from
\(@code{ogmdemux}) or creation of (@code{ogmmerge}) OGG media streams.  It
includes @code{dvdxchap} tool for extracting chapter information from DVD.")
    (license license:gpl2)
    (home-page "https://www.bunkus.org/videotools/ogmtools/")))

(define-public libcaption
  (package
    (name "libcaption")
    (version "0.7")
    (source (origin
              (method git-fetch)
              (uri (git-reference
                     (url "https://github.com/szatmary/libcaption")
                     (commit version)))
              (file-name (git-file-name name version))
              (sha256
               (base32
                "16mhw8wpl7wdjj4n7rd1c294p1r8r322plj7z91crla5aah726rq"))))
    (build-system cmake-build-system)
    (arguments
     `(#:tests? #f ; Cannot figure out how to run the unit tests
       #:configure-flags '("-DENABLE_RE2C=ON")))
    (native-inputs
     (list re2c))
    (synopsis "CEA608 / CEA708 closed-caption codec")
    (description "Libcaption creates and parses closed-caption data,
providing an encoder / decoder for the EIA608 and CEA708 closed-caption
standards.

608 support is currently limited to encoding and decoding the necessary control
and preamble codes as well as support for the Basic North American, Special
North American and Extended Western European character sets.

708 support is limited to encoding the 608 data in NTSC field 1 user data type
structure.

In addition, utility functions to create h.264 SEI (Supplementary enhancement
information) NALUs (Network Abstraction Layer Unit) for inclusion into an h.264
elementary stream are provided.")
    (home-page "https://github.com/szatmary/libcaption")
    (license license:expat)))

(define-public video-contact-sheet
  (package
   (name "video-contact-sheet")
   (version "1.13.4")
   (source (origin
            (method url-fetch)
            (uri (string-append "http://p.outlyer.net/vcs/files/vcs-" version
				".tar.gz"))
            (sha256
             (base32
              "0jsl93r0rnybjcipqbww5hwsr9ln6kz1qnf32qfxdvhfw52n27fw"))))
   (build-system gnu-build-system)
   (arguments
     (list
       #:make-flags
       #~(list (string-append "prefix=" #$output))
       #:phases
       #~(modify-phases %standard-phases
          (delete 'configure)
          (delete 'build)
          (delete 'check)
          (add-after 'install 'wrap-program
            (lambda _
              (wrap-program (string-append #$output "/bin/vcs")
                `("PATH" ":" prefix
                  ,(map (lambda (dir)
                          (string-append dir "/bin"))
                        (list #$(this-package-input "ffmpeg")
                              #$(this-package-input "imagemagick"))))))))))
   (inputs
     (list bash-minimal ffmpeg imagemagick))
   (synopsis "Create contact sheets (preview images) from videos")
   (description "@acronym{VCS, Video Contact Sheet} is a Bash script meant to
create video contact sheets (previews) of videos.  Any video supported by
MPlayer and FFmpeg can be used.  A note of warning: Unlike most similar tools
VCS, by default, makes screenshots the same size as the video, see the manual
for details on how to change this.")
   (home-page "http://p.outlyer.net/vcs/")
   (license license:lgpl2.1+)))

(define-public svtplay-dl
  (package
    (name "svtplay-dl")
    (version "4.14")
    (source (origin
              (method git-fetch)
              (uri (git-reference
                    (url "https://github.com/spaam/svtplay-dl")
                    (commit version)))
              (file-name (git-file-name name version))
              (sha256
               (base32
                "1wdrdszalvhv80m5jizbvjz4jc08acmbpxcsslyfb5cwh842in8m"))))
    (build-system python-build-system)
    (inputs (list ffmpeg python-pyaml python-requests python-pysocks
                  python-cryptography))
    (home-page "https://svtplay-dl.se/")
    (synopsis "Download or stream SVT Play's (and others) TV programmes")
    (description
     "@code{svtplay-dl} allows downloading TV programmes from various Swedish
broadcasters including SVT Play, Sveriges Radio, TV4 Play, along with many
others.")
    (license license:expat)))<|MERGE_RESOLUTION|>--- conflicted
+++ resolved
@@ -2408,24 +2408,6 @@
     (license license:bsd-3)
     (home-page "https://www.webmproject.org/")))
 
-<<<<<<< HEAD
-=======
-;;; TODO: Merge into libvpx on staging.
-(define-public libvpx-next
-  (package
-    (inherit libvpx)
-    (name "libvpx")
-    (version "1.12.0")
-    (source (origin
-              (inherit (package-source libvpx))
-              (uri (git-reference
-                    (url "https://chromium.googlesource.com/webm/libvpx")
-                    (commit (string-append "v" version))))
-              (file-name (git-file-name name version))
-              (sha256
-               (base32
-                "1x12f2bd4jqd532rnixmwvcx8d29yxiacpcxqqh86qczc49la8gm"))))))
-
 (define-public orf-dl
   (let ((commit "2dbbe7ef4e0efe0f3c1d59c503108e22d9065999")
         (revision "1"))
@@ -2458,7 +2440,6 @@
 to download videos from Austria's national television broadcaster.")
       (license license:gpl2+))))
 
->>>>>>> 0cb8f712
 (define-public youtube-dl
   (package
     (name "youtube-dl")
