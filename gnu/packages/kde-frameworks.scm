;;; GNU Guix --- Functional package management for GNU
;;; Copyright © 2015 Andreas Enge <andreas@enge.fr>
;;; Copyright © 2016, 2019, 2020, 2022 Efraim Flashner <efraim@flashner.co.il>
;;; Copyright © 2016-2019 Hartmut Goebel <h.goebel@crazy-compilers.com>
;;; Copyright © 2016 David Craven <david@craven.ch>
;;; Copyright © 2017 Thomas Danckaert <post@thomasdanckaert.be>
;;; Copyright © 2018, 2019 Tobias Geerinckx-Rice <me@tobias.gr>
;;; Copyright © 2019 Ricardo Wurmus <rekado@elephly.net>
;;; Copyright © 2020 Vincent Legoll <vincent.legoll@gmail.com>
;;; Copyright © 2020 Marius Bakke <mbakke@fastmail.com>
;;; Copyright © 2021 Alexandros Theodotou <alex@zrythm.org>
;;; Copyright © 2022 Brendan Tildesley <mail@brendan.scot>
;;; Copyright © 2022 Petr Hodina <phodina@protonmail.com>
;;;
;;; This file is part of GNU Guix.
;;;
;;; GNU Guix is free software; you can redistribute it and/or modify it
;;; under the terms of the GNU General Public License as published by
;;; the Free Software Foundation; either version 3 of the License, or (at
;;; your option) any later version.
;;;
;;; GNU Guix is distributed in the hope that it will be useful, but
;;; WITHOUT ANY WARRANTY; without even the implied warranty of
;;; MERCHANTABILITY or FITNESS FOR A PARTICULAR PURPOSE.  See the
;;; GNU General Public License for more details.
;;;
;;; You should have received a copy of the GNU General Public License
;;; along with GNU Guix.  If not, see <http://www.gnu.org/licenses/>.

(define-module (gnu packages kde-frameworks)
  #:use-module (guix build-system cmake)
  #:use-module (guix build-system python)
  #:use-module (guix build-system qt)
  #:use-module (guix build-system trivial)
  #:use-module (guix download)
  #:use-module ((guix licenses) #:prefix license:)
  #:use-module (guix packages)
  #:use-module (guix utils)
  #:use-module (guix gexp)
  #:use-module (gnu packages)
  #:use-module (gnu packages acl)
  #:use-module (gnu packages admin)
  #:use-module (gnu packages aidc)
  #:use-module (gnu packages attr)
  #:use-module (gnu packages avahi)
  #:use-module (gnu packages base)
  #:use-module (gnu packages boost)
  #:use-module (gnu packages bison)
  #:use-module (gnu packages boost)
  #:use-module (gnu packages calendar)
  #:use-module (gnu packages compression)
  #:use-module (gnu packages databases)
  #:use-module (gnu packages docbook)
  #:use-module (gnu packages flex)
  #:use-module (gnu packages freedesktop)
  #:use-module (gnu packages gettext)
  #:use-module (gnu packages gl)
  #:use-module (gnu packages glib)
  #:use-module (gnu packages gnome)
  #:use-module (gnu packages gnupg)
  #:use-module (gnu packages gperf)
  #:use-module (gnu packages graphics)
  #:use-module (gnu packages graphviz)
  #:use-module (gnu packages gstreamer)
  #:use-module (gnu packages image)
  #:use-module (gnu packages iso-codes)
  #:use-module (gnu packages kerberos)
  #:use-module (gnu packages kde-plasma)
  #:use-module (gnu packages libcanberra)
  #:use-module (gnu packages libreoffice)
  #:use-module (gnu packages linux)
  #:use-module (gnu packages mp3)
  #:use-module (gnu packages openbox)
  #:use-module (gnu packages pdf)
  #:use-module (gnu packages pcre)
  #:use-module (gnu packages perl)
  #:use-module (gnu packages pkg-config)
  #:use-module (gnu packages polkit)
  #:use-module (gnu packages pulseaudio)
  #:use-module (gnu packages python)
  #:use-module (gnu packages python-xyz)
  #:use-module (gnu packages qt)
  #:use-module (gnu packages textutils)
  #:use-module (gnu packages tls)
  #:use-module (gnu packages version-control)
  #:use-module (gnu packages video)
  #:use-module (gnu packages web)
  #:use-module (gnu packages xml)
  #:use-module (gnu packages xorg)
  #:use-module (srfi srfi-1))

(define-public extra-cmake-modules
  (package
    (name "extra-cmake-modules")
    (version "5.98.0")
    (source (origin
              (method url-fetch)
              (uri (string-append
                    "mirror://kde/stable/frameworks/"
                    (version-major+minor version) "/"
                    name "-" version ".tar.xz"))
              (sha256
               (base32
                "0669m98vqy4hpacfjs7xpgjj1bns24kjybrjipxzp82092g8y69w"))))
    (build-system cmake-build-system)
    (native-inputs
     ;; Add test dependency, except on armhf where building it is too
     ;; expensive.
     (if (and (not (%current-target-system))
              (string=? (%current-system) "armhf-linux"))
         '()
         (list qtbase-5)))               ;for tests (needs qmake)
    (arguments
     (list
      #:tests? (and (not (%current-target-system))
                    (not (null? (package-native-inputs this-package))))
      #:phases
      #~(modify-phases %standard-phases
          (add-after 'unpack 'fix-lib-path
            (lambda _
              ;; Always install into /lib and not into /lib64.
              (substitute* "kde-modules/KDEInstallDirsCommon.cmake"
                (("\"lib64\"") "\"lib\""))

              ;; Determine the install path by the major version of Qt.
              ;; TODO: Base the following on values taken from Qt
              ;; Install plugins into lib/qt5/plugins
              ;; TODO: Check if this is okay for Android, too
              ;; (see comment in KDEInstallDirs.cmake)
              (substitute* '("kde-modules/KDEInstallDirs5.cmake"
                             "kde-modules/KDEInstallDirs6.cmake")
                ;; Fix the installation path of Qt plugins.
                (("_define_relative\\(QTPLUGINDIR \"\\$\\{_pluginsDirParent}\" \"plugins\"")
                 "_define_relative(QTPLUGINDIR \"${_pluginsDirParent}\" \"qt${QT_MAJOR_VERSION}/plugins\"")
                ;; Fix the installation path of QML files.
                (("_define_relative\\(QMLDIR LIBDIR \"qml\"")
                 "_define_relative(QMLDIR LIBDIR \"qt${QT_MAJOR_VERSION}/qml\""))

              ;; Qt Quick Control 1 is no longer available in Qt 6.
              (substitute* '("kde-modules/KDEInstallDirs5.cmake")
                (("_define_relative\\(QTQUICKIMPORTSDIR QTPLUGINDIR \"imports\"")
                 "_define_relative(QTQUICKIMPORTSDIR LIBDIR \"qt5/imports\""))

              (substitute* "modules/ECMGeneratePriFile.cmake"
                ;; Install pri-files into lib/qt${QT_MAJOR_VERSION}/mkspecs
                (("set\\(ECM_MKSPECS_INSTALL_DIR mkspecs/modules")
                 "set(ECM_MKSPECS_INSTALL_DIR lib/qt${QT_MAJOR_VERSION}/mkspecs/modules"))))
          ;; Work around for the failed test KDEFetchTranslations.
          ;; It complains that the cmake project name is not
          ;; "frameworks/extra-cmake-modules".
          ;; TODO: Fix it upstream.
          (add-after 'unpack 'fix-test
            (lambda _
              (substitute* "tests/KDEFetchTranslations/CMakeLists.txt"
                (("frameworks/extra-cmake-modules") "extra-cmake-modules"))))
          ;; install and check phase are swapped to prevent install from failing
          ;; after testsuire has run
          (add-after 'install 'check-post-install
            (assoc-ref %standard-phases 'check))
          (delete 'check))))
    ;; optional dependencies - to save space, we do not add these inputs.
    ;; Sphinx > 1.2:
    ;;   Required to build Extra CMake Modules documentation in Qt Help format.
    ;; Qt5LinguistTools , Qt5 linguist tools. , <http://www.qt.io/>
    ;;   Required to run tests for the ECMPoQmTools module.
    ;; Qt5Core
    ;;   Required to run tests for the ECMQtDeclareLoggingCategory module,
    ;;   and for some tests of the KDEInstallDirs module.
    (home-page "https://community.kde.org/Frameworks")
    (synopsis "CMake module files for common software used by KDE")
    (description "The Extra CMake Modules package, or ECM, adds to the
modules provided by CMake to find common software.  In addition, it provides
common build settings used in software produced by the KDE community.")
    (license license:bsd-3)))

(define-public phonon
  (package
    (name "phonon")
    (version "4.11.1")
    (source (origin
              (method url-fetch)
              (uri (string-append
                    "mirror://kde/stable/phonon"
                    "/" version "/"
                    name "-" version ".tar.xz"))
              (sha256
               (base32
                "0bfy8iqmjhlg3ma3iqd3kxjc2zkzpjgashbpf5x17y0dc2i1whxl"))))
    (build-system cmake-build-system)
    (native-inputs
     ;; TODO: Think about adding pulseaudio. Is it required for sound?
     ;; TODO: Add building the super experimental QML support
     (list extra-cmake-modules pkg-config qttools-5))
    (inputs
     (list qtbase-5))
    (arguments
     `(#:configure-flags
       '("-DCMAKE_CXX_FLAGS=-fPIC"
         "-DPHONON_BUILD_PHONON4QT5=ON")
       #:phases
       (modify-phases %standard-phases
         (add-before 'install 'patch-installdir
           (lambda* (#:key inputs outputs #:allow-other-keys)
             (let ((regex (string-append "(INSTALL DESTINATION \")"
                                         (assoc-ref inputs "qtbase"))))
               (substitute* "cmake_install.cmake"
                 ((regex all dest)
                  (string-append dest (assoc-ref outputs "out"))))))))))
    (home-page "https://community.kde.org/Phonon")
    (synopsis "KDE's multimedia library")
    (description "KDE's multimedia library.")
    (license license:lgpl2.1+)))

(define-public phonon-backend-gstreamer
  (package
    (name "phonon-backend-gstreamer")
    (version "4.10.0")
    (source (origin
              (method url-fetch)
              (uri (string-append
                    "mirror://kde/stable/phonon/"
                    name "/" version "/"
                    name "-" version ".tar.xz"))
              (sha256
               (base32
                "1wk1ip2w7fkh65zk6rilj314dna0hgsv2xhjmpr5w08xa8sii1y5"))))
    (build-system cmake-build-system)
    (native-inputs
     (list extra-cmake-modules pkg-config qttools-5))
    (inputs
     (list qtbase-5
           phonon
           qtbase-5
           qtx11extras
           gstreamer
           gst-plugins-base
           libxml2))
    (arguments
     `(#:configure-flags
       '( "-DPHONON_BUILD_PHONON4QT5=ON")))
    (home-page "https://community.kde.org/Phonon")
    (synopsis "Phonon backend which uses GStreamer")
    (description "Phonon makes use of backend libraries to provide sound.
Phonon-GStreamer is a backend based on the GStreamer multimedia library.")
    ;; license: source files mention "either version 2.1 or 3"
    (license (list license:lgpl2.1 license:lgpl3))))


;; Tier 1
;;
;; Tier 1 frameworks depend only on Qt (and possibly a small number of other
;; third-party libraries), so can easily be used by an Qt-based project.

(define-public attica
  (package
    (name "attica")
    (version "5.96.0")
    (source (origin
              (method url-fetch)
              (uri (string-append
                    "mirror://kde/stable/frameworks/"
                    (version-major+minor version) "/"
                    name "-" version ".tar.xz"))
              (sha256
               (base32
                "1xlg2sbfd45p9dw0sprpk0fancasp4idxacsf5xksf2ddn2crzp7"))))
    (build-system cmake-build-system)
    (arguments
     `(#:phases
       (modify-phases %standard-phases
         (add-after 'unpack 'disable-network-tests
           (lambda _
             ;; These tests require network access.
             (substitute* "autotests/CMakeLists.txt"
               ((".*providertest.cpp") "")))))))
    (native-inputs
     (list extra-cmake-modules))
    (inputs
     (list qtbase-5))
    (home-page "https://community.kde.org/Frameworks")
    (synopsis "Open Collaboration Service client library")
    (description "Attica is a Qt library that implements the Open
Collaboration Services API version 1.6.

It grants easy access to the services such as querying information about
persons and contents.  The library is used in KNewStuff3 as content provider.
In order to integrate with KDE's Plasma Desktop, a platform plugin exists in
kdebase.

The REST API is defined here:
http://freedesktop.org/wiki/Specifications/open-collaboration-services/")
    (license (list license:lgpl2.1+ license:lgpl3+))))

(define-public bluez-qt
  (package
    (name "bluez-qt")
    (version "5.96.0")
    (source (origin
              (method url-fetch)
              (uri (string-append
                    "mirror://kde/stable/frameworks/"
                    (version-major+minor version) "/"
                    name "-" version ".tar.xz"))
              (sha256
               (base32
                "0yc7mq9bnanp5dfv43vp8wpqw5l8qh4aahqpi9sid7jmd6sbywl2"))))
    (build-system cmake-build-system)
    (native-inputs
     (list dbus extra-cmake-modules))
    (inputs
     ;; TODO: qtdeclarative-5 (yields one failing test)
     (list qtbase-5))
    (arguments
     (list #:configure-flags
           #~(list (string-append
                    "-DUDEV_RULES_INSTALL_DIR=" #$output "/lib/udev/rules.d"))
           ;; TODO: Make tests pass: DBUS_FATAL_WARNINGS=0 still yields 7/8 tests
           ;; failing.  When running after install, tests hang.
           #:phases
            '(modify-phases %standard-phases
              (replace 'check
                (lambda* (#:key tests? #:allow-other-keys)
                  (when tests?
                    (setenv "DBUS_FATAL_WARNINGS" "0")
                    (invoke "dbus-launch" "ctest")))))))
    (home-page "https://community.kde.org/Frameworks")
    (synopsis "QML wrapper for BlueZ")
    (description "bluez-qt is a Qt-style library for accessing the bluez
Bluetooth stack.  It is used by the KDE Bluetooth stack, BlueDevil.")
    (license (list license:lgpl2.1+ license:lgpl3+))))

(define-public breeze-icons
  (package
    (name "breeze-icons")
    (version "5.96.0")
    (source (origin
              (method url-fetch)
              (uri (string-append
                    "mirror://kde/stable/frameworks/"
                    (version-major+minor version) "/"
                    name "-" version ".tar.xz"))
              (sha256
               (base32
                "1ij723qy6xfkys8a9vp2ll2z2yp7667hfw559gi8cxn825hjx823"))))
    (build-system cmake-build-system)
    (native-inputs
     (list extra-cmake-modules fdupes
           python python-lxml)) ;; For 24x24 icon generation
    (inputs
     (list qtbase-5))
    (arguments ;; fails because duplicate icons exist. TODO: try fix this.
     `(#:tests? #f))
    (home-page "https://community.kde.org/Frameworks")
    (synopsis "Default KDE Plasma 5 icon theme")
    (description "Breeze provides a freedesktop.org compatible icon theme.
It is the default icon theme for the KDE Plasma 5 desktop.")
    ;; The license file mentions lgpl3+. The license files in the source
    ;; directories are lgpl3, while the top directory contains the lgpl2.1.
    ;; text.
    (license license:lgpl3+)))

(define-public kapidox
  (package
    (name "kapidox")
    (version "5.96.0")
    (source (origin
              (method url-fetch)
              (uri (string-append
                    "mirror://kde/stable/frameworks/"
                    (version-major+minor version) "/"
                    name "-" version ".tar.xz"))
              (sha256
               (base32
                "1w5h4xwscix0yjn8d0rcjd7hlmrnbmkjg20diqjabb5wcxsrjiwi"))))
    (build-system python-build-system)
    (arguments
     `(#:tests? #f  ; has no test target
       #:phases (modify-phases %standard-phases
                  (delete 'sanity-check)))) ;its insane.
    (propagated-inputs
     ;; kapidox is a python programm
     ;; TODO: check if doxygen has to be installed, the readme does not
     ;; mention it. The openSuse .rpm lists doxygen, graphviz, graphviz-gd,
     ;; and python-xml.
     (list python python-jinja2 python-pyyaml))
    (inputs
     (list qtbase-5))
    (home-page "https://community.kde.org/Frameworks")
    (synopsis "KDE Doxygen Tools")
    (description "This framework contains scripts and data for building API
documentation (dox) in a standard format and style for KDE.

For the actual documentation extraction and formatting the Doxygen tool is
used, but this framework provides a wrapper script to make generating the
documentation more convenient (including reading settings from the target
framework or other module) and a standard template for the generated
documentation.")
    ;; Most parts are bsd-2, but incuded jquery is expat
    ;; This list is taken from http://packaging.neon.kde.org/cgit/
    (license (list license:bsd-2 license:expat))))

(define-public karchive
  (package
    (name "karchive")
    (version "5.96.0")
    (source (origin
              (method url-fetch)
              (uri (string-append
                    "mirror://kde/stable/frameworks/"
                    (version-major+minor version) "/"
                    name "-" version ".tar.xz"))
              (sha256
               (base32
                "1bra1q225xhh8dilwmzc0jgnj5m3dmi4nkz4y8f42si97b4xxxf5"))))
    (build-system cmake-build-system)
    (native-inputs
     (list extra-cmake-modules))
           ;; pkg-config ;; For zstd
    (inputs
     (list bzip2 qtbase-5 xz zlib))
           ;; `(,zstd "lib")  ;; FIXME: Tests fail with zstd
    (home-page "https://community.kde.org/Frameworks")
    (synopsis "Qt 5 addon providing access to numerous types of archives")
    (description "KArchive provides classes for easy reading, creation and
manipulation of @code{archive} formats like ZIP and TAR.

It also provides transparent compression and decompression of data, like the
GZip format, via a subclass of QIODevice.")
    ;; The included licenses is are gpl2 and lgpl2.1, but the sources are
    ;; under a variety of licenses.
    ;; This list is taken from http://packaging.neon.kde.org/cgit/
    (license (list license:lgpl2.1 license:lgpl2.1+
                   license:lgpl3+ license:bsd-2))))

(define-public kcalendarcore
  (package
    (name "kcalendarcore")
    (version "5.96.0")
    (source (origin
              (method url-fetch)
              (uri (string-append
                    "mirror://kde/stable/frameworks/"
                    (version-major+minor version) "/"
                    name "-" version ".tar.xz"))
              (sha256
               (base32
                "181yif830v4gg7nw9s15pvgfm98rmm6xwi2xxy3nxg7nkp14vs5k"))))
    (build-system cmake-build-system)
    (native-inputs
     (list extra-cmake-modules perl tzdata-for-tests))
    (inputs
     (list libical qtbase-5))
    (arguments
     `(#:phases
       (modify-phases %standard-phases
         (add-before 'check 'check-setup
           (lambda* (#:key inputs #:allow-other-keys) ;;; XXX: failing test
             (setenv "QT_QPA_PLATFORM" "offscreen")
             (setenv "TZ" "Europe/Prague")
             (setenv "TZDIR"
                     (search-input-directory inputs
                                             "share/zoneinfo")))))))
    (home-page "https://community.kde.org/Frameworks")
    (synopsis "Library for interfacing with calendars")
    (description "This library provides access to and handling of calendar
data.  It supports the standard formats iCalendar and vCalendar and the group
scheduling standard iTIP.

A calendar contains information like incidences (events, to-dos, journals),
alarms, time zones, and other useful information.  This API provides access to
that calendar information via well known calendar formats iCalendar (or iCal)
and the older vCalendar.")
    (license (list license:lgpl3+ license:bsd-2))))

(define-public kcodecs
  (package
    (name "kcodecs")
    (version "5.96.0")
    (source (origin
              (method url-fetch)
              (uri (string-append
                    "mirror://kde/stable/frameworks/"
                    (version-major+minor version) "/"
                    name "-" version ".tar.xz"))
              (sha256
               (base32
                "05266wjxmzf3qpb2xwlm40cr9h266l5r9dqww81m8bq856pf8ivi"))))
    (build-system cmake-build-system)
    (native-inputs
     (list extra-cmake-modules gperf qttools-5))
    (inputs
     (list qtbase-5))
    (home-page "https://community.kde.org/Frameworks")
    (synopsis "String encoding and manipulating library")
    (description "KCodecs provide a collection of methods to manipulate
strings using various encodings.

It can automatically determine the charset of a string, translate XML
entities, validate email addresses, and find encodings by name in a more
tolerant way than QTextCodec (useful e.g. for data coming from the
Internet).")
    ;; The included licenses is are gpl2 and lgpl2.1, but the sources are
    ;; under a variety of licenses.
    ;; This list is taken from http://packaging.neon.kde.org/cgit/
    (license (list license:gpl2 license:gpl2+ license:bsd-2
                   license:lgpl2.1 license:lgpl2.1+ license:expat
                   license:lgpl3+ license:mpl1.1))))

(define-public kconfig
  (package
    (name "kconfig")
    (version "5.96.0")
    (source (origin
              (method url-fetch)
              (uri (string-append
                    "mirror://kde/stable/frameworks/"
                    (version-major+minor version) "/"
                    name "-" version ".tar.xz"))
              (sha256
               (base32
                "1xa8xxm2x9783fqb26wyvg1mp6ybjikngznqdhsk9slhaca73yhz"))))
    (build-system cmake-build-system)
    (native-inputs
     (list dbus extra-cmake-modules inetutils qttools-5
           xorg-server-for-tests))
    (inputs
     (list qtbase-5 qtdeclarative-5))
    (arguments
     `(#:phases
       (modify-phases %standard-phases
         (replace 'check
           (lambda* (#:key tests? #:allow-other-keys)
             (when tests? ;; kconfigcore-kconfigtest fails inconsistently!!
               (setenv "HOME" (getcwd))
               (setenv "QT_QPA_PLATFORM" "offscreen")
               (invoke "ctest" "-E" "(kconfigcore-kconfigtest|\
kconfiggui-kstandardshortcutwatchertest)")))))))
    (home-page "https://community.kde.org/Frameworks")
    (synopsis "Kconfiguration settings framework for Qt")
    (description "KConfig provides an advanced configuration system.
It is made of two parts: KConfigCore and KConfigGui.

KConfigCore provides access to the configuration files themselves.
It features:

@enumerate
@item Code generation: describe your configuration in an XML file, and use
`kconfig_compiler to generate classes that read and write configuration
entries.

@item Cascading configuration files (global settings overridden by local
settings).

@item Optional shell expansion support (see docs/options.md).

@item The ability to lock down configuration options (see docs/options.md).
@end enumerate

KConfigGui provides a way to hook widgets to the configuration so that they
are automatically initialized from the configuration and automatically
propagate their changes to their respective configuration files.")
    ;; The included licenses is are gpl2 and lgpl2.1, but the sources are
    ;; under a variety of licenses.
    ;; This list is taken from http://packaging.neon.kde.org/cgit/
    (license (list license:lgpl2.1 license:lgpl2.1+ license:expat
                   license:lgpl3+ license:gpl1 ; licende:mit-olif
                   license:bsd-2 license:bsd-3))))

(define-public kcoreaddons
  (package
    (name "kcoreaddons")
    (version "5.98.0")
    (source (origin
              (method url-fetch)
              (uri (string-append
                    "mirror://kde/stable/frameworks/"
                    (version-major+minor version) "/"
                    name "-" version ".tar.xz"))
              (sha256
               (base32
                "0lqmyxqsw7w1qgdgmax63v64cy7dwk7n4zi8k53xmrqjmd9jir52"))))
    (build-system cmake-build-system)
    (native-inputs
     (list extra-cmake-modules qttools-5 shared-mime-info))
           ;; TODO: FAM: File alteration notification http://oss.sgi.com/projects/fam
    (inputs
     (list qtbase-5))
    (arguments
     `(#:phases
       (modify-phases %standard-phases
         (add-before 'check 'blacklist-failing-test
           (lambda _
             ;; Blacklist failing tests.
             (with-output-to-file "autotests/BLACKLIST"
               (lambda _
                 ;; FIXME: Make it pass.  Test failure caused by stout/stderr
                 ;; being interleaved.
                 (display "[test_channels]\n*\n")
                 ;; FIXME
                 (display "[test_inheritance]\n*\n")))))
         (add-before 'check 'check-setup
           (lambda _
             (setenv "HOME" (getcwd))
             (setenv "TMPDIR" (getcwd)))))))
    (home-page "https://community.kde.org/Frameworks")
    (synopsis "Qt addon library with a collection of non-GUI utilities")
    (description "KCoreAddons provides classes built on top of QtCore to
perform various tasks such as manipulating mime types, autosaving files,
creating backup files, generating random sequences, performing text
manipulations such as macro replacement, accessing user information and
many more.")
    (license (list license:lgpl2.0+ license:lgpl2.1+))))

(define-public kdbusaddons
  (package
    (name "kdbusaddons")
    (version "5.96.0")
    (source (origin
              (method url-fetch)
              (uri (string-append
                    "mirror://kde/stable/frameworks/"
                    (version-major+minor version) "/"
                    name "-" version ".tar.xz"))
              (sha256
               (base32
                "1y0fd0a1nwgchsk3vx8hvvkw96f0l0533g57xakq4j4xkvxd8l3y"))))
    (build-system cmake-build-system)
    (native-inputs
     (list extra-cmake-modules dbus qttools-5))
    (inputs
     (list qtbase-5 qtx11extras kinit-bootstrap))
    ;; kinit-bootstrap: kinit package which does not depend on kdbusaddons.
    (arguments
     `(#:phases
       (modify-phases %standard-phases
         (add-before 'configure 'patch-source
          (lambda* (#:key inputs #:allow-other-keys)
            ;; look for the kdeinit5 executable in kinit's store directory,
            ;; instead of the current application's directory:
            (substitute* "src/kdeinitinterface.cpp"
              (("<< QCoreApplication::applicationDirPath..")
               (string-append
                "<< QString::fromUtf8(\"" (assoc-ref inputs "kinit") "/bin\")" )))))
         (replace 'check
           (lambda* (#:key tests? #:allow-other-keys)
             (when tests?
               (setenv "DBUS_FATAL_WARNINGS" "0")
               (invoke "dbus-launch" "ctest")))))))
    (home-page "https://community.kde.org/Frameworks")
    (synopsis "Convenience classes for DBus")
    (description "KDBusAddons provides convenience classes on top of QtDBus,
as well as an API to create KDED modules.")
    ;; Some source files mention lgpl2.0+, but the included license is
    ;; the lgpl2.1. Some source files are under non-copyleft licenses.
    (license license:lgpl2.1+)))

(define-public kdnssd
  (package
    (name "kdnssd")
    (version "5.96.0")
    (source (origin
              (method url-fetch)
              (uri (string-append
                    "mirror://kde/stable/frameworks/"
                    (version-major+minor version) "/"
                    name "-" version ".tar.xz"))
              (sha256
               (base32
                "1d3jq64gyj3bc3sf46gnpbmjrm809hva47z7fkwkk9i2lmnmy70w"))))
    (build-system cmake-build-system)
    (native-inputs
     (list extra-cmake-modules qttools-5))
    (inputs
     (list avahi ; alternativly dnssd could be used
           qtbase-5))
    (home-page "https://community.kde.org/Frameworks")
    (synopsis "Network service discovery using Zeroconf")
    (description "KDNSSD is a library for handling the DNS-based Service
Discovery Protocol (DNS-SD), the layer of Zeroconf that allows network services,
such as printers, to be discovered without any user intervention or centralized
infrastructure.")
    (license license:lgpl2.1+)))

(define-public kgraphviewer
  (package
    (name "kgraphviewer")
    (version "2.4.3")
    (source (origin
              (method url-fetch)
              (uri (string-append
                    "mirror://kde/stable/kgraphviewer/"
                    version "/" name "-" version ".tar.xz"))
              (sha256
               (base32
                "1h6pgg89gvxl8gw7wmkabyqqrzad5pxyv5lsmn1fl4ir8lcc5q2l"))))
    (build-system cmake-build-system)
    (inputs
     (list qtbase-5
           boost
           graphviz
           kiconthemes
           kparts
           qtsvg-5))
    (native-inputs
     (list pkg-config extra-cmake-modules kdoctools))
    (home-page "https://apps.kde.org/kgraphviewer/")
    (synopsis "Graphviz dot graph viewer for KDE")
    (description "KGraphViewer is a Graphviz DOT graph file viewer, aimed to
replace the other outdated Graphviz tools.")
    (license license:gpl2+)))

(define-public kguiaddons
  (package
    (name "kguiaddons")
    (version "5.96.0")
    (source (origin
              (method url-fetch)
              (uri (string-append
                    "mirror://kde/stable/frameworks/"
                    (version-major+minor version) "/"
                    name "-" version ".tar.xz"))
              (sha256
               (base32
                "028kn9lcvzv8f8b17a3clki7013dmhhcp1l9svvf6hydv97vkfbv"))))
    (build-system qt-build-system)
    ;; TODO: Build packages for the Python bindings.  Ideally this will be
    ;; done for all versions of python guix supports.  Requires python,
    ;; python-sip, clang-python, libclang.  Requires python-2 in all cases for
    ;; clang-python.
    (native-inputs
     (list extra-cmake-modules pkg-config))
    (inputs
     (list qtbase-5 qtwayland qtx11extras plasma-wayland-protocols wayland))
    (home-page "https://community.kde.org/Frameworks")
    (synopsis "Utilities for graphical user interfaces")
    (description "The KDE GUI addons provide utilities for graphical user
interfaces in the areas of colors, fonts, text, images, keyboard input.")
    (license (list license:gpl2+ license:lgpl2.1+))))

(define-public kholidays
  (package
    (name "kholidays")
    (version "5.96.0")
    (source (origin
              (method url-fetch)
              (uri (string-append
                    "mirror://kde/stable/frameworks/"
                    (version-major+minor version) "/"
                    name "-" version ".tar.xz"))
       (sha256
        (base32 "0rcd8k2x1w6jszxj18pkzimn5q4v2k7zs9x1pfwszn7xl59b3n4k"))))
    (build-system cmake-build-system)
    (native-inputs
     (list extra-cmake-modules qttools-5))
    (inputs
     (list qtbase-5 qtdeclarative-5))
    (home-page "https://invent.kde.org/frameworks/kholidays")
    (synopsis "Library for regional holiday information")
    (description "This library provides a C++ API that determines holiday and
other special events for a geographical region.")
    (license license:lgpl2.0+)))

(define-public ki18n
  (package
    (name "ki18n")
    (version "5.96.0")
    (source (origin
              (method url-fetch)
              (uri (string-append
                    "mirror://kde/stable/frameworks/"
                    (version-major+minor version) "/"
                    name "-" version ".tar.xz"))
              (sha256
               (base32
                "1jry8bdjgxkcqln7awkj3k8996lh76vya2mf5kwpyxagk6vmr0gy"))))
    (build-system cmake-build-system)
    (propagated-inputs
     (list gettext-minimal python))
    (native-inputs
     (list extra-cmake-modules))
    (inputs
     (list qtbase-5 qtdeclarative-5 qtscript iso-codes))
    (arguments
     `(#:phases
       (modify-phases %standard-phases
         (replace 'check
           (lambda* (#:key tests? #:allow-other-keys)
             (when tests?
               (setenv "HOME" (getcwd))
               (invoke "ctest" "-E" "(kcountrytest|kcountrysubdivisiontest)")))))))
    (home-page "https://community.kde.org/Frameworks")
    (synopsis "KDE Gettext-based UI text internationalization")
    (description "KI18n provides functionality for internationalizing user
interface text in applications, based on the GNU Gettext translation system.  It
wraps the standard Gettext functionality, so that the programmers and translators
can use the familiar Gettext tools and workflows.

KI18n provides additional functionality as well, for both programmers and
translators, which can help to achieve a higher overall quality of source and
translated text.  This includes argument capturing, customizable markup, and
translation scripting.")
    (license license:lgpl2.1+)))

(define-public kidletime
  (package
    (name "kidletime")
    (version "5.96.0")
    (source (origin
              (method url-fetch)
              (uri (string-append
                    "mirror://kde/stable/frameworks/"
                    (version-major+minor version) "/"
                    name "-" version ".tar.xz"))
              (sha256
               (base32
                "13piv607n9hmlbd7kkhl7b1wcxj1jq2b5386c6pxrz5caxjwgnmd"))))
    (build-system cmake-build-system)
    (native-inputs
     (list extra-cmake-modules pkg-config))
    (inputs
     (list libxscrnsaver ; X-Screensaver based poller, fallback mode
           qtbase-5 qtx11extras))
    (home-page "https://community.kde.org/Frameworks")
    (synopsis "Reporting of idle time of user and system")
    (description "KIdleTime is a singleton reporting information on idle time.
It is useful not only for finding out about the current idle time of the PC,
but also for getting notified upon idle time events, such as custom timeouts,
or user activity.")
    (license (list license:gpl2+ license:lgpl2.1+))))

(define-public kirigami
  ;; Kirigami is listed as tier 1 framework, but optionally includes
  ;; plasma-framework which is tier 3.
  (package
    (name "kirigami")
    (version "5.96.0")
    (source (origin
              (method url-fetch)
              (uri (string-append
                    "mirror://kde/stable/frameworks/"
                    (version-major+minor version) "/"
                    "kirigami2-" version ".tar.xz"))
              (sha256
               (base32
                "12ir4q9njl60b242j9raj1xsjs0cizsk7bixwb1hssfn6fzpzqkv"))))
    (properties `((upstream-name . "kirigami2")))
    (build-system cmake-build-system)
    (native-inputs
     (list extra-cmake-modules qttools-5))
    (inputs
     (list kwindowsystem
           ;; TODO: Find a way to activate this optional include without
           ;; introducing a recursive dependency.
           ;;("plasma-frameworks" ,plasma-framework) ;; Tier 3!
           qtbase-5
           qtdeclarative-5
           qtquickcontrols2-5
           qtsvg-5
           ;; Run-time dependency
           qtgraphicaleffects))
    (home-page "https://community.kde.org/Frameworks")
    (synopsis "QtQuick components for mobile user interfaces")
    (description "Kirigami is a set of high level QtQuick components looking
and feeling well on both mobile and desktop devices.  They ease the creation
of applications that follow the Kirigami Human Interface Guidelines.")
    (license license:lgpl2.1+)))

(define-public kitemmodels
  (package
    (name "kitemmodels")
    (version "5.96.0")
    (source (origin
              (method url-fetch)
              (uri (string-append
                    "mirror://kde/stable/frameworks/"
                    (version-major+minor version) "/"
                    name "-" version ".tar.xz"))
              (sha256
               (base32
                "1j6kffvgbd07zzzv0kab8mbwa69fmw4b8jczd0wzvmp56idsfc2v"))))
    (build-system qt-build-system)
    (native-inputs
     (list extra-cmake-modules))
    (inputs
     (list qtbase-5 qtdeclarative-5))
    (home-page "https://community.kde.org/Frameworks")
    (synopsis "Set of item models extending the Qt model-view framework")
    (description "KItemModels provides the following models:

@enumerate
@item KBreadcrumbSelectionModel - Selects the parents of selected items to
create breadcrumbs.

@item KCheckableProxyModel - Adds a checkable capability to a source model.

@item KConcatenateRowsProxyModel - Concatenates rows from multiple source models.

@item KDescendantsProxyModel - Proxy Model for restructuring a Tree into a list.

@item KExtraColumnsProxyModel - Adds columns after existing columns.

@item KLinkItemSelectionModel - Share a selection in multiple views which do
not have the same source model.

@item KModelIndexProxyMapper - Mapping of indexes and selections through proxy
models.

@item KRearrangeColumnsProxyModel - Can reorder and hide columns from the source
model.

@item KRecursiveFilterProxyModel - Recursive filtering of models.

@item KSelectionProxyModel - A Proxy Model which presents a subset of its source
model to observers
@end enumerate")
    (license license:lgpl2.1+)))

(define-public kitemviews
  (package
    (name "kitemviews")
    (version "5.96.0")
    (source (origin
              (method url-fetch)
              (uri (string-append
                    "mirror://kde/stable/frameworks/"
                    (version-major+minor version) "/"
                    name "-" version ".tar.xz"))
              (sha256
               (base32
                "1wr62z6jwlg40m8kl9bpiyzkyjmsqx0fhgwc01192k58nl2696lb"))))
    (build-system qt-build-system)
    (native-inputs
     (list extra-cmake-modules qttools-5))
    (inputs
     (list qtbase-5))
    (home-page "https://community.kde.org/Frameworks")
    (synopsis "Set of item views extending the Qt model-view framework")
    (description "KItemViews includes a set of views, which can be used with
item models.  It includes views for categorizing lists and to add search filters
to flat and hierarchical lists.")
    (license (list license:gpl2+ license:lgpl2.1+))))

(define-public kplotting
  (package
    (name "kplotting")
    (version "5.96.0")
    (source (origin
              (method url-fetch)
              (uri (string-append
                    "mirror://kde/stable/frameworks/"
                    (version-major+minor version) "/"
                    name "-" version ".tar.xz"))
              (sha256
               (base32
                "1yqx260r3dzcinp8s685yzp5f2ihc0s1csckb9zv7z1bzljkn3h9"))))
    (build-system qt-build-system)
    (native-inputs
     (list extra-cmake-modules qttools-5))
    (inputs
     (list qtbase-5))
    (home-page "https://community.kde.org/Frameworks")
    (synopsis "Data plotting library")
    (description "KPlotWidget is a QWidget-derived class that provides a virtual
base class for easy data-plotting.  The idea behind KPlotWidget is that you only
have to specify information in \"data units\", the natural units of the
data being plotted.  KPlotWidget automatically converts everything to screen
pixel units.")
    (license license:lgpl2.1+)))

(define-public ksyntaxhighlighting
  (package
    (name "ksyntaxhighlighting")
    (version "5.96.0")
    (source (origin
              (method url-fetch)
              (uri (string-append
                    "mirror://kde/stable/frameworks/"
                    (version-major+minor version) "/"
                    "syntax-highlighting-" version ".tar.xz"))
              (sha256
               (base32
                "176prghxfrb7i68jacmq9vkl7j9arsn6gnkzyc2hlkph35js3zqs"))))
    (build-system cmake-build-system)
    (native-inputs
     (list extra-cmake-modules perl qttools-5
           ;; Optional, for compile-time validation of syntax definition files:
           qtxmlpatterns))
    (inputs
     (list qtbase-5))
    (arguments
     `(#:phases
       (modify-phases %standard-phases
         (add-after 'patch-source-shebangs 'unpatch-source-shebang
           (lambda _
             ;; revert the patch-shebang phase on scripts which are
             ;; in fact test data
             (substitute* '("autotests/input/highlight.sh"
                            "autotests/folding/highlight.sh.fold")
               (((which "sh")) " /bin/sh")) ;; space in front!
             (substitute* '("autotests/input/highlight.pl"
                            "autotests/folding/highlight.pl.fold")
               (((which "perl")) "/usr/bin/perl")))))))
    (home-page "https://community.kde.org/Frameworks")
    (synopsis "Syntax highlighting engine for Kate syntax definitions")
    (description "This is a stand-alone implementation of the Kate syntax
highlighting engine.  It's meant as a building block for text editors as well
as for simple highlighted text rendering (e.g. as HTML), supporting both
integration with a custom editor as well as a ready-to-use
@code{QSyntaxHighlighter} sub-class.")
    (properties `((upstream-name . "syntax-highlighting")))
    (license license:lgpl2.1+)))

(define-public plasma-wayland-protocols
  (package
    (name "plasma-wayland-protocols")
    (version "1.7.0")
    (source (origin
              (method url-fetch)
              (uri (string-append "mirror://kde/stable/" name "/"
                                  name "-" version ".tar.xz"))
              (sha256
               (base32
                "1mps0pirffvnpnbcpi1l9fxxfx14n83f1p46zv3987d6ra2jckh8"))))
    (build-system cmake-build-system)
    (native-inputs (list extra-cmake-modules))
    (arguments '(#:tests? #f))          ;no tests
    (home-page "https://community.kde.org/Frameworks")
    (synopsis "KDE Plasma Wayland Protocols")
    (description
     "This package contains XML files describing non-standard Wayland
protocols used in KDE Plasma.")
    ;; The XML files have varying licenses, open them for details.
    (license (list license:bsd-3
                   license:lgpl2.1+
                   license:expat))))

(define-public kwayland
  (package
    (name "kwayland")
    (version "5.96.0")
    (source (origin
              (method url-fetch)
              (uri (string-append
                    "mirror://kde/stable/frameworks/"
                    (version-major+minor version) "/"
                    name "-" version ".tar.xz"))
              (sha256
               (base32
                "0dcnsiippwxvwvf1gvp75lx97c4nydzn3x1l8lfy86w9lfslw7zb"))))
    (build-system cmake-build-system)
    (native-inputs
     (list extra-cmake-modules pkg-config))
    (inputs
<<<<<<< HEAD
     (list qtbase-5 plasma-wayland-protocols qtwayland wayland wayland-protocols))
=======
     (list qtbase-5 qtwayland-5 wayland wayland-protocols))
>>>>>>> e1baf802
    (arguments
     `(#:phases
       (modify-phases %standard-phases
         (add-after 'unpack 'skip-specific-tests
           (lambda _
             ;; PlasmaWindowModelTest::testChangeWindowAfterModelDestroy(icon)
             (substitute* "autotests/client/test_plasma_window_model.cpp"
               ((".*changedSpy\\.wait.*") ""))))
         (replace 'check
           (lambda* (#:key tests? #:allow-other-keys)
             (setenv "XDG_RUNTIME_DIR" (getcwd))
             (setenv "QT_QPA_PLATFORM" "offscreen")
             (when tests? ;; One test fails.
               (invoke "ctest" "-E" "kwayland-testWaylandRegistry")))))))
    (home-page "https://community.kde.org/Frameworks")
    (synopsis "Qt-style API to interact with the wayland client and server")
    (description "As the names suggest they implement a Client respectively a
Server API for the Wayland protocol.  The API is Qt-styled removing the needs to
interact with a for a Qt developer uncomfortable low-level C-API.  For example
the callback mechanism from the Wayland API is replaced by signals, data types
are adjusted to be what a Qt developer expects - two arguments of int are
represented by a QPoint or a QSize.")
    (license license:lgpl2.1+)))

(define-public kwidgetsaddons
  (package
    (name "kwidgetsaddons")
    (version "5.96.0")
    (source (origin
              (method url-fetch)
              (uri (string-append
                    "mirror://kde/stable/frameworks/"
                    (version-major+minor version) "/"
                    name "-" version ".tar.xz"))
              (sha256
               (base32
                "1igbkrn8qaalan0lyn8r2gqv5v3rwbmb3xv3w26yw77vwp0n789r"))))
    (build-system qt-build-system)
    (native-inputs
     (list extra-cmake-modules qttools-5 xorg-server-for-tests))
    (inputs
     (list qtbase-5))
    (arguments
     `(#:phases
       (modify-phases %standard-phases
         (replace 'check
           (lambda* (#:key tests? #:allow-other-keys)
             (when tests?
               (setenv "XDG_CACHE_HOME" "/tmp/xdg-cache")
               (invoke "ctest" "-E" "(ksqueezedtextlabelautotest|\
kwidgetsaddons-kcolumnresizertest)")))))))
    (home-page "https://community.kde.org/Frameworks")
    (synopsis "Large set of desktop widgets")
    (description "Provided are action classes that can be added to toolbars or
menus, a wide range of widgets for selecting characters, fonts, colors, actions,
dates and times, or MIME types, as well as platform-aware dialogs for
configuration pages, message boxes, and password requests.")
    (license (list license:gpl2+ license:lgpl2.1+))))

(define-public kwindowsystem
  (package
    (name "kwindowsystem")
    (version "5.96.0")
    (source (origin
              (method url-fetch)
              (uri (string-append
                    "mirror://kde/stable/frameworks/"
                    (version-major+minor version) "/"
                    name "-" version ".tar.xz"))
              (sha256
               (base32
                "1ilb3zl3mlndfrqz6gi28x6qqqs45l65d0wmy3lk07lppcw3wxzx"))))
    (build-system cmake-build-system)
    (native-inputs
     (list extra-cmake-modules
           pkg-config
           dbus ; for the tests
           openbox ; for the tests
           qttools-5
           xorg-server-for-tests)) ; for the tests
    (inputs
     (list libxrender
           qtbase-5
           qtx11extras
           xcb-util-keysyms
           xcb-util-wm))
    (arguments
     `(#:phases
       (modify-phases %standard-phases
         (add-before 'check 'blacklist-failing-tests
           (lambda _
             ;; Blacklist a failing test-functions. FIXME: Make it pass.
             (with-output-to-file "autotests/BLACKLIST"
               (lambda _
                 (display "[testGroupLeader]\n*\n")
                 (display "[testClientMachine]\n*\n"))))) ;; requires network
         (replace 'check
           (lambda* (#:key tests? #:allow-other-keys)
             ;; The test suite requires a running window anager
             (when tests?
               (setenv "XDG_RUNTIME_DIR" "/tmp")
               (system "Xvfb :1 -ac -screen 0 640x480x24 &")
               (setenv "DISPLAY" ":1")
               (sleep 5) ;; Give Xvfb a few moments to get on it's feet
               (system "openbox &")
               (setenv "CTEST_OUTPUT_ON_FAILURE" "1")
               (setenv "DBUS_FATAL_WARNINGS" "0")
               (invoke "dbus-launch" "ctest" "-E"
                       "kwindowsystem-kwindowsystemplatformwaylandtest")))))))
    (home-page "https://community.kde.org/Frameworks")
    (synopsis "KDE access to the windowing system")
    (description "KWindowSystem provides information about and allows
interaction with the windowing system.  It provides a high level API, which
is windowing system independent and has platform specific
implementations.  This API is inspired by X11 and thus not all functionality
is available on all windowing systems.

In addition to the high level API, this framework also provides several
lower level classes for interaction with the X Windowing System.")
    ;; Some source files mention lgpl2.0+, but the included license is
    ;; the lgpl2.1. Some source files are under non-copyleft licenses.
    (license license:lgpl2.1+)))

(define-public modemmanager-qt
  (package
    (name "modemmanager-qt")
    (version "5.96.0")
    (source (origin
              (method url-fetch)
              (uri (string-append
                    "mirror://kde/stable/frameworks/"
                    (version-major+minor version) "/"
                    name "-" version ".tar.xz"))
              (sha256
               (base32
                "1rbiqh1sj328cy7flz9pw6vbvgiy3vyv6xp3fk4xv91sxviz1mhd"))))
    (build-system cmake-build-system)
    (native-inputs
     (list extra-cmake-modules dbus pkg-config))
    (propagated-inputs
     ;; Headers contain #include <ModemManager/ModemManager.h>
     (list modem-manager))
    (inputs
     (list qtbase-5))
    (arguments
     `(#:phases
       (modify-phases %standard-phases
         (replace 'check
           (lambda* (#:key tests? #:allow-other-keys)
             (when tests?
               (setenv "DBUS_FATAL_WARNINGS" "0")
               (invoke "dbus-launch" "ctest")))))))
    (home-page "https://community.kde.org/Frameworks")
    (synopsis "Qt wrapper for ModemManager DBus API")
    (description "ModemManagerQt provides access to all ModemManager features
exposed on DBus.  It allows you to manage modem devices and access to
information available for your modem devices, like signal, location and
messages.")
    (license license:lgpl2.1+)))

(define-public networkmanager-qt
  (package
    (name "networkmanager-qt")
    (version "5.96.0")
    (source (origin
              (method url-fetch)
              (uri (string-append
                    "mirror://kde/stable/frameworks/"
                    (version-major+minor version) "/"
                    name "-" version ".tar.xz"))
              (sha256
               (base32
                "1gyvgy0wl00asg9bkhjgvqnz32xmazvazcarh3p0640jy2fjrzfz"))))
    (build-system cmake-build-system)
    (native-inputs
     (list extra-cmake-modules dbus pkg-config))
    (propagated-inputs
     ;; Headers contain #include <NetworkManager.h> and
     ;;                 #include <libnm/NetworkManager.h>
     (list network-manager))
    (inputs
     (list qtbase-5))
    (arguments
     `(#:phases
       (modify-phases %standard-phases
         (replace 'check
           (lambda* (#:key tests? #:allow-other-keys)
             (when tests?
               (setenv "DBUS_FATAL_WARNINGS" "0")
               (invoke "dbus-launch" "ctest")))))))
    (home-page "https://community.kde.org/Frameworks")
    (synopsis "Qt wrapper for NetworkManager DBus API")
    (description "NetworkManagerQt provides access to all NetworkManager
features exposed on DBus.  It allows you to manage your connections and control
your network devices and also provides a library for parsing connection settings
which are used in DBus communication.")
    (license license:lgpl2.1+)))

(define-public oxygen-icons
  (package
    (name "oxygen-icons")
    (version "5.96.0")
    (source (origin
              (method url-fetch)
              (uri (string-append
                    "mirror://kde/stable/frameworks/"
                    (version-major+minor version) "/"
                    name "5" "-" version ".tar.xz"))
              (sha256
               (base32
                "1f3fj6zr5iygb3s6f8vq2ayy749gxlx5j9h6v2zmkbf4m96sfmq5"))))
    (build-system cmake-build-system)
    (native-inputs
     (list extra-cmake-modules fdupes))
    (inputs
     (list qtbase-5))
    (home-page "https://community.kde.org/Frameworks")
    (synopsis "Oxygen provides the standard icon theme for the KDE desktop")
    (description "Oxygen icon theme for the KDE desktop")
    (license license:lgpl3+)
    (properties '((upstream-name . "oxygen-icons5")))))

(define-public prison
  (package
    (name "prison")
    (version "5.96.0")
    (source
     (origin
       (method url-fetch)
       (uri (string-append "mirror://kde/stable/frameworks/"
                           (version-major+minor version) "/"
                           name "-" version ".tar.xz"))
       (sha256
        (base32 "1kzl8rbyj9ik83p1qb8jl32vr06vkzzvr1hpasj50sg3ajq8a9xs"))))
    (build-system cmake-build-system)
    (native-inputs
     (list extra-cmake-modules))
    (inputs
     (list libdmtx qrencode qtbase-5)) ;; TODO: rethink: nix propagates this
    (home-page "https://api.kde.org/frameworks/prison/html/index.html")
    (synopsis "Barcode generation abstraction layer")
    (description "Prison is a Qt-based barcode abstraction layer/library and
provides uniform access to generation of barcodes with data.")
    (license license:lgpl2.1+)))

(define-public pulseaudio-qt
  (package
    (name "pulseaudio-qt")
    (version "1.3")
    (source (origin
              (method url-fetch)
              (uri (string-append "mirror://kde/stable/pulseaudio-qt"
                                  "/pulseaudio-qt-" version ".tar.xz"))
              (sha256
               (base32
                "1i4yb0v1mmhih8c2i61hybg6q60qys3pc5wbjb7a0vwl1mihgsxw"))))
    (build-system cmake-build-system)
    (native-inputs
     (list extra-cmake-modules pkg-config))
    (inputs
     (list glib pulseaudio qtdeclarative-5 qtbase-5))
    (home-page "https://invent.kde.org/libraries/pulseaudio-qt/")
    (synopsis "Qt bindings for PulseAudio")
    (description
     "pulseaudio-qt is a Qt-style wrapper for libpulse.  It allows querying
and manipulation of various PulseAudio objects such as @code{Sinks},
@code{Sources} and @code{Streams}.  It does not wrap the full feature set of
libpulse.")
    ;; User can choose between LGPL version 2.1 or 3.0; or
    ;; "any later version accepted by the membership of KDE e.V".
    (license (list license:lgpl2.1 license:lgpl3))))

(define-public qqc2-desktop-style
  (package
    (name "qqc2-desktop-style")
    (version "5.96.0")
    (source (origin
              (method url-fetch)
              (uri (string-append
                    "mirror://kde/stable/frameworks/"
                    (version-major+minor version) "/"
                    name "-" version ".tar.xz"))
              (sha256
               (base32
                "0ff9vd34wss9na2m3gzm8wc2bwq0flda6bv6yqygv5iallw2lz88"))))
    (build-system cmake-build-system)
    (native-inputs
     (list extra-cmake-modules pkg-config))
    (inputs
     (list kauth
           kconfigwidgets ; optional
           kcoreaddons
           kiconthemes ; optional
           kirigami
           qtbase-5
           qtdeclarative-5
           qtquickcontrols2-5))
    (home-page "https://community.kde.org/Frameworks")
    (synopsis "QtQuickControls2 style that integrates with the desktop")
    (description "This is a style for QtQuickControls2 which is using
QWidget's QStyle to paint the controls in order to give it a native look and
feel.")
    ;; Mostly LGPL 2+, but many files are dual-licensed
    (license (list license:lgpl2.1+ license:gpl3+))))

(define-public solid
  (package
    (name "solid")
    (version "5.96.0")
    (source (origin
              (method url-fetch)
              (uri (string-append
                    "mirror://kde/stable/frameworks/"
                    (version-major+minor version) "/"
                    name "-" version ".tar.xz"))
              (sha256
               (base32
                "0j64glc1g7mwy2ysaj09w5f7sd2992h91ncknk9gpfsrxhpm814i"))))
    (build-system cmake-build-system)
    (arguments
     `(#:phases
       (modify-phases %standard-phases
         (replace 'check
           (lambda* (#:key tests? #:allow-other-keys)
             (when tests?
               (setenv "DBUS_FATAL_WARNINGS" "0")
               (invoke "dbus-launch" "ctest")))))))
    (native-inputs
     (list bison dbus extra-cmake-modules flex qttools-5))
    (inputs
     (list qtbase-5 qtdeclarative-5 eudev))
    ;; TODO: Add runtime-only dependency MediaPlayerInfo
    (home-page "https://community.kde.org/Frameworks")
    (synopsis "Desktop hardware abstraction")
    (description "Solid is a device integration framework.  It provides a way of
querying and interacting with hardware independently of the underlying operating
system.")
    (license license:lgpl2.1+)))

(define-public sonnet
  (package
    (name "sonnet")
    (version "5.96.0")
    (source (origin
              (method url-fetch)
              (uri (string-append
                    "mirror://kde/stable/frameworks/"
                    (version-major+minor version) "/"
                    name "-" version ".tar.xz"))
              (sha256
               (base32
                "0i0gksdkfyl8hfbqgrgklqanbvfm3h9gjnv42p2qq40b0zjj0sh4"))))
    (build-system qt-build-system)
    (native-inputs
     (list extra-cmake-modules pkg-config qttools-5))
    (inputs
     (list hunspell
           ;; TODO: hspell (for Hebrew), Voikko (for Finish)
           qtdeclarative-5
           qtbase-5))
    (home-page "https://community.kde.org/Frameworks")
    (synopsis "Multi-language spell checker")
    (description "Sonnet is a plugin-based spell checking library for Qt-based
applications.  It supports several different plugins, including HSpell, Enchant,
ASpell and HUNSPELL.")
    (license license:lgpl2.1+)))

(define-public threadweaver
  (package
    (name "threadweaver")
    (version "5.96.0")
    (source (origin
              (method url-fetch)
              (uri (string-append
                    "mirror://kde/stable/frameworks/"
                    (version-major+minor version) "/"
                    name "-" version ".tar.xz"))
              (sha256
               (base32
                "0ljjnbwmc2zz4q0q1njqny43cj6xdf976vrvijcsqdsril5wzdbq"))))
    (build-system cmake-build-system)
    (native-inputs
     (list extra-cmake-modules))
    (inputs
     (list qtbase-5))
    (home-page "https://community.kde.org/Frameworks")
    (synopsis "Helper for multithreaded programming")
    (description "ThreadWeaver is a helper for multithreaded programming.  It
uses a job-based interface to queue tasks and execute them in an efficient way.")
    (license license:lgpl2.1+)))


;; Tier 2
;;
;; Tier 2 frameworks additionally depend on tier 1 frameworks, but still have
;; easily manageable dependencies.

(define-public kactivities
  (package
    (name "kactivities")
    (version "5.96.0")
    (source (origin
              (method url-fetch)
              (uri (string-append
                    "mirror://kde/stable/frameworks/"
                    (version-major+minor version) "/"
                    name "-" version ".tar.xz"))
              (sha256
               (base32
                "0g16k3v6i20rc6h0js4pk00d6yg236bs0kxj88q21d5c934hbksk"))))
    (build-system qt-build-system)
    (native-inputs
     (list extra-cmake-modules))
    (inputs
     (list boost
           kauth
           kbookmarks
           kcodecs
           kcompletion
           kconfig
           kconfigwidgets
           kcoreaddons
           kio
           kitemviews
           kjobwidgets
           kservice
           kwidgetsaddons
           kwindowsystem
           kxmlgui
           qtbase-5
           qtdeclarative-5
           solid))
    (home-page "https://community.kde.org/Frameworks")
    (synopsis "Core components for the KDE Activity concept")
    (description "KActivities provides the infrastructure needed to manage a
user's activities, allowing them to switch between tasks, and for applications
to update their state to match the user's current activity.  This includes a
daemon, a library for interacting with that daemon, and plugins for integration
with other frameworks.")
    ;; triple licensed
    (license (list license:gpl2+ license:lgpl2.0+ license:lgpl2.1+))))

(define-public kauth
  (package
    (name "kauth")
    (version "5.96.0")
    (source (origin
              (method url-fetch)
              (uri (string-append
                    "mirror://kde/stable/frameworks/"
                    (version-major+minor version) "/"
                    name "-" version ".tar.xz"))
              (sha256
               (base32
                "1hi36504bbr0266wl08kqiq61xysl3dw3kpgjfbgx169m0m3gmx9"))))
    (build-system cmake-build-system)
    (native-inputs
     (list dbus extra-cmake-modules qttools-5))
    (inputs
     (list kcoreaddons polkit-qt qtbase-5))
    (arguments
     `(#:phases
       (modify-phases %standard-phases
         (add-after 'unpack 'fix-cmake-install-directories
           (lambda _
             ;; Make packages using kauth put their policy files and helpers
             ;; into their own prefix.
             (substitute* "KF5AuthConfig.cmake.in"
               (("@KAUTH_POLICY_FILES_INSTALL_DIR@")
                "${KDE_INSTALL_DATADIR}/polkit-1/actions")
               (("@KAUTH_HELPER_INSTALL_DIR@")
                "${KDE_INSTALL_LIBEXECDIR}")
               (("@KAUTH_HELPER_INSTALL_ABSOLUTE_DIR@")
                "${KDE_INSTALL_LIBEXECDIR}"))))
         (replace 'check
           (lambda* (#:key tests? #:allow-other-keys)
             (when tests?
               (setenv "DBUS_FATAL_WARNINGS" "0")
               (invoke "dbus-launch" "ctest")))))))
    (home-page "https://community.kde.org/Frameworks")
    (synopsis "Execute actions as privileged user")
    (description "KAuth provides a convenient, system-integrated way to offload
actions that need to be performed as a privileged user to small set of helper
utilities.")
    (license license:lgpl2.1+)))

(define-public kcompletion
  (package
    (name "kcompletion")
    (version "5.96.0")
    (source (origin
              (method url-fetch)
              (uri (string-append
                    "mirror://kde/stable/frameworks/"
                    (version-major+minor version) "/"
                    name "-" version ".tar.xz"))
              (sha256
               (base32
                "1jmrd2mfz27qfn6dq1mk6bcqlagmifbf9vnayi1mkqa9jsj4dwdj"))))
    (build-system qt-build-system)
    (native-inputs
     (list extra-cmake-modules qttools-5))
    (inputs
     (list kconfig kwidgetsaddons qtbase-5))
    (home-page "https://community.kde.org/Frameworks")
    (synopsis "Powerful autocompletion framework and widgets")
    (description "This framework helps implement autocompletion in Qt-based
applications.  It provides a set of completion-ready widgets, or can be
integrated it into your application's other widgets.")
    (license license:lgpl2.1+)))

(define-public kcontacts
  (package
    (name "kcontacts")
    (version "5.96.0")
    (source (origin
              (method url-fetch)
              (uri (string-append
                    "mirror://kde/stable/frameworks/"
                    (version-major+minor version) "/"
                    name "-" version ".tar.xz"))
              (sha256
               (base32
                "075mw7clqf7qycngly21q3m0js3g8pcgqc2x3alp28f4zq3c8m21"))))
    (build-system cmake-build-system)
    (native-inputs
     (list extra-cmake-modules xorg-server)) ; for the tests
    (inputs
     (list qtbase-5))
    (propagated-inputs
     (list ;; As required by KF5ContactsConfig.cmake.
          iso-codes kcodecs kconfig kcoreaddons qtdeclarative-5 ki18n))
    (arguments
     `(#:phases
       (modify-phases %standard-phases
         (replace 'check
           (lambda* (#:key tests? #:allow-other-keys)
             ;; The test suite requires a running X server.
             ;; Xvfb doesn't have proper glx support and needs a pixeldepth
             ;; of 24 bit to avoid "libGL error: failed to load driver: swrast"
             ;;                    "Could not initialize GLX"
             (when tests?
               (setenv "HOME" (getcwd))
               (system "Xvfb :1 -screen 0 640x480x24 &")
               (setenv "DISPLAY" ":1")
               ;; testrounddrip fail inconsistently.
               ;; addresstest produces wrong value:
               ;;Actual   (address.formattedAddress(QStringLiteral("Jim Knopf"))):
               ;;"Jim Knopf\nLummerlandstr. 1\n12345 Lummerstadt\n\nGERMANY"
               ;;Expected (result)                                               :
               ;;"Jim Knopf\nLummerlandstr. 1\n12345 Lummerstadt\n\nGERMANIA"
               (invoke "ctest" "-E"
			   "(kcontacts-addresstest|kcontacts-emailtest|kcontacts-phonenumbertest|kcontacts-soundtest|kcontacts-secrecytest|kcontacts-geotest|kcontacts-keytest|kcontacts-testroundtrip|kcontacts-impptest|kcontacts-birthdaytest|kcontacts-addresseetest)")))))))
    (home-page "https://community.kde.org/Frameworks")
    (synopsis "API for contacts/address book data following the vCard standard")
    (description "This library provides a vCard data model, vCard
input/output, contact group management, locale-aware address formatting, and
localized country name to ISO 3166-1 alpha 2 code mapping and vice verca.
")
    (license license:lgpl2.1+)))

(define-public kcrash
  (package
    (name "kcrash")
    (version "5.96.0")
    (source (origin
              (method url-fetch)
              (uri (string-append
                    "mirror://kde/stable/frameworks/"
                    (version-major+minor version) "/"
                    name "-" version ".tar.xz"))
              (sha256
               (base32
                "05sw3lh4lw5jgl7gvxvpyl6nims9j4b1hjsn365fa2p48qmsx6v5"))))
    (build-system qt-build-system)
    (native-inputs
     (list extra-cmake-modules))
    (inputs
     (list kcoreaddons kwindowsystem qtbase-5 qtx11extras))
    (home-page "https://community.kde.org/Frameworks")
    (synopsis "Graceful handling of application crashes")
    (description "KCrash provides support for intercepting and handling
application crashes.")
    (license license:lgpl2.1+)))

(define-public kdoctools
  (package
    (name "kdoctools")
    (version "5.96.0")
    (source (origin
              (method url-fetch)
              (uri (string-append
                    "mirror://kde/stable/frameworks/"
                    (version-major+minor version) "/"
                    name "-" version ".tar.xz"))
              (sha256
               (base32
                "04nk87dbmnf9840401s40mxlsfh9is1l1mqky9xi5mcghbp0308b"))))
    (build-system cmake-build-system)
    (native-inputs
     (list extra-cmake-modules))
    (inputs
     (list docbook-xml
           docbook-xsl
           karchive
           ki18n
           libxml2
           libxslt
           perl
           perl-uri
           qtbase-5))
    (arguments
     `(#:phases
       (modify-phases %standard-phases
         (add-after 'unpack 'cmake-find-docbook
           (lambda* (#:key inputs #:allow-other-keys)
             (substitute* (find-files "cmake" "\\.cmake$")
               (("CMAKE_SYSTEM_PREFIX_PATH")
                "CMAKE_PREFIX_PATH"))
             (substitute* "cmake/FindDocBookXML4.cmake"
               (("^.*xml/docbook/schema/dtd.*$")
                "xml/dtd/docbook\n"))
             (substitute* "cmake/FindDocBookXSL.cmake"
               (("^.*xml/docbook/stylesheet.*$")
                (string-append "xml/xsl/docbook-xsl-"
                               ,(package-version docbook-xsl) "\n")))))
         (add-after 'install 'add-symlinks
           ;; Some package(s) (e.g. kdelibs4support) refer to this locale by a
           ;; different spelling.
           (lambda* (#:key outputs #:allow-other-keys)
             (let ((xsl (string-append (assoc-ref outputs "out")
                                       "/share/kf5/kdoctools/customization/xsl/")))
               (symlink (string-append xsl "pt_br.xml")
                        (string-append xsl "pt-BR.xml"))))))))
    (home-page "https://community.kde.org/Frameworks")
    (synopsis "Create documentation from DocBook")
    (description "Provides tools to generate documentation in various format
from DocBook files.")
    (license license:lgpl2.1+)))

(define-public kfilemetadata
  (package
    (name "kfilemetadata")
    (version "5.96.0")
    (source (origin
              (method url-fetch)
              (uri (string-append
                    "mirror://kde/stable/frameworks/"
                    (version-major+minor version) "/"
                    name "-" version ".tar.xz"))
              (sha256
               (base32
                "0sh3malq6007fp5m4hica20ha8z5abqzq5ifcmrpm8zqmm5aa2bq"))))
    (build-system cmake-build-system)
    (arguments
     `(#:phases
       (modify-phases %standard-phases
         (replace 'check
           (lambda* (#:key tests? #:allow-other-keys)
             (when tests?
               ;; FIXME: Test can't find audio/x-speex mimeinfo
               ;; (but it can find audio/x-speex+ogg).
               (invoke "ctest" "-E"
			   "(usermetadatawritertest|embeddedimagedatatest|taglibextractortest)")))))))
    (native-inputs (list extra-cmake-modules pkg-config))
    (inputs
     (list attr
           ;; TODO: EPub http://sourceforge.net/projects/ebook-tools
           karchive
           kcoreaddons
           ki18n
           qtmultimedia-5
           qtbase-5
           ;; Required run-time packages
           catdoc
           ;; Optional run-time packages
           exiv2
           ffmpeg
           poppler-qt5
           taglib))
    (home-page "https://community.kde.org/Frameworks")
    (synopsis "Extract metadata from different fileformats")
    (description "KFileMetaData provides a simple library for extracting the
text and metadata from a number of different files.  This library is typically
used by file indexers to retrieve the metadata.  This library can also be used
by applications to write metadata.")
    (license (list license:lgpl2.0 license:lgpl2.1 license:lgpl3))))

(define-public kimageformats
  (package
    (name "kimageformats")
    (version "5.96.0")
    (source (origin
              (method url-fetch)
              (uri (string-append
                    "mirror://kde/stable/frameworks/"
                    (version-major+minor version) "/"
                    name "-" version ".tar.xz"))
              (sha256
               (base32
                "0dbl2varirp5f1bd8173jlhmkc3ql16yg0d6w04nc56hy973bkm5"))))
    (build-system cmake-build-system)
    (native-inputs
     (list extra-cmake-modules pkg-config))
    (inputs
     (list karchive ; for Krita and OpenRaster images
           openexr-2 ; for OpenEXR high dynamic-range images
           qtbase-5))
    (arguments
     `(#:phases
       (modify-phases %standard-phases
         ;; This test fails regularly (also at KDE CI, see
         ;; https://build.kde.org/job/Frameworks%20kimageformats%20kf5-qt5%20XenialQt5.7/6/testReport/)
         ;; delete offending portion
         (add-after 'unpack 'neuter-read-xcf-test
           (lambda _
             (delete-file "autotests/read/xcf/simple-rgba-gimp-2.8.10.png")
             (delete-file "autotests/read/xcf/simple-rgba-gimp-2.8.10.xcf")))
         (add-before 'check 'check-setup
           (lambda _
             ;; make Qt render "offscreen", required for tests
             (setenv "QT_QPA_PLATFORM" "offscreen")
             (setenv "QT_PLUGIN_PATH"
                     (string-append (getcwd) "/bin:"
                                    (getenv "QT_PLUGIN_PATH"))))))
       ;; FIXME: The header files of ilmbase (propagated by openexr) are not
       ;; found when included by the header files of openexr, and an explicit
       ;; flag needs to be set.
       #:configure-flags
       (list (string-append "-DCMAKE_CXX_FLAGS=-I"
                            (assoc-ref %build-inputs "ilmbase")
                            "/include/OpenEXR"))))
    (home-page "https://community.kde.org/Frameworks")
    (synopsis "Plugins to allow QImage to support extra file formats")
    (description "This framework provides additional image format plugins for
QtGui.  As such it is not required for the compilation of any other software,
but may be a runtime requirement for Qt-based software to support certain image
formats.")
    (license license:lgpl2.1+)))

(define-public kjobwidgets
  (package
    (name "kjobwidgets")
    (version "5.96.0")
    (source (origin
              (method url-fetch)
              (uri (string-append
                    "mirror://kde/stable/frameworks/"
                    (version-major+minor version) "/"
                    name "-" version ".tar.xz"))
              (sha256
               (base32
                "1w1h9vnlq1j72812558cl5dlq7f80nnh5i30qmkpbvv49xhhq2dl"))))
    (build-system cmake-build-system)
    (native-inputs
     (list extra-cmake-modules qttools-5))
    (inputs
     (list kcoreaddons kwidgetsaddons qtbase-5 qtx11extras))
    (home-page "https://community.kde.org/Frameworks")
    (synopsis "Widgets for showing progress of asynchronous jobs")
    (description "KJobWIdgets provides widgets for showing progress of
asynchronous jobs.")
    (license license:lgpl2.1+)))

(define-public knotifications
  (package
    (name "knotifications")
    (version "5.96.0")
    (source (origin
              (method url-fetch)
              (uri (string-append
                    "mirror://kde/stable/frameworks/"
                    (version-major+minor version) "/"
                    name "-" version ".tar.xz"))
              (sha256
               (base32
                "11fbqylchzvm0pfw8bvy03px5zcg4jbch39vzcvnl6si7vikm4qj"))))
    (build-system cmake-build-system)
    (native-inputs
     (list extra-cmake-modules dbus qttools-5))
    (inputs
     (list kcodecs
           kconfig
           kcoreaddons
           kwindowsystem
           libcanberra
           libdbusmenu-qt
           phonon
           qtdeclarative-5
           qtbase-5
           qtspeech
           qtx11extras))
    (arguments
     `(#:phases
       (modify-phases %standard-phases
         (replace 'check
           (lambda* (#:key tests? #:allow-other-keys)
             (when tests?
               (setenv "HOME" (getcwd))
               (setenv "DBUS_FATAL_WARNINGS" "0")
               (invoke "dbus-launch" "ctest")))))))
    (home-page "https://community.kde.org/Frameworks")
    (synopsis "Desktop notifications")
    (description "KNotification is used to notify the user of an event.  It
covers feedback and persistent events.")
    (license license:lgpl2.1+)))

(define-public kpackage
  (package
    (name "kpackage")
    (version "5.96.0")
    (source (origin
              (method url-fetch)
              (uri (string-append
                    "mirror://kde/stable/frameworks/"
                    (version-major+minor version) "/"
                    name "-" version ".tar.xz"))
              (sha256
               (base32
                "0gsxizpqa47apbvchga3f0w86v4jh8z1vyf0kifipz17fay4ws8d"))))
    (build-system cmake-build-system)
    (native-inputs
     (list extra-cmake-modules))
    (inputs
     (list karchive
           kconfig
           kcoreaddons
           kdoctools
           ki18n
           qtbase-5))
    (arguments
     `(#:phases
       (modify-phases %standard-phases
         (add-after 'unpack 'patch
           (lambda _
             (substitute* "src/kpackage/package.cpp"
               (("externalPaths.false.") "externalPaths(true)"))
             ;; Make QDirIterator follow symlinks
             (substitute* '("src/kpackage/packageloader.cpp")
               (("^\\s*(const QDirIterator::IteratorFlags flags = QDirIterator::Subdirectories)(;)" _ a b)
                (string-append a " | QDirIterator::FollowSymlinks" b))
               (("^\\s*(QDirIterator it\\(.*, QDirIterator::Subdirectories)(\\);)" _ a b)
                (string-append a " | QDirIterator::FollowSymlinks" b)))))
         (add-after 'unpack 'patch-tests
           (lambda _
             ;; /bin/ls doesn't exist in the build-container use /etc/passwd
             (substitute* "autotests/packagestructuretest.cpp"
               (("(addDirectoryDefinition\\(\")bin(\".*\")bin(\".*\")bin\""
                 _ a b c)
                (string-append a "etc" b "etc" c "etc\""))
               (("filePath\\(\"bin\", QStringLiteral\\(\"ls\"))")
                "filePath(\"etc\", QStringLiteral(\"passwd\"))")
               (("\"/bin/ls\"") "\"/etc/passwd\""))))
         (add-before 'check 'check-setup
           (lambda _
             (setenv "HOME" (getcwd)))))))
    (home-page "https://community.kde.org/Frameworks")
    (synopsis "Installation and loading of additional content as packages")
    (description "The Package framework lets the user install and load packages
of non binary content such as scripted extensions or graphic assets, as if they
were traditional plugins.")
    (license (list license:gpl2+ license:lgpl2.1+))))

(define-public kpty
  (package
    (name "kpty")
    (version "5.96.0")
    (source (origin
              (method url-fetch)
              (uri (string-append
                    "mirror://kde/stable/frameworks/"
                    (version-major+minor version) "/"
                    name "-" version ".tar.xz"))
              (sha256
               (base32
                "15swvv6qhvc654wyvxzbjbnzrd2vwn0mr4lby1x6x5f4c9br0cip"))))
    (build-system cmake-build-system)
    (native-inputs
     (list extra-cmake-modules))
    (inputs
     (list kcoreaddons ki18n
           ;; TODO: utempter, for managing UTMP entries
           qtbase-5))
    (arguments
     `(#:tests? #f ; FIXME: 1/1 tests fail.
       #:phases
       (modify-phases %standard-phases
         (add-after 'unpack 'patch-tests
           (lambda _
             (substitute* "autotests/kptyprocesstest.cpp"
               (("/bin/bash") (which "bash"))))))))
    (home-page "https://community.kde.org/Frameworks")
    (synopsis "Interfacing with pseudo terminal devices")
    (description "This library provides primitives to interface with pseudo
terminal devices as well as a KProcess derived class for running child processes
and communicating with them using a pty.")
    (license (list license:gpl2+ license:lgpl2.1+))))

(define-public kunitconversion
  (package
    (name "kunitconversion")
    (version "5.96.0")
    (source (origin
              (method url-fetch)
              (uri (string-append
                    "mirror://kde/stable/frameworks/"
                    (version-major+minor version) "/"
                    name "-" version ".tar.xz"))
              (sha256
               (base32
                "1qls3319gwn1nzaq04wrqjhbchk0s0pfx97m4za63yzvapvym73g"))))
    (build-system cmake-build-system)
    (arguments `(#:tests? #f)) ;; Requires network.
    (native-inputs
     (list extra-cmake-modules))
    (inputs
     (list ki18n qtbase-5))
    (home-page "https://community.kde.org/Frameworks")
    (synopsis "Converting physical units")
    (description "KUnitConversion provides functions to convert values in
different physical units.  It supports converting different prefixes (e.g. kilo,
mega, giga) as well as converting between different unit systems (e.g. liters,
gallons).")
    (license license:lgpl2.1+)))

(define-public syndication
  (package
    (name "syndication")
    (version "5.96.0")
    (source (origin
              (method url-fetch)
              (uri (string-append
                    "mirror://kde/stable/frameworks/"
                    (version-major+minor version) "/"
                    name "-" version ".tar.xz"))
              (sha256
               (base32
                "1q60dznlkbncqqgjnp3lq3x0f6r7wvz141ajkymmxlgfq3wdpcd4"))))
    (build-system cmake-build-system)
    (native-inputs
     (list extra-cmake-modules))
    (inputs
     (list kcodecs qtbase-5))
    (home-page "https://community.kde.org/Frameworks")
    (synopsis "RSS/Atom parser library")
    (description "@code{syndication} supports RSS (0.9/1.0, 0.91..2.0) and
Atom (0.3 and 1.0) feeds.  The library offers a unified, format-agnostic view
on the parsed feed, so that the using application does not need to distinguish
between feed formats.")
    (license license:lgpl2.1+)))


;; Tier 3
;;
;; Tier 3 frameworks are generally more powerful, comprehensive packages, and
;; consequently have more complex dependencies.

(define-public baloo
  (package
    (name "baloo")
    (version "5.96.0")
    (source (origin
              (method url-fetch)
              (uri (string-append
                    "mirror://kde/stable/frameworks/"
                    (version-major+minor version) "/"
                    name "-" version ".tar.xz"))
              (sha256
               (base32
                "1icpxmmxhvgdr6zxpz0wybc82nyy595cmr09067i82kh7v5dj66l"))))
    (build-system cmake-build-system)
    (propagated-inputs
     (list kcoreaddons kfilemetadata))
    (native-inputs
     (list dbus extra-cmake-modules))
    (inputs
     (list kbookmarks
           kcompletion
           kconfig
           kcrash
           kdbusaddons
           kidletime
           kio
           kitemviews
           ki18n
           kjobwidgets
           kservice
           kwidgetsaddons
           kxmlgui
           lmdb
           qtbase-5
           qtdeclarative-5
           solid))
    (arguments
     `(#:phases
       (modify-phases %standard-phases
         (add-after 'unpack 'remove-failing-test
           (lambda _
             ;; FIXME: kinotifytest broke in 5.70.0 with commit 73183acf00 and
             ;; seems like an oversight.  Reverting the commit makes it pass,
             ;; but causes other problems.  Since just the test file names are
             ;; broken, disabling it should be safe.  Try enabling for > 5.70.0.
             (substitute* "autotests/unit/file/CMakeLists.txt"
               ;; The test only runs on GNU/Linux, piggy-back on the check.
               (("CMAKE_SYSTEM_NAME MATCHES \"Linux\"" all)
                (string-append all " AND NOT TRUE")))))
         (replace 'check
           (lambda* (#:key tests? #:allow-other-keys)
             (when tests?
               (setenv "DBUS_FATAL_WARNINGS" "0")
               (setenv "HOME" (getcwd))
               (invoke "dbus-launch" "ctest")))))))
    (home-page "https://community.kde.org/Frameworks")
    (synopsis "File searching and indexing")
    (description "Baloo provides file searching and indexing.  It does so by
maintaining an index of the contents of your files.")
    ;; dual licensed
    (license (list license:gpl2+ license:lgpl2.1+))))

(define-public kactivities-stats
  (package
    (name "kactivities-stats")
    (version "5.96.0")
    (source (origin
              (method url-fetch)
              (uri (string-append
                    "mirror://kde/stable/frameworks/"
                    (version-major+minor version) "/"
                    name "-" version ".tar.xz"))
              (sha256
               (base32
                "0lfanv55b7zx5s0a7gh4r41w9yb641j1zjjcvdjfrj7pdh52576s"))))
    (build-system cmake-build-system)
    (native-inputs
     (list extra-cmake-modules))
    (inputs
     (list boost kactivities kconfig qtbase-5 qtdeclarative-5))
    (home-page "https://community.kde.org/Frameworks")
    (synopsis "Access usage statistics collected by the activity manager")
    (description "The KActivitiesStats library provides a querying mechanism for
the data that the activity manager collects---which documents have been opened
by which applications, and what documents have been linked to which activity.")
    ;; triple licensed
    (license (list license:lgpl2.0+ license:lgpl2.1+ license:lgpl3+))))

(define-public kbookmarks
  (package
    (name "kbookmarks")
    (version "5.96.0")
    (source (origin
              (method url-fetch)
              (uri (string-append
                    "mirror://kde/stable/frameworks/"
                    (version-major+minor version) "/"
                    name "-" version ".tar.xz"))
              (sha256
               (base32
                "131yng8wmxrnf3x1i6gg60q3rrya19yk4jnzi5ylafvaw7q2r8b4"))))
    (build-system cmake-build-system)
    (propagated-inputs
     (list kwidgetsaddons))
    (native-inputs
     (list extra-cmake-modules qttools-5))
    (inputs
     (list kauth
           kcodecs
           kconfig
           kconfigwidgets
           kcoreaddons
           kiconthemes
           kxmlgui
           qtbase-5))
    (arguments
     `(#:phases
       (modify-phases %standard-phases
         (add-before 'check 'check-setup
           (lambda _
             (setenv "HOME" (getcwd))
             ;; make Qt render "offscreen", required for tests
             (setenv "QT_QPA_PLATFORM" "offscreen"))))))
    (home-page "https://community.kde.org/Frameworks")
    (synopsis "Bookmarks management library")
    (description "KBookmarks lets you access and manipulate bookmarks stored
using the XBEL format.")
    (license license:lgpl2.1+)))

(define-public kcmutils
  (package
    (name "kcmutils")
    (version "5.96.0")
    (source (origin
              (method url-fetch)
              (uri (string-append
                    "mirror://kde/stable/frameworks/"
                    (version-major+minor version) "/"
                    name "-" version ".tar.xz"))
              (sha256
               (base32
                "0vff93kja9dq8rf1aapxpfgjxsinm75f5nydxqcihskp8girz0c8"))))
    (build-system cmake-build-system)
    (propagated-inputs
     (list kconfigwidgets kservice))
    (native-inputs
     (list extra-cmake-modules))
    (arguments
     `(#:phases
       (modify-phases %standard-phases
         (add-after 'unpack 'patch
           (lambda _
             (substitute* "src/kpluginselector.cpp"
               ;; make QDirIterator follow symlinks
               (("^\\s*(QDirIterator it\\(.*, QDirIterator::Subdirectories)(\\);)" _ a b)
                (string-append a " | QDirIterator::FollowSymlinks" b)))
             (substitute* "src/kcmoduleloader.cpp"
               ;; print plugin name when loading fails
               (("^\\s*(qWarning\\(\\) << \"Error loading) (plugin:\")( << loader\\.errorString\\(\\);)" _ a b c)
                (string-append a " KCM plugin\" << mod.service()->library() << \":\"" c)))))
         (add-before 'check 'check-setup
           (lambda _
             (setenv "QT_QPA_PLATFORM" "offscreen"))))))
    (inputs
     (list kauth
           kcodecs
           kconfig
           kcoreaddons
           kdeclarative
           kguiaddons
           kiconthemes
           kitemviews
           ki18n
           kpackage
           kwidgetsaddons
           kxmlgui
           qtbase-5
           qtdeclarative-5))
    (home-page "https://community.kde.org/Frameworks")
    (synopsis "Utilities for KDE System Settings modules")
    (description "KCMUtils provides various classes to work with KCModules.
KCModules can be created with the KConfigWidgets framework.")
    (license license:lgpl2.1+)))

(define-public kconfigwidgets
  (package
    (name "kconfigwidgets")
    (version "5.96.0")
    (source (origin
              (method url-fetch)
              (uri (string-append
                    "mirror://kde/stable/frameworks/"
                    (version-major+minor version) "/"
                    name "-" version ".tar.xz"))
              (sha256
               (base32
                "045j6gkp5sf1lc12zwlkr1dz0fd89yrg5b31j4ybk3dyc8jz90hl"))))
    (build-system qt-build-system)
    (propagated-inputs
     (list kauth kcodecs kconfig kwidgetsaddons))
    (native-inputs
     (list extra-cmake-modules kdoctools qttools-5))
    (inputs
     (list kcoreaddons
           kguiaddons
           ki18n
           ;; todo: PythonModuleGeneration
           qtbase-5
           qttools-5))
    (arguments
     `(#:phases
       (modify-phases %standard-phases
         (add-after 'unpack 'patch
           (lambda _
             (substitute* "src/khelpclient.cpp"
               ;; make QDirIterator follow symlinks
               (("^\\s*(QDirIterator it\\(.*, QDirIterator::Subdirectories)(\\);)" _ a b)
                (string-append a " | QDirIterator::FollowSymlinks" b)))
             (substitute* "CMakeLists.txt"
               (("5\\.90\\.0") "5.96.0"))))
         (replace 'check
           (lambda* (#:key tests? #:allow-other-keys)
             (when tests?
               (invoke "ctest" "-E" "kstandardactiontest")))))))
    (home-page "https://community.kde.org/Frameworks")
    (synopsis "Widgets for configuration dialogs")
    (description "KConfigWidgets provides easy-to-use classes to create
configuration dialogs, as well as a set of widgets which uses KConfig to store
their settings.")
    ;; dual licensed
    (license (list license:gpl2+ license:lgpl2.1+))))

(define-public kdeclarative
  (package
    (name "kdeclarative")
    (version "5.96.0")
    (source (origin
              (method url-fetch)
              (uri (string-append
                    "mirror://kde/stable/frameworks/"
                    (version-major+minor version) "/"
                    name "-" version ".tar.xz"))
              (sha256
               (base32
                "1x4r231g0l5im4ala21m5fz5q6nixbx0z6lfia5zjinzlp7x5534"))))
    (build-system cmake-build-system)
    (propagated-inputs
     (list kconfig kpackage qtdeclarative-5))
    (native-inputs
     (list dbus extra-cmake-modules pkg-config xorg-server-for-tests))
    (inputs
     (list kauth
           kcoreaddons
           kglobalaccel
           kguiaddons
           kiconthemes
           kio
           ki18n
           kjobwidgets
           knotifications
           kservice
           kwidgetsaddons
           kwindowsystem
           libepoxy
           qtbase-5
           qtdeclarative-5
           solid))
    (arguments
     `(#:phases
       (modify-phases %standard-phases
         (add-before 'check 'start-xorg-server
           (lambda* (#:key inputs #:allow-other-keys)
             ;; The test suite requires a running X server, setting
             ;; QT_QPA_PLATFORM=offscreen does not suffice.
             (system "Xvfb :1 -screen 0 640x480x24 &")
             (setenv "DISPLAY" ":1")))
         (replace 'check
           (lambda* (#:key tests? #:allow-other-keys)
             (when tests?
               (setenv "HOME" (getcwd))
               (setenv "XDG_RUNTIME_DIR" (getcwd))
               (setenv "QT_QPA_PLATFORM" "offscreen")
               (setenv "DBUS_FATAL_WARNINGS" "0")
               (invoke "dbus-launch" "ctest"
                       "-E" ; FIXME: test fails.
                       "fullmodelaccesstest")))))))
    (home-page "https://community.kde.org/Frameworks")
    (synopsis "Integration of QML and KDE work spaces")
    (description "KDeclarative provides integration of QML and KDE work spaces.
It's comprises two parts: a library used by the C++ part of your application to
intergrate QML with KDE Frameworks specific features, and a series of QML imports
that offer bindings to some of the Frameworks.")
    ;; dual licensed
    (license (list license:gpl2+ license:lgpl2.1+))))

(define-public kded
  (package
    (name "kded")
    (version "5.96.0")
    (source (origin
              (method url-fetch)
              (uri (string-append
                    "mirror://kde/stable/frameworks/"
                    (version-major+minor version) "/"
                    name "-" version ".tar.xz"))
              (sha256
               (base32
                "0x40yvcx2gjb4pngyk2vfrn3z7dbyvksbj1h3ck04fyyma8z3gb3"))))
    (build-system cmake-build-system)
    (native-inputs
     (list extra-cmake-modules kdoctools))
    (inputs
     (list kconfig
           kcoreaddons
           kcrash
           kdbusaddons
           kdoctools
           kservice
           qtbase-5))
    (home-page "https://community.kde.org/Frameworks")
    (synopsis "Central daemon of KDE work spaces")
    (description "KDED stands for KDE Daemon.  KDED runs in the background and
performs a number of small tasks.  Some of these tasks are built in, others are
started on demand.")
    ;; dual licensed
    (license (list license:lgpl2.0+ license:lgpl2.1+))))

(define-public kdesignerplugin
  (package
    (name "kdesignerplugin")
    (version "5.96.0")
    (source (origin
              (method url-fetch)
              (uri (string-append
                    "mirror://kde/stable/frameworks/"
                    (version-major+minor version) "/portingAids/"
                    name "-" version ".tar.xz"))
              (sha256
               (base32
                "0cddad1rdi06l28iiwizfds78dplbvv7j40vphww0ix7cmsh3rh9"))))
    (build-system qt-build-system)
    (native-inputs
     (list extra-cmake-modules kdoctools qttools-5))
    (inputs
     (list kconfig
           kcoreaddons
           kdoctools
           qtbase-5))
    (home-page "https://community.kde.org/Frameworks")
    (synopsis "Integrating KDE frameworks widgets with Qt Designer")
    (description "This framework provides plugins for Qt Designer that allow it
to display the widgets provided by various KDE frameworks, as well as a utility
(kgendesignerplugin) that can be used to generate other such plugins from
ini-style description files.")
    (license license:lgpl2.1+)))

(define-public kdesu
  (package
    (name "kdesu")
    (version "5.96.0")
    (source (origin
              (method url-fetch)
              (uri (string-append
                    "mirror://kde/stable/frameworks/"
                    (version-major+minor version) "/"
                    name "-" version ".tar.xz"))
              (sha256
               (base32
                "1wjjjwpfjr7sx10x0236zqjx3jrw6mz60724s5qg269dwfbpahvj"))))
    (build-system cmake-build-system)
    (propagated-inputs
     (list kpty))
    (native-inputs
     (list extra-cmake-modules))
    (inputs
     (list kconfig kcoreaddons ki18n kservice qtbase-5))
    (home-page "https://community.kde.org/Frameworks")
    (synopsis "User interface for running shell commands with root privileges")
    (description "KDESU provides functionality for building GUI front ends for
(password asking) console mode programs.  kdesu and kdessh use it to interface
with su and ssh respectively.")
    (license license:lgpl2.1+)))

(define-public kdewebkit
  (package
    (name "kdewebkit")
    (version "5.96.0")
    (source (origin
              (method url-fetch)
              (uri (string-append
                    "mirror://kde/stable/frameworks/"
                    (version-major+minor version) "/portingAids/"
                    name "-" version ".tar.xz"))
              (sha256
               (base32
                "0l8nnar4s84igxih5w0fhwd9nvccp7zm53jy2gk6lfbj6gqarfbf"))))
    (build-system cmake-build-system)
    (native-inputs
     (list extra-cmake-modules qttools-5))
    (inputs
     (list kconfig
           kcoreaddons
           kio
           kjobwidgets
           kparts
           kservice
           kwallet
           qtbase-5
           qtwebkit))
    (home-page "https://community.kde.org/Frameworks")
    (synopsis "KDE Integration for QtWebKit")
    (description "This library provides KDE integration of the HTML rendering
engine WebKit via QtWebKit.")
    (license license:lgpl2.1+)))

(define-public kemoticons
  (package
    (name "kemoticons")
    (version "5.96.0")
    (source (origin
              (method url-fetch)
              (uri (string-append
                    "mirror://kde/stable/frameworks/"
                    (version-major+minor version) "/"
                    name "-" version ".tar.xz"))
              (sha256
               (base32
                "03b5axwvd6ayw1kbl1jv6h04cihp1y1pa835gs3m1qx2ivgj7f75"))))
    (build-system cmake-build-system)
    (propagated-inputs
     (list kservice))
    (native-inputs
     (list extra-cmake-modules))
    (inputs
     (list karchive kconfig kcoreaddons qtbase-5))
    (arguments
     `(#:phases
       (modify-phases %standard-phases
         (add-before 'check 'check-setup
           (lambda _
             (setenv "HOME" (getcwd))
             ;; make Qt render "offscreen", required for tests
             (setenv "QT_QPA_PLATFORM" "offscreen"))))))
    (home-page "https://community.kde.org/Frameworks")
    (synopsis "Convert text emoticons to graphical emoticons")
    (description "KEmoticons converts emoticons from text to a graphical
representation with images in HTML.  It supports setting different themes for
emoticons coming from different providers.")
    ;; dual licensed, image files are licensed under cc-by-sa4.0
    (license (list license:gpl2+ license:lgpl2.1+ license:cc-by-sa4.0))))

(define-public kglobalaccel
  (package
    (name "kglobalaccel")
    (version "5.96.0")
    (source (origin
              (method url-fetch)
              (uri (string-append
                    "mirror://kde/stable/frameworks/"
                    (version-major+minor version) "/"
                    name "-" version ".tar.xz"))
              (sha256
               (base32
                "1sx4fmy8xy22im0i3dw0xdmxrgw2jhnk2wsfy2xw74dsj3adg2iq"))))
    (build-system qt-build-system)
    (native-inputs
     (list extra-cmake-modules pkg-config qttools-5))
    (inputs
     (list kconfig
           kcrash
           kcoreaddons
           kdbusaddons
           kwindowsystem
           qtbase-5
           qtx11extras
           qtdeclarative-5
           xcb-util-keysyms))
    (home-page "https://community.kde.org/Frameworks")
    (synopsis "Global desktop keyboard shortcuts")
    (description "KGlobalAccel allows you to have global accelerators that are
independent of the focused window.  Unlike regular shortcuts, the application's
window does not need focus for them to be activated.")
    (license license:lgpl2.1+)))

(define-public kiconthemes
  (package
    (name "kiconthemes")
    (version "5.96.0")
    (source (origin
              (method url-fetch)
              (uri (string-append
                    "mirror://kde/stable/frameworks/"
                    (version-major+minor version) "/"
                    name "-" version ".tar.xz"))
              (sha256
               (base32
                "0w9m956xfpfxp7a63a5v2y10lb9zp2gqfjyfvq3ksxfl961g4hsg"))))
    (build-system cmake-build-system)
    (native-inputs
     (list extra-cmake-modules qttools-5 shared-mime-info))
    (inputs
     (list karchive
           kauth
           kcodecs
           kcoreaddons
           kconfig
           kconfigwidgets
           ki18n
           kitemviews
           kwidgetsaddons
           qtbase-5
           qtsvg-5))
    (arguments
     `(#:phases
       (modify-phases %standard-phases
         (add-before 'check 'check-setup
           (lambda* (#:key inputs #:allow-other-keys)
             (setenv "XDG_DATA_DIRS"
                     (string-append (assoc-ref inputs "shared-mime-info")
                                    "/share"))
             (setenv "HOME" (getcwd))
             ;; make Qt render "offscreen", required for tests
             (setenv "QT_QPA_PLATFORM" "offscreen"))))))
    (home-page "https://community.kde.org/Frameworks")
    (synopsis "Icon GUI utilities")
    (description "This library contains classes to improve the handling of icons
in applications using the KDE Frameworks.")
    (license license:lgpl2.1+)))

(define-public kinit
  (package
    (name "kinit")
    (version "5.96.0")
    (source (origin
              (method url-fetch)
              (uri (string-append
                    "mirror://kde/stable/frameworks/"
                    (version-major+minor version) "/"
                    name "-" version ".tar.xz"))
              (sha256
               (base32
                "1y7x80icm2jv9c8917481w1hs1vm2rvvvnc9drw4q7vrjzfx73dq"))
              ;; Use the store paths for other packages and dynamically loaded
              ;; libs
              (patches (search-patches "kinit-kdeinit-extra_libs.patch"))))
    (build-system cmake-build-system)
    (arguments
     `(#:phases
       (modify-phases %standard-phases
         (add-after 'unpack 'patch-paths
           (lambda* (#:key inputs outputs #:allow-other-keys)
             ;; Set patched-in values:
             (substitute* "src/kdeinit/kinit.cpp"
               (("GUIX_PKGS_KF5_KIO") (assoc-ref inputs "kio"))
               (("GUIX_PKGS_KF5_PARTS") (assoc-ref inputs "kparts"))
               (("GUIX_PKGS_KF5_PLASMA") (assoc-ref inputs "plasma-framework"))))))))
    (native-search-paths
     (list (search-path-specification
            (variable "KDEINIT5_LIBRARY_PATH")
            (files '("lib/")))))
    (native-inputs
     (list extra-cmake-modules pkg-config))
    (inputs
     (list kauth
           kbookmarks
           kcodecs
           kcompletion
           kconfig
           kconfigwidgets
           kcoreaddons
           kcrash
           kdbusaddons
           kdoctools
           kio
           kitemviews
           ki18n
           kjobwidgets
           kparts
           kservice
           kwidgetsaddons
           kwindowsystem
           kxmlgui
           libcap ; to install start_kdeinit with CAP_SYS_RESOURCE
           plasma-framework
           qtbase-5
           solid))
    (home-page "https://community.kde.org/Frameworks")
    (synopsis "Library to speed up start of applications on KDE workspaces")
    (description "Kdeinit is a process launcher similar to init used for booting
UNIX.  It launches processes by forking and then loading a dynamic library which
contains a @code{kdemain(@dots{})} function.  Using kdeinit to launch KDE
applications makes starting KDE applications faster and reduces memory
consumption.")
    ;; dual licensed
    (license (list license:lgpl2.0+ license:lgpl2.1+))))

(define-public kio
  (package
    (name "kio")
    (version "5.96.0")
    (source (origin
              (method url-fetch)
              (uri (string-append
                    "mirror://kde/stable/frameworks/"
                    (version-major+minor version) "/"
                    name "-" version ".tar.xz"))
              (sha256
               (base32
                "0xmvgq7cp1kkicmngxjj4cmijaah91jmfqdzzxziphq1rl23k64m"))
              (patches (search-patches "kio-search-smbd-on-PATH.patch"))))
    (build-system cmake-build-system)
    (propagated-inputs
     (list kbookmarks
           kconfig
           kcompletion
           kcoreaddons
           kitemviews
           kjobwidgets
           kservice
           kwindowsystem
           kxmlgui
           solid))
    (native-inputs
     (list extra-cmake-modules dbus kdoctools qttools-5))
    (inputs (list ;; TODO:  LibACL , <ftp://oss.sgi.com/projects/xfs/cmd_tars>
                  mit-krb5
                  karchive
                  kauth
                  kcodecs
                  kconfigwidgets
                  kcrash
                  kdbusaddons
                  kguiaddons
                  kiconthemes
                  ki18n
                  knotifications
                  ktextwidgets
                  kwallet
                  kwidgetsaddons
                  libxml2
                  libxslt
                  qtbase-5
                  qtscript
                  qtx11extras
                  sonnet
                  `(,util-linux "lib") ; libmount
                  zlib))
    (arguments
     `(#:phases
       (modify-phases %standard-phases
         (add-after 'unpack 'patch
           (lambda _
             ;; Better error message (taken from NixOS)
             (substitute* "src/kiod/kiod_main.cpp"
               (("(^\\s*qCWarning(KIOD_CATEGORY) << \"Error loading plugin:\")( << loader.errorString();)" _ a b)
                (string-append a "<< name" b)))))
         (replace 'check
           (lambda* (#:key tests? #:allow-other-keys)
             (when tests?
               (setenv "HOME" (getcwd))
               (setenv "XDG_RUNTIME_DIR" (getcwd))
               (setenv "QT_QPA_PLATFORM" "offscreen")
               (setenv "DBUS_FATAL_WARNINGS" "0")
               (invoke "dbus-launch" "ctest"
                       "-E" ; FIXME: 21/67 tests fail.
                       (string-append "(kiocore-jobtest"
                                      "|fileitemtest"
                                      "|kiocore-kmountpointtest"
                                      "|kiocore-ktcpsockettest"
                                      "|kiocore-mimetypefinderjobtest"
                                      "|kiocore-krecentdocumenttest"
                                      "|kiocore-http_jobtest"
                                      "|kiogui-openurljobtest"
                                      "|kiocore-threadtest"
                                      "|applicationlauncherjob_forkingtest"
                                      "|applicationlauncherjob_scopetest"
                                      "|applicationlauncherjob_servicetest"
                                      "|commandlauncherjob_forkingtest"
                                      "|commandlauncherjob_scopetest"
                                      "|commandlauncherjob_servicetest"
                                      "|kiowidgets-kdirlistertest"
                                      "|kiowidgets-kdirmodeltest"
                                      "|kiowidgets-kfileitemactionstest"
                                      "|kiowidgets-kurifiltertest-colon-separator"
                                      "|kiowidgets-kurifiltertest-space-separator"
                                      "|kiofilewidgets-knewfilemenutest)")))))
         (add-after 'install 'add-symlinks
           ;; Some package(s) (e.g. bluedevil) refer to these service types by
           ;; the wrong name.  I would prefer to patch those packages, but I
           ;; cannot find the files!
           (lambda* (#:key outputs #:allow-other-keys)
             (let ((kst5 (string-append (assoc-ref outputs "out")
                                        "/share/kservicetypes5/")))
               (symlink (string-append kst5 "kfileitemactionplugin.desktop")
                        (string-append kst5 "kfileitemaction-plugin.desktop"))))))))
    (home-page "https://community.kde.org/Frameworks")
    (synopsis "Network transparent access to files and data")
    (description "This framework implements a lot of file management functions.
It supports accessing files locally as well as via HTTP and FTP out of the box
and can be extended by plugins to support other protocols as well.  There is a
variety of plugins available, e.g. to support access via SSH.  The framework can
also be used to bridge a native protocol to a file-based interface.  This makes
the data accessible in all applications using the KDE file dialog or any other
KIO enabled infrastructure.")
    (license license:lgpl2.1+)))

(define-public knewstuff
  (package
    (name "knewstuff")
    (version "5.96.0")
    (source (origin
              (method url-fetch)
              (uri (string-append
                    "mirror://kde/stable/frameworks/"
                    (version-major+minor version) "/"
                    name "-" version ".tar.xz"))
              (sha256
               (base32
                "0kls40wlqkqirfjhf8kn83saxwahlh4rkm7iypqd81h93gi81fgc"))))
    (build-system cmake-build-system)
    (propagated-inputs
     (list attica kservice kxmlgui))
    (native-inputs
     (list extra-cmake-modules))
    (inputs
     (list karchive
           kauth
           kbookmarks
           kcodecs
           kcompletion
           kconfig
           kconfigwidgets
           kcoreaddons
           kio
           kitemviews
           ki18n
           kiconthemes
           kjobwidgets
           kpackage
           ktextwidgets
           kwidgetsaddons
           qtbase-5
           qtdeclarative-5
           solid
           sonnet))
    (arguments
     `(#:phases
       (modify-phases %standard-phases
         (add-before 'check 'check-setup
           (lambda _ ; XDG_DATA_DIRS isn't set
             (setenv "HOME" (getcwd))
             ;; make Qt render "offscreen", required for tests
             (setenv "QT_QPA_PLATFORM" "offscreen"))))))
    (home-page "https://community.kde.org/Frameworks")
    (synopsis "Framework for downloading and sharing additional application data")
    (description "The KNewStuff library implements collaborative data sharing
for applications.  It uses libattica to support the Open Collaboration Services
specification.")
    (license license:lgpl2.1+)))

(define-public knotifyconfig
  (package
    (name "knotifyconfig")
    (version "5.96.0")
    (source (origin
              (method url-fetch)
              (uri (string-append
                    "mirror://kde/stable/frameworks/"
                    (version-major+minor version) "/"
                    name "-" version ".tar.xz"))
              (sha256
               (base32
                "09bcw47zp6rsnk7f83gkmlpylg428a7phn7bbi9mpkdpzc6zvfd2"))))
    (build-system cmake-build-system)
    (native-inputs
     (list extra-cmake-modules))
    (inputs
     (list kauth
           kbookmarks
           kcodecs
           kcompletion
           kconfig
           kconfigwidgets
           kcoreaddons
           kio
           kitemviews
           ki18n
           kjobwidgets
           knotifications
           kservice
           kwidgetsaddons
           kxmlgui
           phonon
           qtbase-5
           solid))
    (home-page "https://community.kde.org/Frameworks")
    (synopsis "Configuration dialog for desktop notifications")
    (description "KNotifyConfig provides a configuration dialog for desktop
notifications which can be embedded in your application.")
    ;; dual licensed
    (license (list license:lgpl2.0+ license:lgpl2.1+))))

(define-public kparts
  (package
    (name "kparts")
    (version "5.96.0")
    (source (origin
              (method url-fetch)
              (uri (string-append
                    "mirror://kde/stable/frameworks/"
                    (version-major+minor version) "/"
                    name "-" version ".tar.xz"))
              (sha256
               (base32
                "0b68kyi7l3ndw798sll2hrzf6qq6w875n48sc11q6882xilzinh2"))))
    (build-system qt-build-system)
    (arguments
     '(#:phases (modify-phases %standard-phases
                  (add-after 'unpack 'disable-partloader-test
                    (lambda _
                      (substitute* "autotests/CMakeLists.txt"
                        ;; XXX: PartLoaderTest wants to create a .desktop file
                        ;; in the common locations and test that MIME types work.
                        ;; The setup required for this is extensive, skip for now.
                        (("partloadertest\\.cpp") "")))))))
    (propagated-inputs
     (list kio ktextwidgets kxmlgui))
    (native-inputs
     (list extra-cmake-modules shared-mime-info))
    (inputs
     (list kauth
           kbookmarks
           kcodecs
           kcompletion
           kconfig
           kconfigwidgets
           kcoreaddons
           kiconthemes
           kitemviews
           ki18n
           kjobwidgets
           kservice
           kwidgetsaddons
           qtbase-5
           solid
           sonnet))
    (home-page "https://community.kde.org/Frameworks")
    (synopsis "Plugin framework for user interface components")
    (description "This library implements the framework for KDE parts, which are
widgets with a user-interface defined in terms of actions.")
    (license license:lgpl2.1+)))

(define-public kpeople
  (package
    (name "kpeople")
    (version "5.96.0")
    (source (origin
              (method url-fetch)
              (uri (string-append
                    "mirror://kde/stable/frameworks/"
                    (version-major+minor version) "/"
                    name "-" version ".tar.xz"))
              (sha256
               (base32
                "0q3c0ghxa9km5xcq6h0cwa7swfd18h491jpfafy4qgq3nwp0115b"))))
    (build-system qt-build-system)
    (native-inputs
     (list extra-cmake-modules))
    (inputs
     (list kconfig
           kcoreaddons
           kitemviews
           ki18n
           kservice
           kwidgetsaddons
           qtbase-5
           qtdeclarative-5))
    (arguments
     `(#:tests? #f)) ; FIXME: 1/3 tests fail.
    (home-page "https://community.kde.org/Frameworks")
    (synopsis "Provides access to all contacts and aggregates them by person")
    (description "KPeople offers unified access to our contacts from different
sources, grouping them by person while still exposing all the data.  KPeople
also provides facilities to integrate the data provided in user interfaces by
providing QML and Qt Widgets components.  The sources are plugin-based, allowing
to easily extend the contacts collection.")
    (license license:lgpl2.1+)))

(define-public krunner
  (package
    (name "krunner")
    (version "5.96.0")
    (source (origin
              (method url-fetch)
              (uri (string-append
                    "mirror://kde/stable/frameworks/"
                    (version-major+minor version) "/"
                    name "-" version ".tar.xz"))
              (sha256
               (base32
                "0wd2nmhw9mb09mm88cnkmirwgxdnvkrkyjvaiqh9k74xqsggnplk"))))
    (build-system cmake-build-system)
    (propagated-inputs
     (list plasma-framework))
    (native-inputs
     (list extra-cmake-modules
           ;; For tests.
           dbus))
    (inputs
     (list kauth
           kbookmarks
           kcodecs
           kcompletion
           kconfig
           kconfigwidgets
           kcoreaddons
           kio
           kitemviews
           ki18n
           kjobwidgets
           kpackage
           kservice
           kwidgetsaddons
           kwindowsystem
           kxmlgui
           qtbase-5
           qtdeclarative-5
           solid
           threadweaver))
    (arguments
     `(#:phases
       (modify-phases %standard-phases
         (add-after 'unpack 'fix-paths-for-test
           ;; This test tries to access paths like /home, /usr/bin and /bin/ls
           ;; which don't exist in the build-container. Change to existing paths.
           (lambda* (#:key inputs #:allow-other-keys)
             (substitute* "autotests/runnercontexttest.cpp"
               (("/home\"") "/tmp\"") ;; single path-part
               (("//usr/bin\"") (string-append (getcwd) "\"")) ;; multiple path-parts
               (("/bin/ls")
                (search-input-file inputs "/bin/ls")))))
         (replace 'check
           (lambda* (#:key tests? #:allow-other-keys)
             (when tests?
               (setenv "HOME" (getcwd))
               (setenv "QT_QPA_PLATFORM" "offscreen")
               (invoke "dbus-launch" "ctest"
                       "-E" ;; Some tests fail
                       "(runnercontexttest|dbusrunnertest|\
runnermanagersinglerunnermodetest|runnermanagertest)")))))))
    (home-page "https://community.kde.org/Frameworks")
    (synopsis "Framework for Plasma runners")
    (description "The Plasma workspace provides an application called KRunner
which, among other things, allows one to type into a text area which causes
various actions and information that match the text appear as the text is being
typed.")
    (license license:lgpl2.1+)))

(define-public kservice
  (package
    (name "kservice")
    (version "5.96.0")
    (source (origin
              (method url-fetch)
              (uri (string-append
                    "mirror://kde/stable/frameworks/"
                    (version-major+minor version) "/"
                    name "-" version ".tar.xz"))
              (sha256
               (base32
                "1zg3a35my8ba5ikmlg9s3wc9r0s5a2x0rggiiv9znhfi3snvi6gd"))))
    (build-system cmake-build-system)
    (propagated-inputs
     (list kconfig kcoreaddons kdoctools))
    (native-inputs
     (list bison extra-cmake-modules flex shared-mime-info))
    (inputs
     (list kcrash kdbusaddons kdoctools ki18n qtbase-5))
    (arguments
     `(#:phases
       (modify-phases %standard-phases
         (add-after 'unpack 'patch
           ;; Adopted from NixOS' patches "qdiriterator-follow-symlinks" and
           ;; "no-canonicalize-path".
           (lambda _
             (substitute* "src/sycoca/kbuildsycoca.cpp"
               ;; make QDirIterator follow symlinks
               (("^\\s*(QDirIterator it\\(.*, QDirIterator::Subdirectories)(\\);)" _ a b)
                (string-append a " | QDirIterator::FollowSymlinks" b)))
             (substitute* "src/sycoca/vfolder_menu.cpp"
               ;; Normalize path, but don't resolve symlinks (taken from
               ;; NixOS)
               (("^\\s*QString resolved = QDir\\(dir\\)\\.canonicalPath\\(\\);")
                "QString resolved = QDir::cleanPath(dir);"))))
         (replace 'check
           (lambda* (#:key tests? #:allow-other-keys)
             (when tests?
               (setenv "HOME" (getcwd))
               (setenv "QT_QPA_PLATFORM" "offscreen")
               ;; Disable failing tests.
               (invoke "ctest" "-E" "(kautostarttest|ksycocatest)")))))))
    (home-page "https://community.kde.org/Frameworks")
    (synopsis "Plugin framework for desktop services")
    (description "KService provides a plugin framework for handling desktop
services.  Services can be applications or libraries.  They can be bound to MIME
types or handled by application specific code.")
    ;; triple licensed
    (license (list license:gpl2+ license:gpl3+ license:lgpl2.1+))))

(define-public ktexteditor
  (package
    (name "ktexteditor")
    (version "5.96.0")
    (source (origin
              (method url-fetch)
              (uri (string-append
                    "mirror://kde/stable/frameworks/"
                    (version-major+minor version) "/"
                    "ktexteditor-" version ".tar.xz"))
              (sha256
               (base32
                "071jx26ycyk31bh167cq5fwx8xkr4ldjg8zlhn9dh7wa3rjpp183"))))
    (build-system cmake-build-system)
    (propagated-inputs
     (list kparts
           ksyntaxhighlighting))
    (native-inputs
     (list extra-cmake-modules pkg-config))
    (inputs
     (list ;; TODO: editor-config
           karchive
           kauth
           kbookmarks
           kcodecs
           kcompletion
           kconfig
           kconfigwidgets
           kcoreaddons
           kguiaddons
           kiconthemes
           kio
           kitemviews
           ki18n
           kjobwidgets
           kservice
           ktextwidgets
           kwidgetsaddons
           kxmlgui
           libgit2
           perl
           qtbase-5
           qtdeclarative-5
           qtscript
           qtxmlpatterns
           solid
           sonnet))
    (arguments
     `(#:phases
       (modify-phases %standard-phases
         (add-after 'unpack 'setup
           (lambda* (#:key inputs #:allow-other-keys)
             (setenv "XDG_DATA_DIRS" ; FIXME build phase doesn't find parts.desktop
                     (string-append (assoc-ref inputs "kparts") "/share"))))
         (replace 'check
           (lambda* (#:key tests? #:allow-other-keys)
             (when tests? ;; Maybe locale issues with tests?
               (setenv "QT_QPA_PLATFORM" "offscreen")
               (invoke "ctest" "-E" "(completion_test|kateview_test|movingrange_test)"))))
         (add-after 'install 'add-symlinks
           ;; Some package(s) (e.g. plasma-sdk) refer to these service types
           ;; by the wrong name.  I would prefer to patch those packages, but
           ;; I cannot find the files!
           (lambda* (#:key outputs #:allow-other-keys)
             (let ((kst5 (string-append (assoc-ref outputs "out")
                                        "/share/kservicetypes5/")))
               (symlink (string-append kst5 "ktexteditorplugin.desktop")
                        (string-append kst5 "ktexteditor-plugin.desktop"))))))))
    (home-page "https://community.kde.org/Frameworks")
    (synopsis "Full text editor component")
    (description "KTextEditor provides a powerful text editor component that you
can embed in your application, either as a KPart or using the KF5::TextEditor
library.")
    ;; triple licensed
    (license (list license:gpl2+ license:lgpl2.0+ license:lgpl2.1+))))

(define-public ktextwidgets
  (package
    (name "ktextwidgets")
    (version "5.96.0")
    (source (origin
              (method url-fetch)
              (uri (string-append
                    "mirror://kde/stable/frameworks/"
                    (version-major+minor version) "/"
                    name "-" version ".tar.xz"))
              (sha256
               (base32
                "1vab4qmqq9268bwzx6xia2bcz8rdmiwlgjkbkk8nci2pnmhjrzpj"))))
    (build-system qt-build-system)
    (propagated-inputs
     (list ki18n sonnet))
    (native-inputs
     (list extra-cmake-modules qttools-5))
    (inputs
     (list kauth
           kcodecs
           kcompletion
           kconfig
           kconfigwidgets
           kcoreaddons
           kiconthemes
           kservice
           kwidgetsaddons
           kwindowsystem
           qtbase-5
           qtspeech))
    (home-page "https://community.kde.org/Frameworks")
    (synopsis "Text editing widgets")
    (description "KTextWidgets provides widgets for displaying and editing text.
It supports rich text as well as plain text.")
    ;; dual licensed
    (license (list license:lgpl2.0+ license:lgpl2.1+))))

(define-public kwallet
  (package
    (name "kwallet")
    (version "5.96.0")
    (source (origin
              (method url-fetch)
              (uri (string-append
                    "mirror://kde/stable/frameworks/"
                    (version-major+minor version) "/"
                    name "-" version ".tar.xz"))
              (sha256
               (base32
                "0rj610c7i66fbv1x0i0sfn9mac8fkqir4vwgaq1ad5i9ca36h1jq"))))
    (build-system cmake-build-system)
    (native-inputs
     (list extra-cmake-modules kdoctools))
    (inputs
     (list gpgme
           kauth
           kcodecs
           kconfig
           kconfigwidgets
           kcoreaddons
           kdbusaddons
           kdoctools
           kiconthemes
           ki18n
           knotifications
           kservice
           kwidgetsaddons
           kwindowsystem
           libgcrypt
           phonon
           qgpgme
           qtbase-5))
    (home-page "https://community.kde.org/Frameworks")
    (synopsis "Safe desktop-wide storage for passwords")
    (description "This framework contains an interface to KWallet, a safe
desktop-wide storage for passwords and the kwalletd daemon used to safely store
the passwords on KDE work spaces.")
    (license license:lgpl2.1+)))

(define-public kxmlgui
  (package
    (name "kxmlgui")
    (version "5.96.0")
    (source (origin
              (method url-fetch)
              (uri (string-append
                    "mirror://kde/stable/frameworks/"
                    (version-major+minor version) "/"
                    name "-" version ".tar.xz"))
              (sha256
               (base32
                "1hiz2fgwpc4mgh2zzir0qi18pjsc3052lf888rc1pgql90faxb1k"))))
    (build-system cmake-build-system)
    (propagated-inputs
     (list kconfig kconfigwidgets))
    (native-inputs
     (list extra-cmake-modules qttools-5))
    (inputs
     (list attica
           kauth
           kcodecs
           kcoreaddons
           kglobalaccel
           kguiaddons
           kiconthemes
           kitemviews
           ki18n
           ktextwidgets
           kwidgetsaddons
           kwindowsystem
           qtbase-5
           sonnet))
    (arguments
     `(#:tests? #f ; FIXME: 1/5 tests fail.
       #:phases
       (modify-phases %standard-phases
         (add-before 'check 'check-setup
           (lambda _
             (setenv "HOME" (getcwd))
             ;; make Qt render "offscreen", required for tests
             (setenv "QT_QPA_PLATFORM" "offscreen"))))))
    (home-page "https://community.kde.org/Frameworks")
    (synopsis "Framework for managing menu and toolbar actions")
    (description "KXMLGUI provides a framework for managing menu and toolbar
actions in an abstract way.  The actions are configured through a XML description
and hooks in the application code.  The framework supports merging of multiple
descriptions for integrating actions from plugins.")
    ;; dual licensed
    (license (list license:gpl2+ license:lgpl2.1+))))

(define-public kxmlrpcclient
  (package
    (name "kxmlrpcclient")
    (version "5.96.0")
    (source (origin
              (method url-fetch)
              (uri (string-append
                    "mirror://kde/stable/frameworks/"
                    (version-major+minor version) "/portingAids/"
                    name "-" version ".tar.xz"))
              (sha256
               (base32
                "1jrmrzcvnnw7q7pxgfpcz8608jmxqxf89habmgwv71b8kjz3vgaw"))))
    (build-system cmake-build-system)
    (propagated-inputs
     (list kio))
    (native-inputs
     (list extra-cmake-modules))
    (inputs
     (list kauth
           kbookmarks
           kcodecs
           kcompletion
           kconfig
           kconfigwidgets
           kcoreaddons
           kitemviews
           ki18n
           kjobwidgets
           kservice
           kwidgetsaddons
           kxmlgui
           qtbase-5
           solid))
    (home-page "https://community.kde.org/Frameworks")
    (synopsis "XML-RPC client")
    (description "This library contains simple XML-RPC Client support.  It is a
complete client and is easy to use.  Only one interface is exposed,
kxmlrpcclient/client.h and from that interface, you only need to use 3 methods:
setUrl, setUserAgent and call.")
    ;; dual licensed
    (license (list license:bsd-2 license:lgpl2.1+))))

(define-public plasma-framework
  (package
    (name "plasma-framework")
    (version "5.96.0")
    (source (origin
              (method url-fetch)
              (uri (string-append
                    "mirror://kde/stable/frameworks/"
                    (version-major+minor version) "/"
                    name "-" version ".tar.xz"))
              (sha256
               (base32
                "14myvv70pixygb20c136sk7prv5f5dca53fgc74dk6c28hwyldh2"))))
    (build-system cmake-build-system)
    (propagated-inputs
     (list kpackage kservice))
    (native-inputs
     (list extra-cmake-modules kdoctools pkg-config))
    (inputs (list kactivities
                  karchive
                  kauth
                  kbookmarks
                  kcodecs
                  kcompletion
                  kconfig
                  kconfigwidgets
                  kcoreaddons
                  kdbusaddons
                  kdeclarative
                  kglobalaccel
                  kguiaddons
                  kiconthemes
                  kirigami
                  kitemviews
                  kio
                  ki18n
                  kjobwidgets
                  knotifications
                  kwayland
                  kwidgetsaddons
                  kwindowsystem
                  kxmlgui
                  ;; XXX: "undefined reference to `glGetString'" errors occur without libglvnd,
                  libglvnd
                  phonon
                  qtbase-5
                  qtdeclarative-5
                  qtquickcontrols2-5
                  qtsvg-5
                  qtx11extras
                  solid))
    (arguments
     `(#:phases
       (modify-phases %standard-phases
	   ;; Fix based on https://invent.kde.org/frameworks/plasma-framework/-/issues/13
	     (add-after 'unpack 'apply-fix
		  (lambda* _
		   (substitute* "src/scriptengines/qml/CMakeLists.txt"
		   (("KF5::ConfigQml") ""))))
         (replace 'check
           (lambda* (#:key tests? #:allow-other-keys)
             (when tests?
               (setenv "HOME" (getcwd))
               (setenv "QT_QPA_PLATFORM" "offscreen") ;; These tests fail
               (invoke "ctest" "-E" (string-append "(plasma-dialogstatetest"
                                                   "|plasma-iconitemtest"
                                                   "|plasma-themetest"
                                                   "|dialognativetest)"))))))))
    (home-page "https://community.kde.org/Frameworks")
    (synopsis "Libraries, components and tools of Plasma workspaces")
    (description "The plasma framework provides QML components, libplasma and
script engines.")
    ;; dual licensed
    (license (list license:gpl2+ license:lgpl2.1+))))

(define-public purpose
  (package
    (name "purpose")
    (version "5.96.0")
    (source (origin
              (method url-fetch)
              (uri (string-append
                    "mirror://kde/stable/frameworks/"
                    (version-major+minor version) "/"
                    name "-" version ".tar.xz"))
              (sha256
               (base32
                "0gji3dsccbii1gm83dpwry02cqmjrimhj8gnkb6nzvzrnq5xfh3r"))))
    (build-system cmake-build-system)
    (native-inputs
     (list extra-cmake-modules))
    (inputs
     (list ;;TODO: ("kaccounts" ,kaccounts)
           kconfig
           kcoreaddons
           knotifications
           ki18n
           kio
           kirigami
           qtbase-5
           qtdeclarative-5))
    (arguments
     `(#:tests? #f  ;; seem to require network; don't find QTQuick components
       #:configure-flags '("-DBUILD_TESTING=OFF"))) ; not run anyway
    (home-page "https://community.kde.org/Frameworks")
    (synopsis "Offers available actions for a specific purpose")
    (description "This framework offers the possibility to create integrate
services and actions on any application without having to implement them
specifically.  Purpose will offer them mechanisms to list the different
alternatives to execute given the requested action type and will facilitate
components so that all the plugins can receive all the information they
need.")
    (license license:lgpl2.1+)))

;; This version of kdbusaddons does not use kinit as an input, and is used to
;; build kinit-bootstrap, as well as bootstrap versions of all kinit
;; dependencies which also rely on kdbusaddons.
(define kdbusaddons-bootstrap
  (package
    (inherit kdbusaddons)
    (source (origin
              (inherit (package-source kdbusaddons))
              (patches '())))
    (inputs (alist-delete "kinit" (package-inputs kdbusaddons)))
    (arguments
     (substitute-keyword-arguments (package-arguments kdbusaddons)
       ((#:phases phases)
        `(modify-phases ,phases
           (delete 'patch-source)))))))

(define kinit-bootstrap
  ((package-input-rewriting `((,kdbusaddons . ,kdbusaddons-bootstrap))) kinit))


;; Tier 4
;;
;; Tier 4 frameworks can be mostly ignored by application programmers; this
;; tier consists of plugins acting behind the scenes to provide additional
;; functionality or platform integration to existing frameworks (including
;; Qt).

(define-public kde-frameworkintegration
  (package
    (name "kde-frameworkintegration")
    (version "5.96.0")
    (source (origin
              (method url-fetch)
              (uri (string-append
                    "mirror://kde/stable/frameworks/"
                    (version-major+minor version) "/"
                    "frameworkintegration-" version ".tar.xz"))
              (sha256
               (base32
                "19piq6h51qh64nbkqnpy6jg91vbl67vg2sh4hlwzsb2lcrmwxgk9"))))
    (build-system cmake-build-system)
    (native-inputs
     (list extra-cmake-modules pkg-config))
    ;; TODO: Optional packages not yet in Guix: packagekitqt5, AppStreamQt
    (inputs (list kconfig
                  kconfigwidgets
                  kcoreaddons
                  ki18n
                  kiconthemes
                  kitemviews
                  knewstuff
                  knotifications
                  kpackage
                  kwidgetsaddons
                  qtbase-5
                  qtx11extras))
    (arguments
     `(#:phases
       (modify-phases %standard-phases
         (add-before 'check 'check-setup
           (lambda _
             (setenv "HOME" (getcwd))
             ;; Make Qt render "offscreen", required for tests
             (setenv "QT_QPA_PLATFORM" "offscreen"))))))
    (home-page "https://community.kde.org/Frameworks")
    (synopsis "KDE Frameworks 5 workspace and cross-framework integration plugins")
    (description "Framework Integration is a set of plugins responsible for
better integration of Qt applications when running on a KDE Plasma
workspace.")
    ;; This package is distributed under either LGPL2 or LGPL3, but some
    ;; files are explicitly LGPL2+.
    (license (list license:lgpl2.0 license:lgpl3 license:lgpl2.0+))
    (properties `((upstream-name . "frameworkintegration")))))


;; Porting Aids
;;
;; Porting Aids frameworks provide code and utilities to ease the transition
;; from kdelibs 4 to KDE Frameworks 5. Code should aim to port away from this
;; framework, new projects should avoid using these libraries.

(define-public kdelibs4support
  (package
    (name "kdelibs4support")
    (version "5.96.0")
    (source
     (origin
       (method url-fetch)
       (uri (string-append
             "mirror://kde/stable/frameworks/"
             (version-major+minor version) "/portingAids/"
             name "-" version ".tar.xz"))
       (sha256
        (base32 "18f99g1g1z1mrkgq3l8kgxjxi60a632p0sg8d46r67b9n008w9m7"))))
    (build-system cmake-build-system)
    (native-inputs
     (list dbus
           docbook-xml-4.4 ; optional
           extra-cmake-modules
           kdoctools
           perl
           perl-uri
           pkg-config
           qttools
           shared-mime-info
           kjobwidgets ;; required for running the tests
           strace
           tzdata-for-tests))
    (propagated-inputs
     ;; These are required to be installed along with this package, see
     ;; lib64/cmake/KF5KDELibs4Support/KF5KDELibs4SupportConfig.cmake
     (list karchive
           kauth
           kconfigwidgets
           kcoreaddons
           kcrash
           kdbusaddons
           kdesignerplugin
           kdoctools
           kemoticons
           kguiaddons
           kiconthemes
           kinit
           kitemmodels
           knotifications
           kparts
           ktextwidgets
           kunitconversion
           kwindowsystem
           qtbase-5))
    (inputs
     (list kcompletion
           kconfig
           kded
           kglobalaccel
           ki18n
           kio
           kservice
           kwidgetsaddons
           kxmlgui
           libsm
           networkmanager-qt
           openssl
           qtsvg-5
           qttools-5
           qtx11extras))
    ;; FIXME: Use Guix ca-bundle.crt in etc/xdg/ksslcalist and
    ;; share/kf5/kssl/ca-bundle.crt
    ;; TODO: NixOS has nix-kde-include-dir.patch to change std-dir "include"
    ;; into "@dev@/include/". Think about whether this is needed for us, too.
    (arguments
     `(#:phases
       (modify-phases %standard-phases
         (add-after 'unpack 'make-cmake-to-find-docbook
           (lambda _
             (substitute* "cmake/FindDocBookXML4.cmake"
               (("^.*xml/docbook/schema/dtd.*$")
                "xml/dtd/docbook\n"))))
         (delete 'check)
         (add-after 'install 'check-post-install
           (lambda* (#:key inputs tests? #:allow-other-keys)
             (setenv "HOME" (getcwd))
             (setenv "TZDIR"    ; KDateTimeTestsome needs TZDIR
                     (search-input-directory inputs
                                             "share/zoneinfo"))
             ;; Make Qt render "offscreen", required for tests
             (setenv "QT_QPA_PLATFORM" "offscreen")
             ;; enable debug output
             (setenv "CTEST_OUTPUT_ON_FAILURE" "1") ; enable debug output
             (setenv "DBUS_FATAL_WARNINGS" "0")
             ;; Make kstandarddirstest pass (see https://bugs.kde.org/381098)
             (mkdir-p ".kde-unit-test/xdg/config")
             (with-output-to-file ".kde-unit-test/xdg/config/foorc"
               (lambda () #t))  ;; simply touch the file
             ;; Blacklist a test-function (failing at build.kde.org, too).
             (with-output-to-file "autotests/BLACKLIST"
               (lambda _
                 (display "[testSmb]\n*\n")))
             ;; kuniqueapptest hangs. FIXME: Make this test pass.
             (invoke "dbus-launch" "ctest"
                     "-E" "kstandarddirstest|kuniqueapptest"))))))
    (home-page "https://community.kde.org/Frameworks")
    (synopsis "KDE Frameworks 5 porting aid from KDELibs4")
    (description "This framework provides code and utilities to ease the
transition from kdelibs 4 to KDE Frameworks 5.  This includes CMake macros and
C++ classes whose functionality has been replaced by code in CMake, Qt and
other frameworks.

Code should aim to port away from this framework eventually.  The API
documentation of the classes in this framework and the notes at
http://community.kde.org/Frameworks/Porting_Notes should help with this.")
    ;; Most files are distributed under LGPL2+, but the package includes code
    ;; under a variety of licenses.
    (license (list license:lgpl2.1+ license:lgpl2.0 license:lgpl2.0+
                   license:gpl2 license:gpl2+
                   license:expat license:bsd-2 license:bsd-3
                   license:public-domain))))

(define-public khtml
  (package
    (name "khtml")
    (version "5.96.0")
    (source
     (origin
       (method url-fetch)
       (uri (string-append
             "mirror://kde/stable/frameworks/"
             (version-major+minor version) "/portingAids/"
             name "-" version ".tar.xz"))
       (sha256
        (base32 "0lc933z4568962xj7grzy44aj97h76s5vvv1cnj351dzwr5qahpx"))))
    (build-system qt-build-system)
    (native-inputs
     (list extra-cmake-modules perl))
    (inputs
     (list giflib
           gperf
           karchive
           kcodecs
           kglobalaccel
           ki18n
           kiconthemes
           kio
           kjs
           knotifications
           kparts
           ktextwidgets
           kwallet
           kwidgetsaddons
           kwindowsystem
           kxmlgui
           libjpeg-turbo
           libpng
           openssl
           phonon
           qtbase-5
           qtx11extras
           sonnet))
    (home-page "https://community.kde.org/Frameworks")
    (synopsis "KDE Frameworks 5 HTML widget and component")
    (description "KHTML is a web rendering engine, based on the KParts
technology and using KJS for JavaScript support.")
    ;; Most files are distributed under LGPL2+, but the package includes code
    ;; under a variety of licenses.
    (license (list license:lgpl2.0+ license:lgpl2.1+
                   license:gpl2  license:gpl3+
                   license:expat license:bsd-2 license:bsd-3))))

(define-public kjs
  (package
    (name "kjs")
    (version "5.96.0")
    (source
     (origin
       (method url-fetch)
       (uri (string-append
             "mirror://kde/stable/frameworks/"
             (version-major+minor version) "/portingAids/"
             name "-" version ".tar.xz"))
       (sha256
        (base32 "0jhfjjpv5hzbib3p30ngn6ic023fnrvnr8jrbjdzyacjywj69vvp"))))
    (build-system cmake-build-system)
    (native-inputs
     (list extra-cmake-modules kdoctools perl pkg-config))
    (inputs
     (list pcre qtbase-5))
    (home-page "https://community.kde.org/Frameworks")
    (synopsis "KDE Frameworks 5 support for Javascript scripting in Qt
applications")
    (description "Add-on library to Qt which adds JavaScript scripting
support.")
    ;; Most files are distributed under LGPL2+, but the package also includes
    ;; code under a variety of licenses.
    (license (list license:lgpl2.1+
                   license:bsd-2 license:bsd-3
                   (license:non-copyleft "file://src/kjs/dtoa.cpp")))))

(define-public kjsembed
  (package
    (name "kjsembed")
    (version "5.96.0")
    (source
     (origin
       (method url-fetch)
       (uri (string-append
             "mirror://kde/stable/frameworks/"
             (version-major+minor version) "/portingAids/"
             name "-" version ".tar.xz"))
       (sha256
        (base32 "1z8h0n4v1qgs2lsxflrzhdfb91jna3y2dxal1qz7i3szjvrf63h0"))))
    (build-system cmake-build-system)
    (native-inputs
     (list extra-cmake-modules kdoctools qttools-5))
    (inputs
     (list ki18n kjs qtbase-5 qtsvg-5))
    (home-page "https://community.kde.org/Frameworks")
    (synopsis "KDE Frameworks 5 embedded Javascript engine for Qt")
    (description "KJSEmbed provides a method of binding Javascript objects to
QObjects, so you can script your applications.")
    (license license:lgpl2.1+)))

(define-public kmediaplayer
  (package
    (name "kmediaplayer")
    (version "5.96.0")
    (source
     (origin
       (method url-fetch)
       (uri (string-append
             "mirror://kde/stable/frameworks/"
             (version-major+minor version) "/portingAids/"
             name "-" version ".tar.xz"))
       (sha256
        (base32 "0qqlah4zi0b7b6yb4009kkjqw7fkp1lgvp2mcpxs8vbbshs3376c"))))
    (build-system qt-build-system)
    (native-inputs
     (list extra-cmake-modules kdoctools qttools-5))
    (inputs
     (list kcompletion
           kcoreaddons
           ki18n
           kiconthemes
           kio
           kparts
           kwidgetsaddons
           kxmlgui
           qtbase-5))
    (home-page "https://community.kde.org/Frameworks")
    (synopsis "KDE Frameworks 5 plugin interface for media player features")
    (description "KMediaPlayer builds on the KParts framework to provide a
common interface for KParts that can play media files.

This framework is a porting aid.  It is not recommended for new projects, and
existing projects that use it are advised to port away from it, and use plain
KParts instead.")
    (license license:expat)))

(define-public kross
  (package
    (name "kross")
    (version "5.96.0")
    (source
     (origin
       (method url-fetch)
       (uri (string-append
             "mirror://kde/stable/frameworks/"
             (version-major+minor version) "/portingAids/"
             name "-" version ".tar.xz"))
       (sha256
        (base32 "03dvg2jh9587kcp2f9nir727z0qvkcywrgxfi1p1hxq1bx6y8fm2"))))
    (build-system cmake-build-system)
    (native-inputs
     (list extra-cmake-modules kdoctools qttools-5))
    (inputs
     (list kcompletion
           kcoreaddons
           ki18n
           kiconthemes
           kparts
           kwidgetsaddons
           kxmlgui
           qtbase-5
           qtscript))
    (home-page "https://community.kde.org/Frameworks")
    (synopsis "KDE Frameworks 5 solution for application scripting")
    (description "Kross is a scripting bridge for the KDE Development Platform
used to embed scripting functionality into an application.  It supports
QtScript as a scripting interpreter backend.

Kross provides an abstract API to provide scripting functionality in a
interpreter-independent way.  The application that uses Kross should not need
to know anything about the scripting language being used.  The core of Kross
provides the framework to deal transparently with interpreter-backends and
offers abstract functionality to deal with scripts.")
    ;; Most files are distributed under LGPL2+, but the package includes code
    ;; under a variety of licenses.
    (license (list license:lgpl2.0+ license:lgpl2.1+
                   license:lgpl2.0 license:gpl3+))))

(define-public kdav
  (package
    (name "kdav")
    (version "5.96.0")
    (source
     (origin
       (method url-fetch)
       (uri (string-append "mirror://kde/stable/frameworks/"
                           (version-major+minor version) "/"
                           name "-" version ".tar.xz"))
       (sha256
        (base32 "1zqib8km4fg9aj4gmhx4hm7n7bbrz62l41qb48nz1pc3qia2x1wl"))))
    (build-system qt-build-system)
    (native-inputs
     (list extra-cmake-modules))
    (inputs
     (list kcoreaddons ki18n kio qtbase-5 qtxmlpatterns))
    (arguments
     `(#:phases
       (modify-phases %standard-phases
         (replace 'check
           (lambda* (#:key tests? #:allow-other-keys)
             (when tests? ;; Seems to require network.
               (invoke "ctest" "-E"
                       "(kdav-davcollectionsmultifetchjobtest|kdav-davitemfetchjob)")))))))
    (home-page "https://invent.kde.org/frameworks/kdav")
    (synopsis "DAV protocol implementation with KJobs")
    (description "This is a DAV protocol implementation with KJobs.  Calendars
and todos are supported, using either GroupDAV or CalDAV, and contacts are
supported using GroupDAV or CardDAV.")
    (license ;; GPL for programs, LGPL for libraries
     (list license:gpl2+ license:lgpl2.0+))))<|MERGE_RESOLUTION|>--- conflicted
+++ resolved
@@ -730,7 +730,7 @@
     (native-inputs
      (list extra-cmake-modules pkg-config))
     (inputs
-     (list qtbase-5 qtwayland qtx11extras plasma-wayland-protocols wayland))
+     (list qtbase-5 qtwayland-5 qtx11extras plasma-wayland-protocols wayland))
     (home-page "https://community.kde.org/Frameworks")
     (synopsis "Utilities for graphical user interfaces")
     (description "The KDE GUI addons provide utilities for graphical user
@@ -1051,11 +1051,7 @@
     (native-inputs
      (list extra-cmake-modules pkg-config))
     (inputs
-<<<<<<< HEAD
-     (list qtbase-5 plasma-wayland-protocols qtwayland wayland wayland-protocols))
-=======
-     (list qtbase-5 qtwayland-5 wayland wayland-protocols))
->>>>>>> e1baf802
+     (list qtbase-5 plasma-wayland-protocols qtwayland-5 wayland wayland-protocols))
     (arguments
      `(#:phases
        (modify-phases %standard-phases
