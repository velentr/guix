--- conflicted
+++ resolved
@@ -1596,21 +1596,13 @@
 (define-public python-pytest-mock
   (package
     (name "python-pytest-mock")
-<<<<<<< HEAD
-    (version "3.8.2")
-=======
     (version "3.10.0")
->>>>>>> 97ed6757
     (source
      (origin
        (method url-fetch)
        (uri (pypi-uri "pytest-mock" version))
        (sha256
-<<<<<<< HEAD
-        (base32 "18pwr0qhr2z5rpfz7930986s55hh1gnmmq4m09q5h99rai2kzw3p"))
-=======
         (base32 "0kzdwwdjw001qzf1n4qzh7c364rvmb0cmkfqdwr2l9bwxy2v1ggv"))
->>>>>>> 97ed6757
        (modules '((guix build utils)))
        (snippet
         ;; Some tests do a string match on Pytest output, and fails when
@@ -1681,23 +1673,6 @@
 result back.")
     (license license:expat)))
 
-<<<<<<< HEAD
-=======
-(define-public python-pytest-xdist-next
-  (package/inherit python-pytest-xdist
-    (name "python-pytest-xdist")
-    (version "2.5.0")
-    (source
-     (origin
-       (method url-fetch)
-       (uri (pypi-uri "pytest-xdist" version))
-       (sha256
-        (base32
-         "1psf5dqxvc38qzxvc305mkg5xpdmdkbkkfiyqlmdnkgh7z5dx025"))))
-    (propagated-inputs (list python-execnet python-pytest
-                             python-pytest-forked))))
-
->>>>>>> 97ed6757
 (define-public python-pytest-timeout
   (package
     (name "python-pytest-timeout")
@@ -1731,11 +1706,7 @@
 (define-public python-pytest-forked
   (package
     (name "python-pytest-forked")
-<<<<<<< HEAD
-    (version "1.4.0")
-=======
     (version "1.6.0")
->>>>>>> 97ed6757
     (source
      (origin
        (method git-fetch)               ;for tests
@@ -1745,20 +1716,6 @@
        (file-name (git-file-name name version))
        (sha256
         (base32
-<<<<<<< HEAD
-         "0j9bbjny7h3b4fig6l26f26c697r67mm62fzdd9m9rqyy2bmnqjs"))))
-    (build-system python-build-system)
-    (arguments
-     `(#:phases
-       (modify-phases %standard-phases
-         (add-before 'build 'pretend-version
-           (lambda _
-             (setenv "SETUPTOOLS_SCM_PRETEND_VERSION" ,version)))
-         (replace 'check
-           (lambda* (#:key tests? #:allow-other-keys)
-             (when tests?
-               (invoke "pytest" "-vv")))))))
-=======
          "1y93q914gwf0nshql1qix6sj826q163b04vw17zmwhsnbv00c2d3"))))
     (build-system pyproject-build-system)
     (arguments
@@ -1770,7 +1727,6 @@
                  ;; is set to '0.0.0'.
                  (lambda _
                    (setenv "SETUPTOOLS_SCM_PRETEND_VERSION" #$version))))))
->>>>>>> 97ed6757
     (native-inputs
      ;; XXX: The bootstrap variant of Pytest is used to ensure the
      ;; 'hypothesis' plugin is not in the environment (due to
@@ -2056,22 +2012,14 @@
 (define-public python-coverage
   (package
     (name "python-coverage")
-<<<<<<< HEAD
     (version "6.4.3")
-=======
-    (version "5.5")
->>>>>>> 97ed6757
     (source
      (origin
        (method url-fetch)
        (uri (pypi-uri "coverage" version))
        (sha256
         (base32
-<<<<<<< HEAD
          "157vndwrzyv9ypn2w3b6g8gv7vw07v994hq8nxasdb75k3ry2apc"))))
-=======
-         "0b112ly7vvplvm9l411aqknxhr7fzfyp28xhflhkcx78l3lqzrzb"))))
->>>>>>> 97ed6757
     (build-system python-build-system)
     (arguments
      ;; FIXME: 95 tests failed, 539 passed, 6 skipped, 2 errors.
