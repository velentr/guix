--- conflicted
+++ resolved
@@ -174,16 +174,12 @@
               (("/bin/sh") (which "sh"))
               (("/usr/bin/perl") (which "perl"))
               (("/usr/bin/python") (which "python")))))
-<<<<<<< HEAD
         (add-after 'configure 'add-PM.stamp
           (lambda _
             ;; Add the "PM.stamp" to avoid "no rule to make target".
             (call-with-output-file "perl/PM.stamp" (const #t))
             #t))
         (add-after 'install 'install-shell-completion
-=======
-        (add-after  'install 'install-shell-completion
->>>>>>> 26ad4adb
           (lambda* (#:key outputs #:allow-other-keys)
             (let* ((out         (assoc-ref outputs "out"))
                    (completions (string-append out "/etc/bash_completion.d")))
