--- conflicted
+++ resolved
@@ -5,13 +5,8 @@
 ;;; Copyright © 2013, 2014 Andreas Enge <andreas@enge.fr>
 ;;; Copyright © 2015, 2016 Mathieu Lirzin <mthl@gnu.org>
 ;;; Copyright © 2014, 2015, 2016 Mark H Weaver <mhw@netris.org>
-<<<<<<< HEAD
 ;;; Copyright © 2014, 2016, 2019 Eric Bavier <bavier@member.fsf.org>
-;;; Copyright © 2015, 2016, 2017, 2018 Efraim Flashner <efraim@flashner.co.il>
-=======
-;;; Copyright © 2014, 2016 Eric Bavier <bavier@member.fsf.org>
 ;;; Copyright © 2015, 2016, 2017, 2018, 2019 Efraim Flashner <efraim@flashner.co.il>
->>>>>>> 4aeb7f34
 ;;; Copyright © 2015, 2018 Kyle Meyer <kyle@kyleam.com>
 ;;; Copyright © 2015, 2017, 2018 Ricardo Wurmus <rekado@elephly.net>
 ;;; Copyright © 2016, 2017 Leo Famulari <leo@famulari.name>
