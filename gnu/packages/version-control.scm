--- conflicted
+++ resolved
@@ -221,22 +221,14 @@
 (define-public git
   (package
    (name "git")
-<<<<<<< HEAD
-   (version "2.34.1")
-=======
    (version "2.36.1")
->>>>>>> 0c529920
    (source (origin
             (method url-fetch)
             (uri (string-append "mirror://kernel.org/software/scm/git/git-"
                                 version ".tar.xz"))
             (sha256
              (base32
-<<<<<<< HEAD
-              "0b40vf315s1kz65x1wq47g8srl4wqac39pwnvlj1mdzs3kfma1rs"))))
-=======
               "0w43a35mhc2qf2gjkxjlnkf2lq8g0snf34iy5gqx2678yq7llpa0"))))
->>>>>>> 0c529920
    (build-system gnu-build-system)
    (native-inputs
     `(("native-perl" ,perl)
@@ -256,11 +248,7 @@
                 version ".tar.xz"))
           (sha256
            (base32
-<<<<<<< HEAD
-            "1f3y7hxvs9p00wwwi8zdn0sgn6nh1pgg1fdsnz2bq8gzfbbmsqww"))))
-=======
             "0vsfjs6xg228yhqcpaiwkpncaqcghnm0pwdxmgibz0rj6d8ydrmi"))))
->>>>>>> 0c529920
       ;; For subtree documentation.
       ("asciidoc" ,asciidoc)
       ("docbook-xsl" ,docbook-xsl)
