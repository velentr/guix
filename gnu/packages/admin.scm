;;; GNU Guix --- Functional package management for GNU
;;; Copyright © 2012, 2013, 2014, 2015, 2016, 2017, 2018, 2019, 2020 Ludovic Courtès <ludo@gnu.org>
;;; Copyright © 2013 Cyril Roelandt <tipecaml@gmail.com>
;;; Copyright © 2014, 2015, 2016, 2018, 2019 Mark H Weaver <mhw@netris.org>
;;; Copyright © 2014, 2015, 2016, 2017, 2018 Eric Bavier <bavier@member.fsf.org>
;;; Copyright © 2015, 2016 Taylan Ulrich Bayırlı/Kammer <taylanbayirli@gmail.com>
;;; Copyright © 2015 Alex Sassmannshausen <alex.sassmannshausen@gmail.com>
;;; Copyright © 2015 Eric Dvorsak <eric@dvorsak.fr>
;;; Copyright © 2016, 2017 Leo Famulari <leo@famulari.name>
;;; Copyright © 2016 Pjotr Prins <pjotr.guix@thebird.nl>
;;; Copyright © 2016, 2017 Ricardo Wurmus <rekado@elephly.net>
;;; Copyright © 2016, 2017, 2018, 2019 Efraim Flashner <efraim@flashner.co.il>
;;; Copyright © 2016 Peter Feigl <peter.feigl@nexoid.at>
;;; Copyright © 2016 John J. Foerch <jjfoerch@earthlink.net>
;;; Copyright © 2016, 2017 ng0 <ng0@n0.is>
;;; Copyright © 2016, 2017, 2018, 2019, 2020 Tobias Geerinckx-Rice <me@tobias.gr>
;;; Copyright © 2016 John Darrington <jmd@gnu.org>
;;; Copyright © 2017 Ben Sturmfels <ben@sturm.com.au>
;;; Copyright © 2017 Ethan R. Jones <doubleplusgood23@gmail.com>
;;; Copyright © 2017 Christopher Allan Webber <cwebber@dustycloud.org>
;;; Copyright © 2017, 2018, 2020 Marius Bakke <mbakke@fastmail.com>
;;; Copyright © 2018, 2019 Arun Isaac <arunisaac@systemreboot.net>
;;; Copyright © 2018 Pierre-Antoine Rouby <pierre-antoine.rouby@inria.fr>
;;; Copyright © 2018 Rutger Helling <rhelling@mykolab.com>
;;; Copyright © 2018 Pierre Neidhardt <mail@ambrevar.xyz>
;;; Copyright © 2019 Brett Gilio <brettg@gnu.org>
;;; Copyright © 2019,2020 Björn Höfling <bjoern.hoefling@bjoernhoefling.de>
;;; Copyright © 2019 Jakob L. Kreuze <zerodaysfordays@sdf.org>
;;; Copyright © 2019 Hartmut Goebel <h.goebel@crazy-compilers.com>
;;; Copyright © 2019 Alex Griffin <a@ajgrf.com>
;;; Copyright © 2019 Guillaume Le Vaillant <glv@posteo.net>
;;; Copyright © 2019, 2020 Mathieu Othacehe <m.othacehe@gmail.com>
;;; Copyright © 2020 Oleg Pykhalov <go.wigust@gmail.com>
<<<<<<< HEAD
;;; Copyright © 2020 Jan (janneke) Nieuwenhuizen <janneke@gnu.org>
=======
;;; Copyright © 2020 Michael Rohleder <mike@rohleder.de>
>>>>>>> 927f3655
;;;
;;; This file is part of GNU Guix.
;;;
;;; GNU Guix is free software; you can redistribute it and/or modify it
;;; under the terms of the GNU General Public License as published by
;;; the Free Software Foundation; either version 3 of the License, or (at
;;; your option) any later version.
;;;
;;; GNU Guix is distributed in the hope that it will be useful, but
;;; WITHOUT ANY WARRANTY; without even the implied warranty of
;;; MERCHANTABILITY or FITNESS FOR A PARTICULAR PURPOSE.  See the
;;; GNU General Public License for more details.
;;;
;;; You should have received a copy of the GNU General Public License
;;; along with GNU Guix.  If not, see <http://www.gnu.org/licenses/>.

(define-module (gnu packages admin)
  #:use-module (guix build-system cmake)
  #:use-module (guix build-system emacs)
  #:use-module (guix build-system gnu)
  #:use-module (guix build-system meson)
  #:use-module (guix build-system perl)
  #:use-module (guix build-system python)
  #:use-module (guix build-system trivial)
  #:use-module (guix download)
  #:use-module (guix git-download)
  #:use-module ((guix licenses) #:prefix license:)
  #:use-module (guix packages)
  #:use-module (guix utils)
  #:use-module (gnu packages)
  #:use-module (gnu packages algebra)
  #:use-module (gnu packages autotools)
  #:use-module (gnu packages base)
  #:use-module (gnu packages bash)
  #:use-module (gnu packages bison)
  #:use-module (gnu packages boost)
  #:use-module (gnu packages c)
  #:use-module (gnu packages check)
  #:use-module (gnu packages compression)
  #:use-module (gnu packages cross-base)
  #:use-module (gnu packages crypto)
  #:use-module (gnu packages cryptsetup)
  #:use-module (gnu packages cyrus-sasl)
  #:use-module (gnu packages dns)
  #:use-module (gnu packages elf)
  #:use-module (gnu packages file)
<<<<<<< HEAD
  #:use-module (gnu packages ncurses)
  #:use-module (gnu packages readline)
  #:use-module (gnu packages hurd)
  #:use-module (gnu packages libbsd)
  #:use-module (gnu packages linux)
  #:use-module (gnu packages lua)
  #:use-module (gnu packages guile)
=======
  #:use-module (gnu packages flex)
>>>>>>> 927f3655
  #:use-module (gnu packages gettext)
  #:use-module (gnu packages gl)
  #:use-module (gnu packages glib)
  #:use-module (gnu packages gnome)
  #:use-module (gnu packages gnupg)
  #:use-module (gnu packages golang)
  #:use-module (gnu packages groff)
  #:use-module (gnu packages gtk)
  #:use-module (gnu packages guile)
  #:use-module (gnu packages image)
  #:use-module (gnu packages imagemagick)
  #:use-module (gnu packages inkscape)
  #:use-module (gnu packages kerberos)
  #:use-module (gnu packages libbsd)
  #:use-module (gnu packages libftdi)
  #:use-module (gnu packages libunwind)
  #:use-module (gnu packages libusb)
  #:use-module (gnu packages linux)
  #:use-module (gnu packages lua)
  #:use-module (gnu packages man)
  #:use-module (gnu packages mcrypt)
  #:use-module (gnu packages mpi)
  #:use-module (gnu packages ncurses)
  #:use-module (gnu packages openldap)
  #:use-module (gnu packages patchutils)
  #:use-module (gnu packages pciutils)
  #:use-module (gnu packages pcre)
  #:use-module (gnu packages perl)
  #:use-module (gnu packages perl-check)
  #:use-module (gnu packages pkg-config)
  #:use-module (gnu packages popt)
  #:use-module (gnu packages python)
  #:use-module (gnu packages python-crypto)
  #:use-module (gnu packages python-web)
  #:use-module (gnu packages python-xyz)
  #:use-module (gnu packages qt)
  #:use-module (gnu packages readline)
  #:use-module (gnu packages sphinx)
  #:use-module (gnu packages tcl)
  #:use-module (gnu packages terminals)
  #:use-module (gnu packages texinfo)
  #:use-module (gnu packages tls)
  #:use-module (gnu packages version-control)
  #:use-module (gnu packages web)
  #:use-module (gnu packages xdisorg)
  #:use-module (gnu packages xml)
  #:use-module (gnu packages xorg))

(define-public aide
  (package
    (name "aide")
    (version "0.16.2")
    (source
     (origin
       (method url-fetch)
       (uri (string-append "https://github.com/aide/aide/releases/download/v"
                           version "/aide-" version ".tar.gz"))
       (sha256
        (base32 "15xp47sz7kk1ciffw3f5xw2jg2mb2lqrbr3q6p4bkbz5dap9iy8p"))))
    (build-system gnu-build-system)
    (native-inputs
     `(("bison" ,bison)
       ("flex" ,flex)))
    (inputs
     `(("libgcrypt" ,libgcrypt)
       ("libgpg-error" ,libgpg-error)
       ("libmhash" ,libmhash)
       ("pcre:static" ,pcre "static")
       ("pcre" ,pcre)
       ("zlib:static" ,zlib "static")
       ("zlib" ,zlib)))
    (synopsis "File and directory integrity checker")
    (description
     "AIDE (Advanced Intrusion Detection Environment) is a file and directory
integrity checker.  It creates a database from the regular expression rules
that it finds from its configuration files.  Once this database is initialized
it can be used to verify the integrity of the files.  It has several message
digest algorithms that are used to check the integrity of files.  All of the
usual file attributes can be checked for inconsistencies.")
    (home-page "https://aide.github.io/")
    (license license:gpl2+)))

(define-public progress
  (package
    (name "progress")
    (version "0.14")
    (source
     (origin
       (method git-fetch)
       (uri (git-reference
             (url "https://github.com/Xfennec/progress.git")
             (commit (string-append "v" version))))
       (sha256
        (base32 "1lk2v4b767klib93an4g3f7z5qrv9kdk9jf7545vw1immc4kamrl"))
       (file-name (git-file-name name version))))
    (build-system gnu-build-system)
    (native-inputs
     `(("pkg-config" ,pkg-config)
       ("which" ,which)))
    (inputs
     `(("ncurses" ,ncurses)))
    (arguments
     `(#:tests? #f                      ; no test suite
       #:make-flags (list "CC=gcc"
                          (string-append "PREFIX=" (assoc-ref %outputs "out")))
       #:phases
       (modify-phases %standard-phases
         (delete 'configure))))         ; no configure script
    (home-page "https://github.com/Xfennec/progress")
    (synopsis "Program to view the progress of the coreutils commands")
    (description "A program that looks for coreutils basic commands (cp, mv,
dd, tar, gzip/gunzip, cat, etc.) currently running on your system and displays
the percentage of copied data.  It can also show estimated time and throughput,
and provides a \"top-like\" mode (monitoring).")
    (license license:gpl3+)))

(define-public shepherd
  (package
    (name "shepherd")
    (version "0.7.0")
    (source (origin
              (method url-fetch)
              (uri (string-append "mirror://gnu/shepherd/shepherd-"
                                  version ".tar.gz"))
              (patches (search-patches "shepherd-hurd.patch"))
              (sha256
               (base32
                "07j3vd0y8zab2nwbrwj0ahrfif1ldm5sjssn7m3dw4s307fsrfzx"))))
    (build-system gnu-build-system)
    (arguments
     '(#:configure-flags '("--localstatedir=/var")))
    (native-inputs
     `(("pkg-config" ,pkg-config)

       ;; This is the Guile we use as a cross-compiler...
       ("guile" ,guile-3.0)))
    (inputs
     ;; ... and this is the one that appears in shebangs when cross-compiling.
     `(("guile" ,guile-3.0)

       ;; The 'shepherd' command uses Readline when used interactively.  It's
       ;; an unusual use case though, so we don't propagate it.
       ("guile-readline" ,guile-readline)))
    (synopsis "System service manager")
    (description
     "The GNU Shepherd is a daemon-managing daemon, meaning that it supervises
the execution of system services, replacing similar functionality found in
typical init systems.  It provides dependency-handling through a convenient
interface and is based on GNU Guile.")
    (license license:gpl3+)
    (home-page "https://www.gnu.org/software/shepherd/")))

(define-public guile2.2-shepherd
  (package
    (inherit shepherd)
    (name "guile2.2-shepherd")
    (native-inputs
     `(("pkg-config" ,pkg-config)
       ("guile" ,guile-2.2)))
    (inputs
     `(("guile" ,guile-2.2)))))

(define-public guile3.0-shepherd
  (deprecated-package "guile3.0-shepherd" shepherd))

(define-public cloud-utils
  (package
    (name "cloud-utils")
    (version "0.31")
    (source
     (origin
       (method url-fetch)
       (uri (string-append
             "https://launchpad.net/cloud-utils/trunk/"
             version "/+download/cloud-utils-" version ".tar.gz"))
       (sha256
        (base32
         "07fl3dlqwdzw4xx7mcxhpkks6dnmaxha80zgs9f6wmibgzni8z0r"))))
    (build-system gnu-build-system)
    (arguments
     '(#:make-flags
       (let ((out (assoc-ref %outputs "out")))
         (list (string-append "BINDIR=" out "/bin")
               (string-append "MANDIR=" out "/share/man/man1")
               (string-append "DOCDIR=" out "/share/doc")))
       #:phases
       (modify-phases %standard-phases
         (delete 'configure)
         (delete 'check)
         (add-after 'install 'wrap
           (lambda* (#:key outputs inputs #:allow-other-keys)
             (let ((growpart (string-append (assoc-ref outputs "out")
                                            "/bin/growpart")))
               (wrap-program growpart
                 `("PATH" ":" prefix (,(dirname (which "sfdisk"))
                                      ,(dirname (which "readlink"))))))
             #t)))))
    (inputs
     `(("python" ,python)
       ("util-linux" ,util-linux))) ; contains sfdisk for growpart
    (home-page "https://launchpad.net/cloud-utils")
    (synopsis "Set of utilities for cloud computing environments")
    (description
     "This package contains a set of utilities for cloud computing
environments:

@itemize @bullet
@item @command{cloud-localds} Create a disk for cloud-init to utilize nocloud
@item @command{cloud-publish-image} Wrapper for cloud image publishing
@item @command{cloud-publish-tarball} Wrapper for publishing cloud tarballs
@item @command{cloud-publish-ubuntu} Import a Ubuntu cloud image
@item @command{ec2metadata} Query and display @acronym{EC2,Amazon Elastic
  Compute Cloud} metadata
@item @command{growpart} Grow a partition to fill the device
@item @command{mount-image-callback} Mount a file and run a command
@item @command{resize-part-image} Resize a partition image to a new size
@item @command{ubuntu-cloudimg-query} Get the latest Ubuntu
  @acronym{AMI,Amazon Machine Image}
@item @command{ubuntu-ec2-run} Run a @acronym{EC2,Amazon Elastic Compute
  Cloud} instance using Ubuntu
@item @command{vcs-run} Obtain a repository, and run a command
@item @command{write-mime-multipart} Handle multipart
  @acronym{MIME,Multipurpose Internet Mail Extensions} messages
@end itemize")
    (license license:gpl3)))

(define-public daemontools
  (package
    (name "daemontools")
    (version "0.76")
    (source (origin
              (method url-fetch)
              (uri (string-append
                    "https://cr.yp.to/daemontools/"
                    "daemontools-" version ".tar.gz"))
              (sha256
               (base32
                "07scvw88faxkscxi91031pjkpccql6wspk4yrlnsbrrb5c0kamd5"))))
    (build-system gnu-build-system)
    (arguments
     `(#:tests? #f ;; No tests as far as I can tell.
       #:phases
       (modify-phases %standard-phases
         (add-after 'unpack 'chdir
           (lambda _
             (chdir ,(string-append "daemontools-" version))
             #t))
         (delete 'configure)
         (add-before 'build 'patch
           (lambda _
             (substitute* "src/error.h"
               (("extern int errno;")
                "#include <errno.h>"))
             #t))
         (replace 'build
           (lambda _
             (invoke "package/compile")))
         (replace 'install
           (lambda* (#:key outputs #:allow-other-keys)
             (let* ((out (assoc-ref outputs "out"))
                    (bin (string-append out "/bin")))
               (for-each (lambda (file)
                           (install-file file bin))
                         (find-files "command")))
             #t)))))
    (synopsis "Tools for managing UNIX style services")
    (description
     "@code{daemontools} is a collection of tools for managing UNIX
services.")
    (license license:public-domain)
    (home-page "https://cr.yp.to/daemontools.html")))

(define-public dfc
  (package
   (name "dfc")
   (version "3.1.1")
   (source
    (origin
     (method url-fetch)
      (uri (string-append
            "https://projects.gw-computing.net/attachments/download/615/dfc-"
            version ".tar.gz"))
      (sha256
       (base32
        "0m1fd7l85ckb7bq4c5c3g257bkjglm8gq7x42pkmpp87fkknc94n"))))
   (build-system cmake-build-system)
   (arguments '(#:tests? #f)) ; There are no tests.
   (native-inputs `(("gettext" ,gettext-minimal)))
   (home-page "https://projects.gw-computing.net/projects/dfc")
   (synopsis "Display file system space usage using graphs and colors")
   (description
    "dfc (df color) is a modern version of df.  It uses colors, draws pretty
graphs and can export its output to different formats.")
   (license license:bsd-3)))

(define-public htop
  (package
    (name "htop")
    (version "2.2.0")
    (source (origin
              (method url-fetch)
              (uri (string-append "http://hisham.hm/htop/releases/"
                                  version "/htop-" version ".tar.gz"))
              (sha256
               (base32
                "0mrwpb3cpn3ai7ar33m31yklj64c3pp576vh1naqff6f21pq5mnr"))))
    (build-system gnu-build-system)
    (inputs
     `(("ncurses" ,ncurses)))
    (native-inputs
     `(("python" ,python-wrapper)))     ;for scripts/MakeHeader.py
    (home-page "https://hisham.hm/htop/")
    (synopsis "Interactive process viewer")
    (description
     "This is htop, an interactive process viewer.  It is a text-mode
application (for console or X terminals) and requires ncurses.")
    (license license:gpl2)))

(define-public pies
  (package
    (name "pies")
    (version "1.4")
    (source
     (origin
       (method url-fetch)
       (uri (string-append "mirror://gnu/pies/pies-"
                           version ".tar.bz2"))
       (sha256
        (base32
         "14jb4pa4zs26d5j2skxbaypnwhsx2lw8jgj1irrgs03c2dnf7gp6"))))
    (build-system gnu-build-system)
    (arguments
     '(#:phases (modify-phases %standard-phases
                  (add-before 'build 'patch-/bin/sh
                    (lambda* (#:key inputs #:allow-other-keys)
                      ;; Use the right shell when executing user-provided
                      ;; shell commands.
                      (let ((bash (assoc-ref inputs "bash")))
                        (substitute* '("src/progman.c" "src/comp.c")
                          (("\"/bin/sh\"")
                           (string-append "\"" bash "/bin/sh\"")))
                        #t))))))
    (home-page "https://www.gnu.org.ua/software/pies/")
    (synopsis "Program invocation and execution supervisor")
    (description
     "GNU pies is a program that supervises the invocation and execution of
other programs.  It reads the list of programs to be started from its
configuration file, executes them, and then monitors their status,
re-executing them as necessary.")
    (license license:gpl3+)))

(define-public inetutils
  (package
    (name "inetutils")
    (version "1.9.4")
    (source (origin
             (method url-fetch)
             (uri (string-append "mirror://gnu/inetutils/inetutils-"
                                 version ".tar.gz"))
             (patches (search-patches "inetutils-hurd.patch"))
             (sha256
              (base32
               "05n65k4ixl85dc6rxc51b1b732gnmm8xnqi424dy9f1nz7ppb3xy"))))
    (build-system gnu-build-system)
    (arguments
     `(#:configure-flags '("--localstatedir=/var"

                           ;; Make sure 'PATH_PROCNET_DEV' gets defined when
                           ;; cross-compiling (by default it does not.)
                           ,@(if (%current-target-system)
                                 '("--with-path-procnet-dev=/proc/net/dev")
                                 '())
                           ,@(if (hurd-target?)
                                 '("--disable-rcp"
                                   "--disable-rexec"
                                   "--disable-rexecd"
                                   "--disable-rlogin"
                                   "--disable-rlogind"
                                   "--disable-rsh"
                                   "--disable-rshd"
                                   "--disable-uucpd"
                                   "--disable-whois")
                                 '()))
       ;; On some systems, 'libls.sh' may fail with an error such as:
       ;; "Failed to tell switch -a apart from -A".
       #:parallel-tests? #f))
    (inputs `(("ncurses" ,ncurses)
              ("readline" ,readline)))        ;for 'ftp'
    (native-inputs (if (member (%current-system)
                               (package-supported-systems net-tools))
                       `(("netstat" ,net-tools))  ;for tests
                       '()))
    (home-page "https://www.gnu.org/software/inetutils/")
    (synopsis "Basic networking utilities")
    (description
     "Inetutils is a collection of common network programs, such as an ftp
client and server, a telnet client and server, an rsh client and server, and
hostname.")
    (license license:gpl3+)))

(define-public shadow
  (package
    (name "shadow")
    (version "4.8.1")
    (source (origin
              (method url-fetch)
              (uri (string-append
                    "https://github.com/shadow-maint/shadow/releases/"
                    "download/" version "/shadow-" version ".tar.xz"))
              (patches (search-patches "shadow-hurd-pctrl.patch"))
              (sha256
               (base32
                "0qmfq50sdhz6xilgxvinblll8j2iqfl7hwk45bq744y4plq4dbd3"))))
    (build-system gnu-build-system)
    (arguments
     `(;; Assume System V `setpgrp (void)', which is the default on GNU
       ;; variants (`AC_FUNC_SETPGRP' is not cross-compilation capable.)
       #:configure-flags
       '("--with-libpam" "ac_cv_func_setpgrp_void=yes")

       #:phases
       (modify-phases %standard-phases
         (add-before 'build 'set-nscd-file-name
           (lambda* (#:key inputs #:allow-other-keys)
             ;; Use the right file name for nscd.
             (let ((libc (assoc-ref inputs
                                    ,(if (%current-target-system)
                                         "cross-libc"
                                         "libc"))))
               (substitute* "lib/nscd.c"
                 (("/usr/sbin/nscd")
                  (string-append libc "/sbin/nscd")))
               #t)))
         (add-after 'install 'remove-groups
           (lambda* (#:key outputs #:allow-other-keys)
             ;; Remove `groups', which is already provided by Coreutils.
             (let* ((out (assoc-ref outputs "out"))
                    (bin (string-append out "/bin"))
                    (man (string-append out "/share/man")))
               (delete-file (string-append bin "/groups"))
               (for-each delete-file (find-files man "^groups\\."))
               #t))))))

    (inputs `(("linux-pam" ,linux-pam)))
    (home-page "https://github.com/shadow-maint/shadow")
    (synopsis "Authentication-related tools such as passwd, su, and login")
    (description
     "Shadow provides a number of authentication-related tools, including:
login, passwd, su, groupadd, and useradd.")

    ;; The `vipw' program is GPLv2+.
    ;; libmisc/salt.c is public domain.
    (license license:bsd-3)))

(define-public mingetty
  (package
    (name "mingetty")
    (version "1.08")
    (source (origin
             (method url-fetch)
             (uri (string-append "mirror://sourceforge/mingetty/mingetty/"
                                 version "/mingetty-" version ".tar.gz"))
             (sha256
              (base32
               "05yxrp44ky2kg6qknk1ih0kvwkgbn9fbz77r3vci7agslh5wjm8g"))))
    (build-system gnu-build-system)
    (arguments
     `(#:phases
       (modify-phases %standard-phases
         (replace 'configure
           (lambda* (#:key inputs outputs target #:allow-other-keys)
             (let* ((out    (assoc-ref outputs "out"))
                    (man8   (string-append out "/share/man/man8"))
                    (sbin   (string-append out "/sbin"))
                    (shadow (assoc-ref inputs "shadow"))
                    (login  (string-append shadow "/bin/login")))
               (substitute* "Makefile"
                 ,@(if (%current-target-system)
                       '((("CC=.*$")
                          (string-append "CC=" target "-gcc\n")))
                       '())
                 (("^SBINDIR.*")
                  (string-append "SBINDIR = " out
                                 "/sbin\n"))
                 (("^MANDIR.*")
                  (string-append "MANDIR = " out
                                 "/share/man/man8\n")))

               ;; Pick the right 'login' by default.
               (substitute* "mingetty.c"
                 (("\"/bin/login\"")
                  (string-append "\"" login "\"")))

               (mkdir-p sbin)
               (mkdir-p man8))
             #t)))
       #:tests? #f))                              ; no tests
    (inputs `(("shadow" ,shadow)))

    (home-page "https://sourceforge.net/projects/mingetty")
    (synopsis "Getty for the text console")
    (description
     "Small console getty that is started on the Linux text console,
asks for a login name and then transfers over to @code{login}.  It is extended
to allow automatic login and starting any app.")
    (license license:gpl2+)))

(define-public net-base
  (package
    (name "net-base")
    (version "5.3")
    (source (origin
             (method url-fetch)
             (uri (string-append
                   "mirror://debian/pool/main/n/netbase/netbase_"
                   version ".tar.xz"))
             (sha256
              (base32
               "12xqjwg3p4rzmmh2iib6sigm9l29y3dgk74mmnw64k84jnbwdxl1"))))
    (build-system trivial-build-system)
    (arguments
     `(#:modules ((guix build utils))
       #:builder (begin
                   (use-modules (guix build utils)
                                (srfi srfi-26))

                   (let* ((source (assoc-ref %build-inputs "source"))
                          (tar    (assoc-ref %build-inputs "tar"))
                          (xz     (assoc-ref %build-inputs "xz"))
                          (output (assoc-ref %outputs "out"))
                          (etc    (string-append output "/etc")))
                     (setenv "PATH" (string-append xz "/bin"))
                     (invoke (string-append tar "/bin/tar") "xvf"
                             source)
                     (chdir ,(string-append "netbase-" version))
                     (mkdir-p etc)
                     (for-each copy-file
                               '("etc-services" "etc-protocols" "etc-rpc")
                               (map (cut string-append etc "/" <>)
                                    '("services" "protocols" "rpc")))
                     #t))))
    (native-inputs `(("tar" ,tar)
                     ("xz" ,xz)))
    (synopsis "IANA protocol, port, and RPC number assignments")
    (description
     "This package provides the /etc/services, /etc/protocols, and /etc/rpc
files, which contain information about the IANA-assigned port, protocol, and
ONC RPC numbers.")
    (home-page "https://packages.debian.org/sid/netbase")
    (license license:gpl2)))

(define-public netcat
  (package
    (name "netcat")
    (version "0.7.1")
    (source (origin
             (method url-fetch)
             (uri (string-append "mirror://sourceforge/netcat/netcat/" version
                                 "/netcat-" version ".tar.bz2"))
             (sha256
              (base32
               "1frjcdkhkpzk0f84hx6hmw5l0ynpmji8vcbaxg8h5k2svyxz0nmm"))))
    (build-system gnu-build-system)
    (arguments
     `(#:configure-flags
       ;; By default, man and info pages are put in PREFIX/{man,info},
       ;; but we want them in PREFIX/share/{man,info}.
       (let ((out (assoc-ref %outputs "out")))
         (list (string-append "--mandir=" out "/share/man")
               (string-append "--infodir=" out "/share/info")))))
    (home-page "http://netcat.sourceforge.net")
    (synopsis "Read and write data over TCP/IP")
    (description
     "Netcat is a featured networking utility which reads and writes data
across network connections, using the TCP/IP protocol.  It is designed to be a
reliable \"back-end\" tool that can be used directly or easily driven by other
programs and scripts.  At the same time, it is a feature-rich network debugging
and exploration tool, since it can create almost any kind of connection you
would need and has several interesting built-in capabilities.")
    (license license:gpl2+)))

(define-public netcat-openbsd
  (package
    (name "netcat-openbsd")
    (version "1.206-1")
    (source (origin
              (method git-fetch)
              (uri (git-reference
                    (url "https://salsa.debian.org/debian/netcat-openbsd.git")
                    (commit (string-append "debian/" version))))
              (file-name (git-file-name name version))
              (sha256
               (base32
                "08r3mmck3s5pbvwyq19wp5g8jqcxza3cm8nkc6jm7rqn4jdydc4z"))))
    (build-system gnu-build-system)
    (arguments
     `(#:tests? #f ; no test suite
       #:make-flags
       (list "CC=gcc"
             (string-append "CFLAGS=-I" (assoc-ref %build-inputs "libbsd") "/include")
             "LDFLAGS=-lbsd")
       #:phases
       (modify-phases %standard-phases
         (delete 'configure)
         (add-before 'build 'patch
           (lambda _
             (setenv "QUILT_PATCHES" "debian/patches")
             (invoke "quilt" "push" "-a")
             #t))
         (replace 'install
           (lambda* (#:key outputs #:allow-other-keys)
             (let* ((out (assoc-ref outputs "out"))
                    (bin (string-append out "/bin"))
                    (man (string-append out "/share/man/man1"))
                    (doc (string-append out "/share/doc/netcat-openbsd-" ,version))
                    (examples (string-append doc "/examples")))
               (install-file "nc" bin)
               (install-file "nc.1" man)
               (install-file "debian/copyright" doc)
               (copy-recursively "debian/examples" examples)
               #t))))))
    (inputs `(("libbsd" ,libbsd)))
    (native-inputs `(("pkg-config" ,pkg-config)
                     ("quilt" ,quilt)))
    (home-page "https://packages.debian.org/sid/netcat-openbsd")
    (synopsis "Read and write data over TCP/IP")
    (description
     "Netcat is a simple Unix utility which reads and writes data across
network connections using TCP or UDP protocol.  It is designed to be a reliable
\"back-end\" tool that can be used directly or easily driven by other programs
and scripts.  At the same time it is a feature-rich network debugging and
exploration tool, since it can create almost any kind of connection you would
need and has several interesting built-in capabilities.

This package contains the OpenBSD rewrite of netcat, including support for
IPv6, proxies, and Unix sockets.")
    (license (list license:bsd-3
                   license:bsd-2))))  ; atomicio.*, socks.c

(define-public sipcalc
  (package
    (name "sipcalc")
    (version "1.1.6")
    (source
     (origin
       (method url-fetch)
       (uri (string-append "http://www.routemeister.net/projects"
                           "/sipcalc/files/sipcalc" "-" version ".tar.gz"))
       (sha256
        (base32
         "0mv3wndj4z2bsshh2k8d5sy3j8wxzgf8mzmmkvj1k8gpcz37dm6g"))))
    (build-system gnu-build-system)
    (home-page "https://www.routemeister.net/projects/sipcalc/")
    (synopsis "Command-line IP subnet calculator")
    (description
     "Sipcalc is an advanced command-line IP subnet calculator.  It can take
multiple forms of input (IPv4/IPv6/interface/hostname) and output a multitude
of information about a given subnet.

Features include:

@itemize @bullet
@item IPv4
@itemize
@item Retrieving of address information from interfaces.
@item Classfull and CIDR output.
@item Multiple address and netmask input and output formats (dotted quad, hex,
number of bits).
@item Output of broadcast address, network class, Cisco wildcard,
hosts/range, network range.
@item The ability to split a network based on a smaller netmask, now also with
recursive runs on the generated subnets.  (also IPv6)
@end itemize
@item IPv6
@itemize
@item Compressed and expanded input and output addresses.
@item Standard IPv6 network output.
@item v4 in v6 output.
@item Reverse DNS address generation.
@end itemize
@end itemize\n")
    (license license:bsd-3)))

(define-public alive
  (package
    (name "alive")
    (version "2.0.2")
    (source (origin
             (method url-fetch)
             (uri (string-append "mirror://gnu/alive/alive-"
                                 version ".tar.xz"))
             (sha256
              (base32
               "1vrzg51ai68x9yld7vbgl58sxaw5qpx8rbakwcxn4cqq6vpxj38j"))))
    (build-system gnu-build-system)
    (arguments '(#:configure-flags '("alive_cv_nice_ping=yes")))
    (inputs `(("guile" ,guile-2.0)
              ("inetutils" ,inetutils)))
    (home-page "https://www.gnu.org/software/alive/")
    (synopsis "Autologin and keep-alive daemon")
    (description
     "GNU Alive sends periodic pings to a server, generally to keep a
connection alive.")
    (license license:gpl3+)))

(define-public isc-dhcp
  (let* ((bind-major-version "9")
         (bind-minor-version "11")
         (bind-patch-version "14")
         (bind-release-type "")         ; for patch release, use "-P"
         (bind-release-version "")      ; for patch release, e.g. "6"
         (bind-version (string-append bind-major-version
                                      "."
                                      bind-minor-version
                                      "."
                                      bind-patch-version
                                      bind-release-type
                                      bind-release-version)))
    (package
      (name "isc-dhcp")
      (version "4.4.2")
      (source (origin
                (method url-fetch)
                (uri (string-append "https://ftp.isc.org/isc/dhcp/"
                                    version "/dhcp-" version ".tar.gz"))
                (sha256
                 (base32
                  "08a5003zdxgl41b29zjkxa92h2i40zyjgxg0npvnhpkfl5jcsz0s"))))
      (build-system gnu-build-system)
      (arguments
       `(#:parallel-build? #f
         #:configure-flags '("--with-randomdev=/dev/random")
         #:phases
         (modify-phases %standard-phases
           (add-after 'unpack 'replace-bundled-bind
             (lambda* (#:key inputs native-inputs #:allow-other-keys)
               (delete-file "bind/bind.tar.gz")
               (copy-file (assoc-ref inputs "bind-source-tarball")
                          "bind/bind.tar.gz")
               (chmod "bind/bind.tar.gz" #o644)
               (substitute* "bind/version.tmp"
                 (("^MAJORVER=.*")
                  (format #f "MAJORVER=~a\n" ,bind-major-version))
                 (("^MINORVER=.*")
                  (format #f "MINORVER=~a\n" ,bind-minor-version))
                 (("^PATCHVER=.*")
                  (format #f "PATCHVER=~a\n" ,bind-patch-version))
                 (("^RELEASETYPE=.*")
                  (format #f "RELEASETYPE=~a\n" ,bind-release-type))
                 (("^RELEASEVER=.*")
                  (format #f "RELEASEVER=~a\n" ,bind-release-version)))
               #t))
           ,@(if (%current-target-system)
                 '((add-before 'configure 'fix-bind-cross-compilation
                     (lambda _
                       (substitute* "configure"
                         (("--host=\\$host")
                          "--host=$host_alias"))
                       ;; BIND needs a native compiler because the DHCP
                       ;; build system uses the built 'gen' executable.
                       (setenv "BUILD_CC" "gcc")
                       #t)))
                 '())
           (add-after 'configure 'post-configure
             (lambda* (#:key outputs #:allow-other-keys)
               ;; Point to the right client script, which will be
               ;; installed in a later phase.
               (substitute* "includes/dhcpd.h"
                 (("#define[[:blank:]]+_PATH_DHCLIENT_SCRIPT.*")
                  (let ((out (assoc-ref outputs "out")))
                    (string-append "#define _PATH_DHCLIENT_SCRIPT \""
                                   out "/libexec/dhclient-script"
                                   "\"\n"))))

               ;; During the 'build' phase, 'bind.tar.gz' is extracted, so
               ;; we must patch shebangs in there and make sure the right
               ;; shell is used.
               (with-directory-excursion "bind"
                 (substitute* "Makefile"
                   (("\\./configure ")
                    (let ((sh (which "sh")))
                      (string-append "./configure CONFIG_SHELL="
                                     sh " SHELL=" sh " "))))

                 (let ((bind-directory (string-append "bind-" ,bind-version)))
                   (invoke "tar" "xf" "bind.tar.gz")
                   (for-each patch-shebang
                             (find-files bind-directory ".*"))
                   (substitute* (string-append bind-directory "/configure")
                     (("/usr/bin/file")
                      (which "file")))
                   (invoke "tar" "cf" "bind.tar.gz"
                           bind-directory
                           ;; avoid non-determinism in the archive
                           "--sort=name"
                           "--mtime=@0"
                           "--owner=root:0"
                           "--group=root:0")))))
           (add-after 'install 'post-install
             (lambda* (#:key inputs outputs #:allow-other-keys)
               ;; Install the dhclient script for GNU/Linux and make sure
               ;; if finds all the programs it needs.
               (let* ((out       (assoc-ref outputs "out"))
                      (libexec   (string-append out "/libexec"))
                      (coreutils (assoc-ref inputs "coreutils"))
                      (inetutils (assoc-ref inputs "inetutils"))
                      (net-tools (assoc-ref inputs "net-tools"))
                      (sed       (assoc-ref inputs "sed")))
                 (substitute* "client/scripts/linux"
                   (("/sbin/ip")
                    (string-append (assoc-ref inputs "iproute")
                                   "/sbin/ip")))

                 (mkdir-p libexec)
                 (copy-file "client/scripts/linux"
                            (string-append libexec "/dhclient-script"))

                 (wrap-program
                     (string-append libexec "/dhclient-script")
                   `("PATH" ":" prefix
                     ,(map (lambda (dir)
                             (string-append dir "/bin:"
                                            dir "/sbin"))
                           (list inetutils net-tools coreutils sed))))
                 #t))))))

      (native-inputs
       `(("perl" ,perl)
         ("file" ,file)))

      (inputs `(("inetutils" ,inetutils)
                ,@(if (hurd-target?) '()
                      `(("net-tools" ,net-tools)
                        ("iproute" ,iproute)))

                ;; isc-dhcp bundles a copy of BIND, which has proved vulnerable
                ;; in the past.  Use a BIND-VERSION of our choosing instead.
                ("bind-source-tarball"
                 ,(origin
                    (method url-fetch)
                    (uri (string-append "https://ftp.isc.org/isc/bind9/"
                                        bind-version
                                        "/bind-" bind-version ".tar.gz"))
                    (sha256
                     (base32
                      "1pv3bvm9dzyz2kqjkw15sgh0hd5fzsv274v5z6jp9c4nb5130fyr"))))

                ;; When cross-compiling, we need the cross Coreutils and sed.
                ;; Otherwise just use those from %FINAL-INPUTS.
                ,@(if (%current-target-system)
                      `(("coreutils" ,coreutils)
                        ("sed" ,sed))
                      '())))

      (home-page "https://www.isc.org/products/DHCP/")
      (synopsis "Dynamic Host Configuration Protocol (DHCP) tools")
      (description
       "ISC's Dynamic Host Configuration Protocol (DHCP) distribution provides a
reference implementation of all aspects of DHCP, through a suite of DHCP
tools: server, client, and relay agent.")
      (license license:mpl2.0)
      (properties '((cpe-name . "dhcp"))))))

(define-public libpcap
  (package
    (name "libpcap")
    (version "1.9.1")
    (source (origin
              (method url-fetch)
              (uri (string-append "https://www.tcpdump.org/release/libpcap-"
                                  version ".tar.gz"))
              (sha256
               (base32
                "153h1378diqyc27jjgz6gg5nxmb4ddk006d9xg69nqavgiikflk3"))))
    (build-system gnu-build-system)
    (native-inputs
     `(("bison" ,bison)
       ("flex" ,flex)))
    (arguments
     ;; There are some tests in testprogs/, but no automated test suite.
     '(#:tests? #f))
    (home-page "https://www.tcpdump.org")
    (synopsis "Network packet capture library")
    (description
     "libpcap is an interface for user-level packet capture.  It provides a
portable framework for low-level network monitoring.  Applications include
network statistics collection, security monitoring, network debugging, etc.")
    (license (list license:bsd-4        ; fad-*.c and several other source files
                   license:bsd-3        ; pcap/, sockutils.* & others
                   license:bsd-2))))    ; the rest

(define-public tcpdump
  (package
    (name "tcpdump")
    (version "4.9.3")
    (source (origin
              (method url-fetch)
              (uri (string-append "https://www.tcpdump.org/release/tcpdump-"
                                  version ".tar.gz"))
              (sha256
               (base32
                "0434vdcnbqaia672rggjzdn4bb8p8dchz559yiszzdk0sjrprm1c"))))
    (build-system gnu-build-system)
    (inputs `(("libpcap" ,libpcap)
              ("openssl" ,openssl)))
    (native-inputs `(("perl" ,perl)))        ; for tests
    (home-page "https://www.tcpdump.org/")
    (synopsis "Network packet analyzer")
    (description
     "Tcpdump is a command-line tool to analyze network traffic passing
through the network interface controller.")
    (license license:bsd-3)))

(define-public jnettop
  (package
    (name "jnettop")
    (version "0.13.0")
    (source (origin
              (method url-fetch)
              (uri
               (string-append "https://web.archive.org/web/20161221100811/"
                              "http://jnettop.kubs.info/dist/jnettop-"
                              version ".tar.gz"))
              (sha256
               (base32
                "1855np7c4b0bqzhf1l1dyzxb90fpnvrirdisajhci5am6als31z9"))))
    (build-system gnu-build-system)
    (native-inputs
     `(("pkg-config" ,pkg-config)))
    (inputs
     `(("glib" ,glib)
       ("ncurses" ,ncurses)
       ("libpcap" ,libpcap)))
    (home-page
     "https://web.archive.org/web/20160703195221/http://jnettop.kubs.info/wiki/")
    (synopsis "Visualize network traffic by bandwidth use")
    (description
     "Jnettop is a traffic visualiser, which captures traffic going
through the host it is running from and displays streams sorted
by bandwidth they use.")
    (license license:gpl2+)))

(define-public clusterssh
  (package
    (name "clusterssh")
    (version "4.13.2")
    (source (origin
              (method url-fetch)
              (uri (string-append "mirror://sourceforge/clusterssh/"
                                  "2.%20ClusterSSH%20Series%204/"
                                  "App-ClusterSSH-v" version ".tar.gz"))
              (sha256
               (base32
                "0rmk2p3f2wz1h092anidjclh212rv3gxyk0c641qk3frlrjnw6mp"))))
    (build-system perl-build-system)
    (arguments
     `(#:phases
       (modify-phases %standard-phases
         (add-after 'unpack 'refer-to-inputs
           (lambda* (#:key inputs #:allow-other-keys)
             (substitute* (list "lib/App/ClusterSSH/Config.pm"
                                "t/15config.t")
               (("xterm")
                (which "xterm")))
             #t))
         (add-before 'check 'delete-failing-tests
           (lambda _
             ;; This checks whether all code is nicely formatted.  The above
             ;; ‘refer-to-inputs’ phase breaks this pedantry, so disable it.
             (delete-file "t/perltidy.t")
             ;; Update the manifest so t/manifest.t happily passes.
             (substitute* "MANIFEST"
               (("t/perltidy.t\n") ""))
             #t))
         (add-after 'install 'augment-library-path
           (lambda* (#:key inputs outputs #:allow-other-keys)
             (let* ((out (assoc-ref outputs "out"))
                    (bin (string-append out "/bin")))
               (with-directory-excursion bin
                 (for-each
                  (lambda (program)
                    (wrap-program program
                      `("PERL5LIB" ":" prefix
                        ,(map (lambda (file-name)
                                (string-append file-name
                                               "/lib/perl5/site_perl"))
                              (cons out
                                    (map (lambda (input)
                                           (assoc-ref inputs input))
                                         ;; These may be propagated and hence
                                         ;; not explicitly listed as inputs.
                                         (list "perl-class-data-inheritable"
                                               "perl-devel-stacktrace"
                                               "perl-exception-class"
                                               "perl-tk"
                                               "perl-try-tiny"
                                               "perl-x11-protocol"
                                               "perl-x11-protocol-other")))))))
                  (find-files "." ".*")))
               #t))))))
    (native-inputs
     `(("perl-cpan-changes" ,perl-cpan-changes)
       ("perl-file-slurp" ,perl-file-slurp)
       ("perl-file-which" ,perl-file-which)
       ("perl-module-build" ,perl-module-build)
       ("perl-readonly" ,perl-readonly)
       ("perl-test-differences" ,perl-test-differences)
       ("perl-test-distmanifest" ,perl-test-distmanifest)
       ("perl-test-perltidy" ,perl-test-perltidy)
       ("perl-test-pod" ,perl-test-pod)
       ("perl-test-pod-coverage" ,perl-test-pod-coverage)
       ("perl-test-trap" ,perl-test-trap)
       ("perltidy" ,perltidy)))
    (inputs
     `(("perl-exception-class" ,perl-exception-class)
       ("perl-sort-naturally" ,perl-sort-naturally)
       ("perl-tk" ,perl-tk)
       ("perl-try-tiny" ,perl-try-tiny)
       ("perl-x11-protocol" ,perl-x11-protocol)
       ("perl-x11-protocol-other" ,perl-x11-protocol-other)
       ("xterm" ,xterm)))
    ;; The clusterssh.sourceforge.net address requires login to view
    (home-page "https://sourceforge.net/projects/clusterssh/")
    (synopsis "Secure concurrent multi-server terminal control")
    (description
     "ClusterSSH controls a number of xterm windows via a single graphical
console window to allow commands to be interactively run on multiple servers
over ssh connections.")
    (license license:gpl2+)))

(define-public rename
  (package
    (name "rename")
    (version "1.10")
    (source (origin
              (method url-fetch)
              (uri (string-append
                    "mirror://cpan/authors/id/R/RM/RMBARKER/File-Rename-"
                    version ".tar.gz"))
              (sha256
               (base32
                "137m8s06r4n038ivlr5r1d9a7q9l7shmwpvnyx053r9ndhvbnkh5"))))
    (build-system perl-build-system)
    (arguments
     `(#:phases
       (modify-phases %standard-phases
         (add-after 'install 'find-itself
           ;; Fix run-time 'Can't locate File/Rename.pm in @INC' failure.
           (lambda* (#:key outputs #:allow-other-keys)
             (let* ((out (assoc-ref outputs "out"))
                    (bin (string-append out "/bin")))
               (with-directory-excursion bin
                 (for-each
                  (lambda (program)
                    (wrap-program program
                      `("PERL5LIB" ":" prefix
                        (,(string-append out "/lib/perl5/site_perl")))))
                  (find-files "." ".*")))
               #t))))))
    (native-inputs
     `(("perl-module-build" ,perl-module-build)
       ("perl-test-pod" ,perl-test-pod)
       ("perl-test-pod-coverage" ,perl-test-pod-coverage)))
    (home-page "https://metacpan.org/pod/distribution/File-Rename/rename.PL")
    (synopsis "Perl extension for renaming multiple files")
    (description
     "This package provides a Perl interface (@code{Perl::Rename}) as well
as a command-line utility (@command{rename}) that can rename multiple files
at once based on a Perl regular expression.")
    (license license:perl-license)))

(define-public rottlog
  (package
    (name "rottlog")
    (version "0.72.2")
    (source (origin
              (method url-fetch)
              (uri (string-append "mirror://gnu/rottlog/rottlog-"
                                  version ".tar.gz"))
              (sha256
               (base32
                "0751mb9l2f0jrk3vj6q8ilanifd121dliwk0c34g8k0dlzsv3kd7"))
              (modules '((guix build utils)))
              (snippet
               '(begin
                  (substitute* "Makefile.in"
                    (("-o \\$\\{LOG_OWN\\} -g \\$\\{LOG_GROUP\\}")
                     ;; Don't try to chown root.
                     "")
                    (("mkdir -p \\$\\(ROTT_STATDIR\\)")
                     ;; Don't attempt to create /var/lib/rottlog.
                     "true"))
                  #t))))
    (build-system gnu-build-system)
    (arguments
     '(#:configure-flags (list "ROTT_ETCDIR=/etc/rottlog" ;rc file location
                               "--localstatedir=/var")

       ;; Install example config files in OUT/etc.
       #:make-flags (list (string-append "ROTT_ETCDIR="
                                         (assoc-ref %outputs "out")
                                         "/etc"))

       #:phases (modify-phases %standard-phases
                  (add-after 'unpack 'patch-paths
                    (lambda _
                      (substitute* "rc/rc"
                        (("/usr/sbin/sendmail") "sendmail"))
                      #t))
                  (add-after 'build 'set-packdir
                    (lambda _
                      ;; Set a default location for archived logs.
                      (substitute* "rc/rc"
                        (("packdir=\"\"")
                         "packdir=\"/var/log\""))
                      #t))
                  (add-before 'install 'tweak-rc-weekly
                    (lambda _
                      (substitute* "rc/weekly"
                        (("/bin/kill")
                         (which "kill"))
                        (("syslogd\\.pid")
                         ;; The file is called 'syslog.pid' (no 'd').
                         "syslog.pid"))
                      #t))
                  (add-after 'install 'install-info
                    (lambda _
                      (invoke "make" "install-info"))))))
    (native-inputs `(("texinfo" ,texinfo)
                     ("util-linux" ,util-linux))) ; for 'cal'
    (home-page "https://www.gnu.org/software/rottlog/")
    (synopsis "Log rotation and management")
    (description
     "GNU Rot[t]log is a program for managing log files.  It is used to
automatically rotate out log files when they have reached a given size or
according to a given schedule.  It can also be used to automatically compress
and archive such logs.  Rot[t]log will mail reports of its activity to the
system administrator.")
    (license license:gpl3+)))

(define-public sudo
  (package
    (name "sudo")
    (version "1.8.31p1")
    (source (origin
              (method url-fetch)
              (uri
               (list (string-append "https://www.sudo.ws/sudo/dist/sudo-"
                                    version ".tar.gz")
                     (string-append "ftp://ftp.sudo.ws/pub/sudo/OLD/sudo-"
                                    version ".tar.gz")))
              (sha256
               (base32
                "1n0mdmgcs92af34xxsnsh1arrngymhdmwd9srjgjbk65q7xzsg67"))
              (modules '((guix build utils)))
              (snippet
               '(begin
                  (delete-file-recursively "lib/zlib")
                  #t))))
    (build-system gnu-build-system)
    (arguments
     `(#:configure-flags
       (list "--with-logpath=/var/log/sudo.log"
             "--with-rundir=/var/run/sudo" ; must be cleaned up at boot time
             "--with-vardir=/var/db/sudo"
             "--with-iologdir=/var/log/sudo-io"

             ;; 'visudo.c' expects _PATH_MV to be defined, but glibc doesn't
             ;; provide it.
             (string-append "CPPFLAGS=-D_PATH_MV='\""
                            (assoc-ref %build-inputs "coreutils")
                            "/bin/mv\"'"))

       ;; Avoid non-determinism; see <http://bugs.gnu.org/21918>.
       #:parallel-build? #f

       #:phases
       (modify-phases %standard-phases
         (add-before 'configure 'pre-configure
           (lambda _
             (substitute* "src/sudo_usage.h.in"
               ;; Do not capture 'configure' arguments since we would
               ;; unduly retain references, and also because the
               ;; CPPFLAGS above would close the string literal
               ;; prematurely.
               (("@CONFIGURE_ARGS@") "\"\""))
             (substitute* (find-files "." "Makefile\\.in")
               (("-o [[:graph:]]+ -g [[:graph:]]+")
                ;; Allow installation as non-root.
                "")
               (("^install: (.*)install-sudoers(.*)" _ before after)
                ;; Don't try to create /etc/sudoers.
                (string-append "install: " before after "\n"))
               (("\\$\\(DESTDIR\\)\\$\\(rundir\\)")
                ;; Don't try to create /run/sudo.
                "$(TMPDIR)/dummy")
               (("\\$\\(DESTDIR\\)\\$\\(vardir\\)")
                ;; Don't try to create /var/db/sudo.
                "$(TMPDIR)/dummy"))

             ;; ‘Checking existing [/etc/]sudoers file for syntax errors’ is
             ;; not the task of the build system, and fails.
             (substitute* "plugins/sudoers/Makefile.in"
               (("^pre-install:" match)
                (string-append match "\ndisabled-" match)))
             #t)))

       ;; XXX: The 'testsudoers' test series expects user 'root' to exist, but
       ;; the chroot's /etc/passwd doesn't have it.  Turn off the tests.
       #:tests? #f))
    (inputs
     `(("groff" ,groff)
       ("linux-pam" ,linux-pam)
       ("zlib" ,zlib)
       ("coreutils" ,coreutils)))
    (home-page "https://www.sudo.ws/")
    (synopsis "Run commands as root")
    (description
     "Sudo (su \"do\") allows a system administrator to delegate authority to
give certain users (or groups of users) the ability to run some (or all)
commands as root or another user while providing an audit trail of the
commands and their arguments.")

    ;; See <http://www.sudo.ws/sudo/license.html>.
    (license license:x11)))

(define-public wpa-supplicant-minimal
  (package
    (name "wpa-supplicant-minimal")
    (version "2.9")
    (source (origin
              (method url-fetch)
              (uri (string-append
                    "https://w1.fi/releases/wpa_supplicant-"
                    version ".tar.gz"))
              (sha256
               (base32
                "05qzak1mssnxcgdrafifxh9w86a4ha69qabkg4bsigk499xyxggw"))
              (modules '((guix build utils)))
              (snippet
               '(begin
                  (substitute* "wpa_supplicant/defconfig"
                    ;; Disable D-Bus to save ~14MiB on the closure size.
                    (("^CONFIG_CTRL_IFACE_DBUS" line _)
                     (string-append "#" line)))
                    #t))))
    (build-system gnu-build-system)
    (arguments
     '(#:phases
       (modify-phases %standard-phases
         (replace 'configure
           (lambda* (#:key outputs #:allow-other-keys)
             (chdir "wpa_supplicant")
             (copy-file "defconfig" ".config")
             (let ((port (open-file ".config" "al")))
               (display "
      CONFIG_DEBUG_SYSLOG=y

      CONFIG_TLS=openssl

      CONFIG_DRIVER_NL80211=y
      CFLAGS += $(shell pkg-config libnl-3.0 --cflags)
      CONFIG_LIBNL32=y
      CONFIG_READLINE=y\n" port)
               (close-port port))
             #t))
         (add-after 'install 'install-documentation
           (lambda* (#:key outputs #:allow-other-keys)
             (let* ((out  (assoc-ref outputs "out"))
                    (doc  (string-append out "/share/doc/wpa-supplicant"))
                    (man  (string-append out "/share/man"))
                    (man5 (string-append man "/man5"))
                    (man8 (string-append man "/man8")))
               (define (copy-man-page target)
                 (lambda (file)
                   (install-file file target)))

               (mkdir-p man5) (mkdir man8)
               (for-each (copy-man-page man5)
                         (find-files "doc/docbook" "\\.5"))
               (for-each (copy-man-page man8)
                         (find-files "doc/docbook" "\\.8"))

               ;; wpa_supplicant.conf(5) does not explain all configuration
               ;; options but refers to the example config file, so install it
               ;; along with READMEs.
               (for-each (lambda (file)
                           (install-file file doc))
                         '("README" "README-DPP" "README-HS20"
                           "README-P2P" "README-WPS"
                           "wpa_supplicant.conf"))
               #t))))

      #:make-flags (list "CC=gcc"
                         (string-append "BINDIR=" (assoc-ref %outputs "out")
                                        "/sbin")
                         (string-append "LIBDIR=" (assoc-ref %outputs "out")
                                        "/lib"))
      #:tests? #f))
    (inputs
     `(("readline" ,readline)
       ("libnl" ,libnl)
       ("openssl" ,openssl)))
    (native-inputs
     `(("pkg-config" ,pkg-config)))
    (home-page "https://w1.fi/wpa_supplicant/")
    (synopsis "Connecting to WPA and WPA2-protected wireless networks")
    (description
     "wpa_supplicant is a WPA Supplicant with support for WPA and WPA2 (IEEE
802.11i / RSN).  Supplicant is the IEEE 802.1X/WPA component that is used in
the client stations.  It implements key negotiation with a WPA Authenticator
and it controls the roaming and IEEE 802.11 authentication/association of the
WLAN driver.

This package provides the @code{wpa_supplicant} daemon and the @code{wpa_cli}
command.")

    ;; In practice, this is linked against Readline, which makes it GPLv3+.
    (license license:bsd-3)

    (properties `((cpe-name . "wpa_supplicant")))))

(define-public wpa-supplicant
  (package (inherit wpa-supplicant-minimal)
    (name "wpa-supplicant")
    (inputs `(("dbus" ,dbus)
              ,@(package-inputs wpa-supplicant-minimal)))
    (arguments
     (substitute-keyword-arguments (package-arguments wpa-supplicant-minimal)
       ((#:phases phases)
        `(modify-phases ,phases
           (add-after 'configure 'configure-for-dbus
             (lambda _
               (let ((port (open-file ".config" "al")))
                 (display "
      CONFIG_CTRL_IFACE_DBUS_NEW=y
      CONFIG_CTRL_IFACE_DBUS_INTRO=y\n" port)
                 (close-port port))
               #t))
          (add-after 'install-documentation 'install-dbus-conf
            (lambda* (#:key outputs #:allow-other-keys)
              (let* ((out (assoc-ref outputs "out"))
                     (dir (string-append out "/etc/dbus-1/system.d")))
                (mkdir-p dir)
                (copy-file "dbus/dbus-wpa_supplicant.conf"
                           (string-append dir "/wpa_supplicant.conf")))
              #t))))))))

(define-public wpa-supplicant-gui
  (package
    (inherit wpa-supplicant)
    (name "wpa-supplicant-gui")
    (inputs `(("qtbase" ,qtbase)
              ("qtsvg" ,qtsvg)
              ,@(package-inputs wpa-supplicant)))
    (native-inputs
     ;; For icons.
     `(("imagemagick" ,imagemagick)
       ("inkscape" ,inkscape)
       ,@(package-native-inputs wpa-supplicant)))
    (arguments
     `(#:phases (modify-phases %standard-phases
                  (add-after 'unpack 'chdir
                    (lambda _
                      (chdir "wpa_supplicant/wpa_gui-qt4")
                      #t))
                  (delete 'configure)
                  (replace 'build
                    (lambda _
                      (invoke "qmake" "wpa_gui.pro")
                      (invoke "make" "-j" (number->string (parallel-job-count)))
                      (invoke "make" "-C" "icons")))
                  (replace 'install
                    (lambda* (#:key inputs outputs #:allow-other-keys)
                      (let ((out (assoc-ref outputs "out"))
                            (qt '("qtbase" "qtsvg")))
                        (install-file "wpa_gui" (string-append out "/bin"))
                        (install-file "wpa_gui.desktop"
                                      (string-append out "/share/applications"))
                        (copy-recursively "icons/hicolor"
                                          (string-append out "/share/icons/hicolor"))
                        (wrap-program (string-append out "/bin/wpa_gui")
                          `("QT_PLUGIN_PATH" ":" prefix
                            ,(map (lambda (label)
                                    (string-append (assoc-ref inputs label)
                                                   "/lib/qt5/plugins/"))
                                  qt)))
                        #t))))))
    (synopsis "Graphical user interface for WPA supplicant")))

(define-public hostapd
  (package
    (name "hostapd")
    (version "2.9")
    (source (origin
              (method url-fetch)
              (uri (string-append "https://w1.fi/releases/hostapd-" version
                                  ".tar.gz"))
              (sha256
               (base32
                "1mrbvg4v7vm7mknf0n29mf88k3s4a4qj6r4d51wq8hmjj1m7s7c8"))))
    (build-system gnu-build-system)
    (arguments
     '(#:phases
       (modify-phases %standard-phases
         (replace 'configure
           (lambda* (#:key outputs #:allow-other-keys)
             ;; This is mostly copied from 'wpa-supplicant' above.
             (chdir "hostapd")
             (copy-file "defconfig" ".config")
             (let ((port (open-file ".config" "al")))
               (display "
      CONFIG_LIBNL32=y
      CONFIG_IEEE80211R=y
      CONFIG_IEEE80211N=y
      CONFIG_IEEE80211AC=y\n" port)
               (close-port port))
             #t))
         (add-after 'install 'install-man-pages
           (lambda* (#:key outputs #:allow-other-keys)
             (let* ((out  (assoc-ref outputs "out"))
                    (man  (string-append out "/share/man"))
                    (man1 (string-append man "/man1"))
                    (man8 (string-append man "/man8")))
               (define (copy-man-page target)
                 (lambda (file)
                   (install-file file target)))

               (for-each (copy-man-page man1)
                         (find-files "." "\\.1"))
               (for-each (copy-man-page man8)
                         (find-files "." "\\.8"))
               #t))))

      #:make-flags (list "CC=gcc"
                         (string-append "BINDIR=" (assoc-ref %outputs "out")
                                        "/sbin")
                         (string-append "LIBDIR=" (assoc-ref %outputs "out")
                                        "/lib"))
      #:tests? #f))
    (native-inputs `(("pkg-config" ,pkg-config)))

    ;; There's an optional dependency on SQLite.
    (inputs `(("openssl" ,openssl)
              ("libnl" ,libnl)))
    (home-page "https://w1.fi/hostapd/")
    (synopsis "Daemon for Wi-Fi access points and authentication servers")
    (description
     "hostapd is a user-space daemon for WiFi access points and authentication
servers.  It implements IEEE 802.11 access point management, IEEE
802.1X/WPA/WPA2/EAP Authenticators, RADIUS client, EAP server, and RADIUS
authentication server.")

    ;; Same license as wpa_supplicant.
    (license license:bsd-3)))

(define-public wakelan
  (package
    (name "wakelan")
    (version "1.1")
    (source (origin
              (method url-fetch)
              (uri (string-append
                    "ftp://ftp.gwdg.de/pub/linux/metalab/system/network/misc/wakelan-"
                    version ".tar.gz"))
              (sha256
               (base32
                "0vydqpf44146ir6k87gmqaq6xy66xhc1gkr3nsd7jj3nhy7ypx9x"))))
    (build-system gnu-build-system)
    (arguments
     '(#:phases
       (modify-phases %standard-phases
         (replace 'configure
           (lambda* (#:key outputs #:allow-other-keys)
             (let ((out (assoc-ref outputs "out")))
               (mkdir-p (string-append out "/bin"))
               (mkdir-p (string-append out "/share/man/man1"))

               ;; It's an old configure script that doesn't understand
               ;; the extra options we pass.
               (setenv "CONFIG_SHELL" (which "bash"))
               (invoke "./configure"
                       (string-append "--prefix=" out)
                       (string-append "--mandir=" out
                                      "/share/man"))))))
       #:tests? #f))
    (home-page "https://www.kernel.org") ; really, no home page
    (synopsis "Send a wake-on-LAN packet")
    (description
     "WakeLan broadcasts a properly formatted UDP packet across the local area
network, which causes enabled computers to power on.")
    (license license:gpl2+)))

(define-public dmidecode
  (package
    (name "dmidecode")
    (version "3.2")
    (source (origin
              (method url-fetch)
              (uri (string-append
                    "mirror://savannah/dmidecode/dmidecode-"
                    version ".tar.xz"))
              (sha256
               (base32
                "1pcfhcgs2ifdjwp7amnsr3lq95pgxpr150bjhdinvl505px0cw07"))))
    (build-system gnu-build-system)
    (arguments
     '(#:phases (modify-phases %standard-phases (delete 'configure))
       #:tests? #f                                ; no 'check' target
       #:make-flags (list (string-append "prefix="
                                         (assoc-ref %outputs "out")))))
    (home-page "https://www.nongnu.org/dmidecode/")
    (synopsis "Read hardware information from the BIOS")
    (description
     "Dmidecode reports information about your system's hardware as described
in your system BIOS according to the SMBIOS/DMI standard.  This typically
includes system manufacturer, model name, serial number, BIOS version, asset
tag as well as a lot of other details of varying level of interest and
reliability depending on the manufacturer.  This will often include usage
status for the CPU sockets, expansion slots (e.g. AGP, PCI, ISA) and memory
module slots, and the list of I/O ports (e.g. serial, parallel, USB).")
    (license license:gpl2+)))

(define-public acpica
  (package
    (name "acpica")
    (version "20200326")
    (source (origin
              (method url-fetch)
              (uri (string-append
                    "https://acpica.org/sites/acpica/files/acpica-unix2-"
                    version ".tar.gz"))
              (sha256
               (base32
                "0y08l6djjn87jmsp5kj0myjdb48000g20xlfs0a22jzzi383h3by"))))
    (build-system gnu-build-system)
    (native-inputs `(("flex" ,flex)
                     ("bison" ,bison)))
    (arguments
     '(#:make-flags (list (string-append "PREFIX=" %output)
                          "CC=gcc"
                          "HOST=_LINUX"
                          "OPT_CFLAGS=-Wall -fno-strict-aliasing")
       #:tests? #f                      ; no 'check' target
       #:phases (modify-phases %standard-phases (delete 'configure))))
    (home-page "https://acpica.org/")
    (synopsis "Tools for the development and debug of ACPI tables")
    (description
     "The ACPI Component Architecture (@dfn{ACPICA}) project provides an
OS-independent reference implementation of the Advanced Configuration and
Power Interface Specification (@dfn{ACPI}).  ACPICA code contains those portions
of ACPI meant to be directly integrated into the host OS as a kernel-resident
subsystem, and a small set of tools to assist in developing and debugging ACPI
tables.  This package contains only the user-space tools needed for ACPI table
development, not the kernel implementation of ACPI.")
    (license license:gpl2)))            ; dual GPLv2/ACPICA Licence

(define-public s-tui
  (package
    (name "s-tui")
    (version "1.0.0")
    (source
     (origin
       (method url-fetch)
       (uri (pypi-uri "s-tui" version))
       (sha256
        (base32 "0r5yhlsi5xiy7ii1w4kqkaxz9069v5bbfwi3x3xnxhk51yjfgr8n"))))
    (build-system python-build-system)
    (inputs
     `(("python-psutil" ,python-psutil)
       ("python-urwid" ,python-urwid)))
    (home-page "https://github.com/amanusk/s-tui")
    (synopsis "Interactive terminal stress test and monitoring tool")
    (description
     "The Stress Terminal UI displays graphs of the CPU frequency,
utilization, temperature and power.")
    (license license:gpl2+)))

(define-public stress
  (package
    (name "stress")
    (version "1.0.4")
    (source (origin
              (method url-fetch)
              (uri (string-append "mirror://debian/pool/main/s/stress/stress_"
                                  version ".orig.tar.gz"))
              (sha256
               (base32
                "0nw210jajk38m3y7h8s130ps2qsbz7j75wab07hi2r3hlz14yzh5"))))
    (build-system gnu-build-system)
    (home-page "https://packages.debian.org/sid/stress")
    (synopsis "Impose load on and stress test a computer system")
    (description
     "Stress is a tool that imposes a configurable amount of CPU, memory, I/O,
or disk stress on a POSIX-compliant operating system and reports any errors it
detects.

Stress is not a benchmark.  It is a tool used by system administrators to
evaluate how well their systems will scale, by kernel programmers to evaluate
perceived performance characteristics, and by systems programmers to expose
the classes of bugs which only or more frequently manifest themselves when the
system is under heavy load.")
    (license license:gpl2+)))

(define-public detox
  (package
    (name "detox")
    (version "1.3.0")
    (source (origin
              (method git-fetch)
              (uri (git-reference
                    (url "https://github.com/dharple/detox.git")
                    (commit (string-append "v" version))))
              (file-name (git-file-name name version))
              (sha256
               (base32
                "1dd608c7g65s5lj02cddvani3q9kzirddgkjqa22ap9d4f8b9xgr"))))
    (build-system gnu-build-system)
    (native-inputs
     `(("autoconf" ,autoconf)
       ("automake" ,automake)
       ("flex" ,flex)))
    (arguments
     `(#:tests? #f                    ;no 'check' target
       #:phases (modify-phases %standard-phases
                  (add-after 'unpack 'delete-configure
                    ;; The "configure" script is present, but otherwise the
                    ;; project is not bootstrapped: missing install-sh and
                    ;; Makefile.in, so delete it so the bootstrap phase will
                    ;; take over.
                    (lambda _ (delete-file "configure") #t)))))
    (home-page "https://github.com/dharple/detox")
    (synopsis "Clean up file names")
    (description
     "Detox is a program that renames files to make them easier to work with
under Unix and related operating systems.  Spaces and various other unsafe
characters (such as \"$\") get replaced with \"_\".  ISO 8859-1 (Latin-1)
characters can be replaced as well, as can UTF-8 characters.")
    (license license:bsd-3)))

(define-public testdisk
  (package
    (name "testdisk")
    (version "7.1")
    (source (origin
              (method url-fetch)
              (uri (string-append "https://www.cgsecurity.org/testdisk-"
                                  version ".tar.bz2"))
              (sha256
               (base32
                "1zlh44w67py416hkvw6nrfmjickc2d43v51vcli5p374d5sw84ql"))))
    (build-system gnu-build-system)
    (inputs
     `(("ntfs-3g" ,ntfs-3g)
       ("util-linux" ,util-linux "lib")
       ("openssl" ,openssl)
       ;; FIXME: add reiserfs.
       ("zlib" ,zlib)
       ("e2fsprogs" ,e2fsprogs)
       ("libjpeg" ,libjpeg-turbo)
       ("ncurses" ,ncurses)))
    (home-page "https://www.cgsecurity.org/wiki/TestDisk")
    (synopsis "Data recovery tool")
    (description
     "TestDisk is a program for data recovery, primarily designed to help
recover lost partitions and/or make non-booting disks bootable again.")
    (license license:gpl2+)))

(define-public tree
  (package
    (name "tree")
    (version "1.8.0")
    (source (origin
              (method url-fetch)
              (uri (string-append
                    "http://mama.indstate.edu/users/ice/tree/src/tree-"
                    version ".tgz"))
              (sha256
               (base32 "1hmpz6k0mr6salv0nprvm1g0rdjva1kx03bdf1scw8a38d5mspbi"))))
    (build-system gnu-build-system)
    (arguments
     '(#:phases (modify-phases %standard-phases (delete 'configure))
       #:tests? #f                      ; no check target
       #:make-flags (let ((out (assoc-ref %outputs "out")))
                               (list (string-append "prefix=" out)))))
    (synopsis "Recursively list the contents of a directory")
    (description
     "Tree is a recursive directory listing command that produces a depth
indented listing of files, which is colorized ala dircolors if the LS_COLORS
environment variable is set and output is to tty.")
    (home-page "http://mama.indstate.edu/users/ice/tree/")
    (license license:gpl2+)))

(define-public direvent
  (package
    (name "direvent")
    (version "5.2")
    (source (origin
              (method url-fetch)
              (uri (string-append "mirror://gnu/direvent/direvent-"
                                  version ".tar.gz"))
              (sha256
               (base32
                "0m9vi01b1km0cpknflyzsjnknbava0s1n6393b2bpjwyvb6j5613"))
              (modules '((guix build utils)))
              (snippet '(begin
                          (substitute* "tests/testsuite"
                            (("#![[:blank:]]?/bin/sh")
                             "#!$SHELL"))
                          #t))))
    (build-system gnu-build-system)
    (arguments
     '(#:phases
       (modify-phases %standard-phases
         (add-before 'build 'patch-/bin/sh
           (lambda* (#:key inputs #:allow-other-keys)
             ;; Use the right shell when executing the watcher and
             ;; user-provided shell commands.
             (let ((bash (assoc-ref inputs "bash")))
               (substitute* '("src/direvent.c" "src/progman.c")
                 (("\"/bin/sh\"")
                  (string-append "\"" bash "/bin/sh\"")))

               ;; Adjust the 'shell.at' test accordingly.
               (substitute* "tests/testsuite"
                 (("SHELL=/bin/sh")
                  (string-append "SHELL=" bash "/bin/sh")))

               #t))))))
    (home-page "https://www.gnu.org.ua/software/direvent/")
    (synopsis "Daemon to monitor directories for events such as file removal")
    (description
     "A daemon that monitors directories for events, such as creating,
deleting or modifying files.  It can monitor different sets of directories for
different events.  When an event is detected, direvent calls a specified
external program with information about the event, such as the location
within the file system where it occurred.  Thus, \"direvent\" provides an
easy way to react immediately if given files undergo changes, for example, to
track changes in important system configuration files.")
    (license license:gpl3+)))

(define-public libcap-ng
  (package
    (name "libcap-ng")
    (version "0.7.10")
    (source (origin
              (method url-fetch)
              (uri (string-append
                    "https://people.redhat.com/sgrubb/libcap-ng/libcap-ng-"
                    version ".tar.gz"))
              (sha256
               (base32
                "1gzzy12agfa9ddipdf72h9y68zqqnvsjjylv4vnq6hj4w2safk58"))))
    (build-system gnu-build-system)
    (arguments
     `(#:configure-flags
       (list "--without-python")))
    (home-page "https://people.redhat.com/sgrubb/libcap-ng/")
    (synopsis "Library for more easily working with POSIX capabilities")
    (description
     "The libcap-ng library is intended to make programming with POSIX
capabilities easier than the traditional libcap library.  It includes
utilities that can analyse all currently running applications and print out
any capabilities and whether or not it has an open ended bounding set.  The
included utilities are designed to let admins and developers spot apps from
various ways that may be running with too much privilege.")
    ;; The library is lgpl2.1+, but also ships some utils which are gpl2+.
    (license (list license:lgpl2.1+ license:gpl2+))))

(define-public smartmontools
  (package
    (name "smartmontools")
    (version "7.1")
    (source (origin
              (method url-fetch)
              (uri (string-append
                    "mirror://sourceforge/smartmontools/smartmontools/"
                    version "/smartmontools-" version ".tar.gz"))
              (sha256
               (base32
                "0imqb7ka4ia5573w8rnpck571pjjc9698pdjcapy9cfyk4n4swrz"))))
    (build-system gnu-build-system)
    (inputs `(("libcap-ng" ,libcap-ng)))
    (home-page "https://www.smartmontools.org/")
    (synopsis "S.M.A.R.T. harddisk control and monitoring tools")
    (description
     "The smartmontools package contains utility programs to control and
monitor storage systems using the Self-Monitoring, Analysis and Reporting
Technology System (@dfn{S.M.A.R.T.}) built into most modern ATA and SCSI hard
disks.  In many cases, these utilities will provide advanced warning of disk
degradation and failure.")
    (license license:gpl2+)))

(define-public fdupes
  (package
    (name "fdupes")
    (version "1.6.1")
    (source
     (origin
       (method git-fetch)
       (uri (git-reference
             (url "https://github.com/adrianlopezroche/fdupes.git")
             (commit (string-append "v" version))))
       (file-name (git-file-name name version))
       (sha256
        (base32 "19b6vqblddaw8ccw4sn0qsqzbswlhrz8ia6n4m3hymvcxn8skpz9"))))
    (build-system gnu-build-system)
    (arguments
     '(#:phases (modify-phases %standard-phases
                  (delete 'configure))
       #:tests? #f ; no 'check' target
       #:make-flags (list "CC=gcc"
                          (string-append "PREFIX="
                                         (assoc-ref %outputs "out")))))
    (home-page "https://github.com/adrianlopezroche/fdupes")
    (synopsis "Identify duplicate files")
    (description
     "fdupes is a program for identifying duplicate files residing within
specified directories.")
    (license license:expat)))

(define-public graphios
  (package
   (name "graphios")
   (version "2.0.3")
   (source
    (origin
      (method url-fetch)
      (uri (pypi-uri "graphios" version))
      (sha256
       (base32
        "1h87hvc315wg6lklbf4l7csd3n5pgljwrfli1p3nasdi0izgn66i"))))
   (build-system python-build-system)
   (arguments
    ;; Be warned: Building with Python 3 succeeds, but the build process
    ;; throws a syntax error that is ignored.
    `(#:python ,python-2
      #:phases
      (modify-phases %standard-phases
        (add-before 'build 'fix-setup.py
          (lambda* (#:key outputs #:allow-other-keys)
            ;; Fix hardcoded, unprefixed file names.
            (let ((out (assoc-ref outputs "out")))
              (substitute* '("setup.py")
                (("/etc") (string-append out "/etc"))
                (("/usr") out)
                (("distro_ver = .*") "distro_ver = ''"))
              #t))))))
   (home-page "https://github.com/shawn-sterling/graphios")
   (synopsis "Emit Nagios metrics to Graphite, Statsd, and Librato")
   (description
    "Graphios is a script to emit nagios perfdata to various upstream metrics
processing and time-series systems.  It's currently compatible with Graphite,
Statsd, Librato and InfluxDB.  Graphios can emit Nagios metrics to any number
of supported upstream metrics systems simultaneously.")
   (license license:gpl2+)))

(define-public ansible
  (package
    (name "ansible")
    (version "2.9.6")
    (source
     (origin
       (method url-fetch)
       (uri (pypi-uri "ansible" version))
       (sha256
        (base32 "1jfbp1i3nl4yvqwd5ssy43dz3pq2x03mn875vb8r56gqh43kmksr"))))
    (build-system python-build-system)
    (native-inputs
     `(("python-bcrypt" ,python-bcrypt)
       ("python-pynacl" ,python-pynacl)
       ("python-httplib2" ,python-httplib2)
       ("python-passlib" ,python-passlib)
       ("python-nose" ,python-nose)
       ("python-mock" ,python-mock)
       ("python-jinja2" ,python-jinja2)
       ("python-pyyaml" ,python-pyyaml)
       ("python-paramiko" ,python-paramiko)))
    (inputs
     `(("python-cryptography" ,python-cryptography)
       ("python-jinja2" ,python-jinja2)
       ("python-pyyaml" ,python-pyyaml)
       ("python-paramiko" ,python-paramiko)))
    (arguments
     `(#:phases
       (modify-phases %standard-phases
         ;; Several ansible commands (ansible-config, ansible-console, etc.)
         ;; are just symlinks to a single ansible executable. The ansible
         ;; executable behaves differently based on the value of
         ;; sys.argv[0]. This does not work well with our wrap phase, and
         ;; therefore the following two phases are required as a workaround.
         (add-after 'unpack 'hide-wrapping
           (lambda _
             ;; Overwrite sys.argv[0] to hide the wrapper script from it.
             (substitute* "bin/ansible"
               (("import traceback" all)
                (string-append all "
import re
sys.argv[0] = re.sub(r'\\.([^/]*)-real$', r'\\1', sys.argv[0])
")))
             #t))
         (add-after 'install 'replace-symlinks
           (lambda* (#:key outputs #:allow-other-keys)
             ;; Replace symlinks with duplicate copies of the ansible
             ;; executable.
             (let ((out (assoc-ref outputs "out")))
               (for-each
                (lambda (subprogram)
                  (delete-file (string-append out "/bin/ansible-" subprogram))
                  (copy-file (string-append out "/bin/ansible")
                             (string-append out "/bin/ansible-" subprogram)))
                (list "config" "console" "doc" "galaxy"
                      "inventory" "playbook" "pull" "vault")))
             #t)))))
    (home-page "https://www.ansible.com/")
    (synopsis "Radically simple IT automation")
    (description "Ansible is a radically simple IT automation system.  It
handles configuration management, application deployment, cloud provisioning,
ad hoc task execution, and multinode orchestration---including trivializing
things like zero-downtime rolling updates with load balancers.")
    (license license:gpl3+)))

(define-public debops
  (package
    (name "debops")
    (version "1.1.0")
    (source
     (origin
       (method git-fetch)
       (uri (git-reference
             (url "https://github.com/debops/debops")
             (commit (string-append "v" version))))
       (file-name (git-file-name name version))
       (sha256
        (base32 "052b2dykdn35pdpn9s4prawl6nl6yzih8nyf54hpvhpisvjrm1v5"))
       (patches
        (search-patches "debops-constants-for-external-program-names.patch"
                        "debops-debops-defaults-fall-back-to-less.patch"))))
    (build-system python-build-system)
    (native-inputs
     `(("git" ,git)))
    (inputs
     `(("ansible" ,ansible)
       ("encfs" ,encfs)
       ("fuse" ,fuse)
       ("util-linux" ,util-linux)  ;; for umount
       ("findutils" ,findutils)
       ("gnupg" ,gnupg)
       ("which" ,which)))
    (propagated-inputs
     `(("python-future" ,python-future)
       ("python-distro" ,python-distro)))
    (arguments
     `(#:tests? #f
       #:phases
       (modify-phases %standard-phases
         (add-after 'unpack 'nuke-debops-update
           (lambda _
             (chmod "bin/debops-update" #o755) ; FIXME work-around git-fetch issue
             (with-output-to-file "bin/debops-update"
               (lambda ()
                 (format #t "#!/bin/sh
echo 'debops is installed via guix. guix-update is useless in this case.
Please use `guix package -u debops` instead.'")))
             #t))
         ;; patch shebangs only in actuall scripts, not in files included in
         ;; roles (which are to be delivered to the targte systems)
         (delete `patch-generated-file-shebangs)
         (replace 'patch-source-shebangs
           (lambda _
             (for-each patch-shebang
                       (find-files "bin"
                                   (lambda (file stat)
                                     ;; Filter out symlinks.
                                     (eq? 'regular (stat:type stat)))
                                   #:stat lstat))))
         (add-after 'unpack 'fix-paths
           (lambda _
             (define (substitute-program-names file)
               ;; e.g. ANSIBLE_PLAYBOOK = '/gnu/store/…/bin/ansible-playbook'
               (for-each
                (lambda (name)
                  (let ((varname (string-upcase
                                  (string-map
                                   (lambda (c) (if (char=? c #\-) #\_ c))
                                   name))))
                    (substitute* file
                      (((string-append "^(" varname " = )'.*'") line prefix)
                       (string-append prefix "'" (which name) "'")))))
                '("ansible-playbook" "encfs" "find" "fusermount"
                  "umount" "gpg" "ansible" "which")))
             (for-each substitute-program-names
                       '("bin/debops"
                         "bin/debops-padlock"
                         "bin/debops-task"
                         "debops/__init__.py"
                         "debops/cmds/__init__.py"))
             #t)))))
    (home-page "https://www.debops.org/")
    (synopsis "Collection of general-purpose Ansible roles")
    (description "The Ansible roles provided by that can be used to manage
Debian or Ubuntu hosts.  In addition, a default set of Ansible playbooks can
be used to apply the provided roles in a controlled way, using Ansible
inventory groups.

The roles are written with a high customization in mind, which can be done
using Ansible inventory.  This way the role and playbook code can be shared
between multiple environments, with different configuration in to each one.

Services can be managed on a single host, or spread between multiple hosts.
DebOps provides support for different SQL and NoSQL databases, web servers,
programming languages and specialized applications useful in a data center
environment or in a cluster.  The project can also be used to deploy
virtualization environments using KVM/libvirt, Docker or LXC technologies to
manage virtual machines and/or containers.")
    (license license:gpl3+)))

(define-public emacs-ansible-doc
  (let ((commit "86083a7bb2ed0468ca64e52076b06441a2f8e9e0"))
    (package
      (name "emacs-ansible-doc")
      (version (git-version "0.4" "1" commit))
      (source
       (origin
         (method git-fetch)
         (uri (git-reference
               (url "https://github.com/lunaryorn/ansible-doc.el")
               (commit commit)))
         (file-name (git-file-name name version))
         (sha256
          (base32
           "0lap404ch74w99n3xip176jr42b38xhyzkfnkyqg0g3wk2cd3aq8"))))
      (build-system emacs-build-system)
      ;; Unmaintained by upstream.
      (home-page "https://github.com/lunaryorn/ansible-doc.el")
      (synopsis "Ansible documentation for Emacs")
      (description
       "This package provides an Ansible documentation for GNU Emacs.

@code{ansible-doc} allows you to view the documentation of an Ansible
module and @code{ansible-doc-mode} minor mode adds documentation
lookup to YAML Mode.  You could enable the mode with @code{(add-hook
'yaml-mode-hook #'ansible-doc-mode)}.")
      (license license:gpl3+))))

(define-public cpulimit
  (package
    (name "cpulimit")
    (version "0.2")
    (source
     (origin
       (method git-fetch)
       (uri (git-reference
             (url "https://github.com/opsengine/cpulimit.git")
             (commit (string-append "v" version))))
       (file-name (git-file-name name version))
       (sha256
        (base32 "1dz045yhcsw1rdamzpz4bk8mw888in7fyqk1q1b3m1yk4pd1ahkh"))))
    (build-system gnu-build-system)
    (arguments
     `(#:phases (modify-phases %standard-phases
                  (delete 'configure)
                  (replace 'build
                    (lambda _
                      (invoke "make" "CC=gcc" "-Csrc")))
                  (replace 'check
                    (lambda _
                      (invoke "make" "CC=gcc" "-Ctests")))
                  (replace 'install
                    (lambda* (#:key outputs #:allow-other-keys)
                      (let* ((out (assoc-ref outputs "out"))
                             (bin (string-append out "/bin")))
                        (install-file "src/cpulimit" bin))
                      #t)))))
    (home-page "https://github.com/opsengine/cpulimit")
    (synopsis "Limit CPU usage")
    (description
     "Cpulimit limits the CPU usage of a process.  It does not change the nice
value or other scheduling priority settings, but the real CPU usage, and is
able to adapt itself dynamically to the overall system load.  Children
processes and threads of the specified process may optionally share the same
limits.")
    (license license:gpl2+)))

(define-public autojump
  (package
    (name "autojump")
    (version "22.5.3")
    (source
     (origin
       (method git-fetch)
       (uri (git-reference
             (url "https://github.com/wting/autojump.git")
             (commit (string-append "release-v" version))))
       (file-name (git-file-name name version))
       (sha256
        (base32 "1rgpsh70manr2dydna9da4x7p8ahii7dgdgwir5fka340n1wrcws"))))
    (build-system gnu-build-system)
    (native-inputs                      ; for tests
     `(("python-mock" ,python-mock)
       ("python-pytest" ,python-pytest)))
    (inputs
     `(("python" ,python-wrapper)))
    (arguments
     `(#:phases
       (modify-phases %standard-phases
         (add-after 'unpack 'make-git-checkout-writable
           ;; ‘install.py’ modifies files before installing them.
           (lambda _
             (for-each make-file-writable (find-files "."))
             #t))
         (delete 'configure)
         (delete 'build)
         (replace 'check
           (lambda _
             (invoke "python" "tests/unit/autojump_utils_test.py")))
         (replace 'install
           (lambda* (#:key outputs #:allow-other-keys)
             (setenv "SHELL" (which "bash"))
             (invoke "python" "install.py"
                     (string-append "--destdir="
                                    (assoc-ref outputs "out"))))))))
    (home-page "https://github.com/wting/autojump")
    (synopsis "Shell extension for file system navigation")
    (description
     "Autojump provides a faster way to navigate your file system, with a \"cd
command that learns\".  It works by maintaining a database of the directories
you use the most from the command line and allows you to \"jump\" to
frequently used directories by typing only a small pattern.")
    (license license:gpl3+)))

(define-public fasd
  (package
    (name "fasd")
    (version "1.0.1")
    (source (origin
              (method git-fetch)
              (uri (git-reference
                    (url "https://github.com/clvv/fasd.git")
                    (commit version)))
              (file-name (git-file-name name version))
              (sha256
               (base32
                "1awi71jdv3mhjrmar2d4z1i90kn7apd7aq1w31sh6w4yibz9kiyj"))))
    (build-system gnu-build-system)
    (arguments
     `(#:phases (modify-phases %standard-phases
                  (delete 'configure))  ;no configuration
       #:tests? #f                      ;no tests
       #:make-flags (list (string-append "PREFIX=" %output))))
    (home-page "https://github.com/clvv/fasd")
    (synopsis "Quick access to files and directories for shells")
    (description
     "Fasd (pronounced similar to \"fast\") is a command-line productivity
booster.  Fasd offers quick access to files and directories for POSIX shells.
It is inspired by tools like autojump, z, and v.  Fasd keeps track of files
and directories you have accessed so that you can quickly reference them in
the command line.")
    (license license:x11)))

(define-public iftop
  (package
    (name "iftop")
    (version "1.0pre4")
    (source (origin
              (method url-fetch)
              (uri (string-append "http://www.ex-parrot.com/~pdw/iftop/download"
                                  "/iftop-" version ".tar.gz"))
              (sha256
               (base32
                "15sgkdyijb7vbxpxjavh5qm5nvyii3fqcg9mzvw7fx8s6zmfwczp"))))
    (build-system gnu-build-system)
    (inputs
      `(("libpcap" ,libpcap)
        ("ncurses" ,ncurses)))
    (synopsis "Monitor network usage")
    (description "Iftop does for network usage what @command{top} does
for CPU usage.  It listens to network traffic on a named interface and
displays a table of current bandwidth usage by pairs of hosts.")
    (home-page "http://www.ex-parrot.com/~pdw/iftop/")
    (license license:gpl2+)))

(define-public munge
  (package
    (name "munge")
    (version "0.5.14")
    (source (origin
              (method url-fetch)
              (uri (string-append "https://github.com/dun/munge/releases/"
                                  "download/munge-" version "/munge-"
                                  version ".tar.xz"))
              (sha256
               (base32
                "0h06sghb4rqvv1ywyd6mzsmbcgh712v6ygrff0gzm440y4ca41k6"))
              (modules '((guix build utils)))
              (snippet
               '(begin
                  ;; Don't insist on write access to /var.
                  (substitute* "src/etc/Makefile.in"
                    (("\\$\\(INSTALL\\)(.*)localstatedir" _ middle)
                     (string-append "-$(INSTALL)" middle "localstatedir"))
                    (("\\$\\(MKDIR_P\\) .*(local|run)statedir.*")
                     ""))
                  #t))))
    (inputs
     `(("openssl" ,openssl)
       ("libgcrypt" ,libgcrypt)))
    (build-system gnu-build-system)
    (arguments
     '(#:configure-flags
       (list "--localstatedir=/var"
             (string-append "--with-pkgconfigdir="
                            (assoc-ref %outputs "out") "/lib/pkgconfig"))
       #:phases
       (modify-phases %standard-phases
         ;; XXX Many test series fail.  Some might be fixable, others do no-no
         ;; things like invoking ‘sudo’.
         (add-after 'unpack 'skip-failing-tests
           (lambda _
             (for-each (lambda (test)
                         (substitute* "t/Makefile.in"
                           (((string-append test "\\.t ")) "")))
                       (list "0100-munged-lock"
                             "0010-basic"
                             "0011-munged-cmdline"
                             "0012-munge-cmdline"
                             "0013-unmunge-cmdline"
                             "0101-munged-security-socket"
                             "0102-munged-security-keyfile"
                             "0103-munged-security-logfile"
                             "0110-munged-origin-addr"))
             #t)))))
    (home-page "https://dun.github.io/munge/")
    (synopsis "Cluster computing authentication service")
    (description
     "Munge is an authentication service for creating and validating
credentials.  It allows a process to authenticate the UID and GID of another
local or remote process within a group of hosts having common users and
groups.  These hosts form a security realm that is defined by a shared
cryptographic key.  Clients within this security realm can create and validate
credentials without the use of root privileges, reserved ports, or
platform-specific methods.")
    (license license:gpl3+)))

(define-public audit
  (package
    (name "audit")
    (home-page "https://people.redhat.com/sgrubb/audit/")
    (version "2.8.5")
    (source (origin
              (method url-fetch)
              (uri (string-append home-page "audit-" version ".tar.gz"))
              (sha256
               (base32
                "1dzcwb2q78q7x41shcachn7f4aksxbxd470yk38zh03fch1l2p8f"))))
    (build-system gnu-build-system)
    (arguments
     `(#:configure-flags (list "--with-python=no"
                               "--disable-static")))
    (inputs
     `(("openldap" ,openldap)
       ("gnutls" ,gnutls)
       ("sasl" ,cyrus-sasl)))
    (synopsis "User-space component to the Linux auditing system")
    (description
     "auditd is the user-space component to the Linux auditing system, which
allows logging of system calls made by user-land processes.  It's responsible
for writing audit records to the disk.  Viewing the logs is done with the
@code{ausearch} or @code{aureport} utilities.  Configuring the audit rules is
done with the @code{auditctl} utility.")
    (license license:gpl2+)))

(define-public nmap
  (package
    (name "nmap")
    (version "7.80")
    (source (origin
              (method url-fetch)
              (uri (string-append "https://nmap.org/dist/nmap-" version
                                  ".tar.bz2"))
              (sha256
               (base32
                "1aizfys6l9f9grm82bk878w56mg0zpkfns3spzj157h98875mypw"))
              (modules '((guix build utils)))
              (snippet
               '(begin
                  (for-each delete-file-recursively
                            ;; Remove bundled lua, pcap, and pcre libraries.
                            ;; FIXME: Remove bundled liblinear once packaged.
                            '("liblua"
                              "libpcap"
                              "libpcre"
                              ;; Remove pre-compiled binares.
                              "mswin32"))
                  #t))))
    (build-system gnu-build-system)
    (inputs
     `(("openssl" ,openssl)
       ("libpcap" ,libpcap)
       ("pcre" ,pcre)
       ("lua" ,lua)
       ("zlib" ,zlib)                   ;for NSE compression support

       ;; For 'ndiff'.
       ("python" ,python-2)))

    ;; TODO Add zenmap output.
    (outputs '("out" "ndiff"))
    (arguments
     `(#:configure-flags '("--without-zenmap")
       #:phases
       (modify-phases %standard-phases
         (add-after 'configure 'patch-Makefile
           (lambda _
             (substitute* "Makefile"
               ;; Do not attempt to build lua.
               (("build-dnet build-lua") "build-dnet"))
             #t))
         (replace 'install
           (lambda* (#:key outputs #:allow-other-keys)
             (define (make out . args)
               (apply invoke "make"
                      (string-append "prefix=" out)
                      args))
             (define (python-path dir)
               (string-append dir "/lib/python"
                              ,(version-major+minor
                                 (package-version python))
                              "/site-packages"))
             (let ((out (assoc-ref outputs "out"))
                   (ndiff (assoc-ref outputs "ndiff")))
               (for-each mkdir-p (list out ndiff))
               (make out
                 "install-nmap"
                 "install-nse"
                 "install-ncat"
                 "install-nping")
               (make ndiff "install-ndiff")
               (wrap-program (string-append ndiff "/bin/ndiff")
                 `("PYTHONPATH" prefix
                   (,(python-path ndiff)))))
             #t))
         ;; These are the tests that do not require network access.
         (replace 'check
           (lambda _ (invoke "make"
                             "check-nse"
                             "check-ndiff"
                             "check-dns"))))
       ;; Nmap can't cope with out-of-source building.
       #:out-of-source? #f))
    (home-page "https://nmap.org/")
    (synopsis "Network discovery and security auditing tool")
    (description
     "Nmap (\"Network Mapper\") is a network discovery and security auditing
tool.  It is also useful for tasks such as network inventory, managing service
upgrade schedules, and monitoring host or service uptime.  It also provides an
advanced netcat implementation (ncat), a utility for comparing scan
results (ndiff), and a packet generation and response analysis tool (nping).")
    ;; This package uses nmap's bundled versions of libdnet and liblinear, which
    ;; both use a 3-clause BSD license.
    (license (list license:nmap license:bsd-3))))

(define-public dstat
  (package
    (name "dstat")
    (version "0.7.4")
    (source
     (origin
       (method git-fetch)
       (uri (git-reference
             (url "https://github.com/dagwieers/dstat.git")
             (commit (string-append "v" version))))
       (file-name (git-file-name "dstat" version))
       (sha256
        (base32 "1qnmkhqmjd1m3if05jj29dvr5hn6kayq9bkkkh881w472c0zhp8v"))
       (patches (search-patches "dstat-fix-crash-when-specifying-delay.patch"
                                "dstat-skip-devices-without-io.patch"))))
    (build-system gnu-build-system)
    (arguments
     `(#:tests? #f                      ; no make check
       #:make-flags (let ((out (assoc-ref %outputs "out")))
                      (list (string-append "DESTDIR=" out)
                            "prefix=/"))
       #:phases
       (modify-phases %standard-phases
         (add-after 'unpack 'fix-python3-DeprecationWarning
           (lambda _
             (substitute* "dstat"
               (("collections") "collections.abc"))
             #t))
         (delete 'configure)            ; no configure script
         (add-after 'install 'wrap
           (lambda* (#:key outputs #:allow-other-keys)
             (let ((out (assoc-ref outputs "out")))
               (wrap-program (string-append out "/bin/dstat")
                 `("PYTHONPATH" ":" prefix (,(getenv "PYTHONPATH"))))
               #t))))))
    (inputs
     `(("python" ,python-wrapper)
       ("python-six" ,python-six)))
    (synopsis "Versatile resource statistics tool")
    (description "Dstat is a versatile replacement for @command{vmstat},
@command{iostat}, @command{netstat}, and @command{ifstat}.  Dstat overcomes
some of their limitations and adds some extra features, more counters and
flexibility.  Dstat is handy for monitoring systems during performance tuning
tests, benchmarks or troubleshooting.

Dstat allows you to view all of your system resources in real-time, you can,
e.g., compare disk utilization in combination with interrupts from your IDE
controller, or compare the network bandwidth numbers directly with the disk
throughput (in the same interval).")
    (home-page "http://dag.wiee.rs/home-made/dstat/")
    (license license:gpl2+)))

(define-public thefuck
  (package
    (name "thefuck")
    (version "3.30")
    (source
     (origin
       (method git-fetch)
       (uri (git-reference
             (url "https://github.com/nvbn/thefuck.git")
             (commit version)))
       (file-name (git-file-name name version))
       (sha256
        (base32 "0fnf78956pwhb9cgv1jmgypnkma5xzflkivfrkfiadbgin848yfg"))
       (patches (search-patches "thefuck-test-environ.patch"))))
    (build-system python-build-system)
    (arguments
     '(#:phases
       (modify-phases %standard-phases
         (delete 'check)
         (add-after 'install 'check
           (lambda* (#:key inputs outputs #:allow-other-keys)
             ;; Tests look for installed package
             (add-installed-pythonpath inputs outputs)
             ;; Some tests need write access to $HOME.
             (setenv "HOME" "/tmp")
             (invoke "py.test" "-v")
             #t)))))
    (propagated-inputs
     `(("python-colorama" ,python-colorama)
       ("python-decorator" ,python-decorator)
       ("python-psutil" ,python-psutil)
       ("python-pyte" ,python-pyte)
       ("python-six" ,python-six)))
    (native-inputs
     `(("go" ,go)
       ("python-mock" ,python-mock)
       ("python-pytest" ,python-pytest)
       ("python-pytest-mock" ,python-pytest-mock)))
    (home-page "https://github.com/nvbn/thefuck")
    (synopsis "Correct mistyped console command")
    (description
     "The Fuck tries to match a rule for a previous, mistyped command, creates
a new command using the matched rule, and runs it.")
    (license license:x11)))

(define-public di
  (package
    (name "di")
    (version "4.47.3")
    (source
     (origin
       (method url-fetch)
       (uri (string-append "https://gentoo.com/di/di-" version ".tar.gz"))
       (sha256
        (base32 "0m4npba50sf5s61g5z3xd2r7937zwja941f2h3f081xi24c2hfck"))))
    (build-system gnu-build-system)
    (arguments
     `(#:tests? #f                      ; obscure test failures
       #:phases
       (modify-phases %standard-phases
         (delete 'configure)            ; no configure script
         (add-before 'build 'setup-environment
           (lambda* (#:key outputs #:allow-other-keys)
             (setenv "CC" "gcc")
             (setenv "prefix" (assoc-ref outputs "out"))
             #t)))
       #:make-flags (list "--environment-overrides")))
    (home-page "https://gentoo.com/di/")
    (synopsis "Advanced df like disk information utility")
    (description
     "@code{di} is a disk information utility, displaying everything that your
@code{df} command does and more.  It features the ability to display your disk
usage in whatever format you prefer.  It is designed to be highly portable and
produce uniform output across heterogeneous networks.")
    (license license:zlib)))

(define-public cbatticon
  (package
    (name "cbatticon")
    (version "1.6.10")
    (source
     (origin
       (method git-fetch)
       (uri (git-reference
             (url "https://github.com/valr/cbatticon.git")
             (commit version)))
       (sha256
        (base32 "0ivm2dzhsa9ir25ry418r2qg2llby9j7a6m3arbvq5c3kaj8m9jr"))
       (file-name (git-file-name name version))))
    (build-system gnu-build-system)
    (arguments
     `(#:tests? #f                      ; no tests
       #:make-flags
       (list (string-append "PREFIX=" (assoc-ref %outputs "out"))
             "CC=gcc")
       #:phases
       (modify-phases %standard-phases
         (delete 'configure))))         ; no configure script
    (inputs
     `(("gtk+" ,gtk+)
       ("gettext" ,gettext-minimal)
       ("libnotify" ,libnotify)))
    (native-inputs
     `(("pkg-config" ,pkg-config)))
    (synopsis "Lightweight battery icon for the system tray")
    (description "cbatticon is a lightweight battery icon that displays
the status of your battery in the system tray.")
    (home-page "https://github.com/valr/cbatticon")
    (license license:gpl2+)))

(define-public interrobang
  (let ((revision "1")
        (commit "896543735e1c99144765fdbd7b6e6b5afbd8b881"))
    (package
      (name "interrobang")
      (version (git-version "0.0.0" revision commit))
      (source
       (origin
         (method git-fetch)
         (uri (git-reference
               (url "https://github.com/TrilbyWhite/interrobang.git")
               (commit commit)))
         (file-name (git-file-name name version))
         (sha256
          (base32 "1n13m70p1hfba5dy3i8hfclbr6k9q3d9dai3dg4jvhdhmxcpjzdf"))))
      (build-system gnu-build-system)
      (arguments
       `(#:tests? #f                    ; no tests
         #:phases
         (modify-phases %standard-phases
           (delete 'configure))         ; no configure script
         #:make-flags (list (string-append "PREFIX="
                                           (assoc-ref %outputs "out")))))
      (inputs
       `(("libx11" ,libx11)))
      (native-inputs
       `(("pkg-config" ,pkg-config)))
      (synopsis "Scriptable launcher menu")
      (description "Interrobang is a scriptable launcher menu with a customizable
shortcut syntax and completion options.")
      (home-page "https://github.com/TrilbyWhite/interrobang")
      (license license:gpl3+))))

(define-public pam-krb5
  (package
    (name "pam-krb5")
    (version "4.8")
    (source (origin
              (method url-fetch)
              (uri (string-append
                    "https://archives.eyrie.org/software/kerberos/"
                    "pam-krb5-" version ".tar.xz"))
              (sha256
               (base32
                "1qjp8i1s9bz7g6kiqrkzzkxn5pfspa4sy53b6z40fqmdf9przdfb"))))
    (build-system gnu-build-system)
    (arguments
     `(#:phases
       (modify-phases %standard-phases
         (add-before 'configure 'disable-tests
           (lambda _
             ;; The build container seems to interfere with some tests.
             (substitute* "tests/TESTS"
               (("module/basic\n")  ""))
             (substitute* "tests/TESTS"
               (("pam-util/vector\n")  ""))
             #t)))))
    (inputs
     `(("linux-pam" ,linux-pam)
       ("mit-krb5" ,mit-krb5)))
    (native-inputs
     `(("perl" ,perl)
       ("perl-test-pod" ,perl-test-pod))) ; required for tests
    (synopsis "Kerberos PAM module")
    (description
     "Pam-krb5 is a Kerberos PAM module for either MIT Kerberos or Heimdal.
It supports ticket refreshing by screen savers, configurable
authorization handling, authentication of non-local accounts for network
services, password changing, and password expiration, as well as all the
standard expected PAM features.  It works correctly with OpenSSH, even
with @code{ChallengeResponseAuthentication} and @code{PrivilegeSeparation}
enabled, and supports extensive configuration either by PAM options or in
krb5.conf or both.  PKINIT is supported with recent versions of both MIT
Kerberos and Heimdal and FAST is supported with recent MIT Kerberos.")
    (home-page "https://www.eyrie.org/~eagle/software/pam-krb5")
    ;; Dual licenced under  a homebrew non-copyleft OR GPL (any version)
    ;; However, the tarball does not contain a copy of the GPL,  so unless
    ;; we put one in, we cannot distribute it under GPL without violating
    ;; clause requiring us to give all recipients a copy.
    (license license:gpl1+)))

(define (sunxi-tools-source version)
     (origin
       (method git-fetch)
       (uri (git-reference
             (url "https://github.com/linux-sunxi/sunxi-tools.git")
             (commit (string-append "v" version))))
       (sha256
        (base32 "04f3jqg8ww4jxsf9c6ddcdgy2xbhkyp0b3l5f1hvvbv94p81rjxd"))
       (modules '((guix build utils)))
       (snippet
        ;; Remove binaries contained in the tarball which are only for the
        ;; target and can be regenerated anyway.
        '(begin
           (delete-file-recursively "bin")
           #t))
       (file-name (git-file-name "sunxi-tools" version))))

(define sunxi-target-tools
  (package
    (name "sunxi-target-tools")
    (version "1.4.2")
    (build-system gnu-build-system)
    (source
     (sunxi-tools-source version))
    (arguments
     `(#:system "armhf-linux"
       #:tests? #f
       #:make-flags (list (string-append "PREFIX="
                                         (assoc-ref %outputs "out"))
                          (string-append "CROSS_COMPILE=")
                          "CC=gcc")
       #:phases
       (modify-phases %standard-phases
         (delete 'configure)
         (replace 'build
           (lambda* (#:key make-flags #:allow-other-keys)
             (apply invoke "make" "target-tools" make-flags)))
         (replace 'install
           (lambda* (#:key make-flags #:allow-other-keys)
             (apply invoke "make" "install-target-tools"
                    make-flags))))))
    (home-page "https://github.com/linux-sunxi/sunxi-tools")
    (synopsis "Hardware management tools for Allwinner computers")
    (description "This package contains tools for Allwinner devices:
@enumerate
@item @command{sunxi-meminfo}: Prints memory bus settings.
@end enumerate")
    (license license:gpl2+)))

(define-public sunxi-tools
  (package
    (name "sunxi-tools")
    (version "1.4.2")
    (source
     (sunxi-tools-source version))
    (native-inputs
     `(("sunxi-target-tools" ,sunxi-target-tools)
       ("pkg-config" ,pkg-config)))
    (inputs
     `(("libusb" ,libusb)))
    (build-system gnu-build-system)
    (arguments
     `(#:tests? #f                      ; no tests exist
       #:make-flags (list (string-append "PREFIX="
                                         (assoc-ref %outputs "out"))
                          (string-append "CROSS_COMPILE=disabled")
                          "CC=gcc")
       #:phases
       (modify-phases %standard-phases
         (delete 'configure)
         (replace 'build
           (lambda* (#:key make-flags #:allow-other-keys)
             (apply invoke "make" "tools" "misc" make-flags)))
         (replace 'install
           (lambda* (#:key inputs outputs make-flags #:allow-other-keys)
             ;; Those tools have been built for armhf but are part of the
             ;; installation in the upstream package.  So do the same
             ;; here.
             (copy-recursively (assoc-ref inputs "sunxi-target-tools")
                               (assoc-ref outputs "out"))
             (apply invoke "make" "install-tools" "install-misc"
                    make-flags))))))
    (home-page "https://github.com/linux-sunxi/sunxi-tools")
    (synopsis "Hardware management tools for Allwinner computers")
    (description "This package contains tools for Allwinner devices:
@enumerate
@item @command{sunxi-fexc}, @command{bin2fex}, @command{fex2bin}: Compile
a textual description of a board (.fex) to a binary representation (.bin).
@item @command{sunxi-fel}: Puts an Allwinner device into FEL mode which
makes it register as a special USB device (rather than USB host).
You can then connect it to another computer and flash it from there.
@item @command{sunxi-nand-part}: Partitions NAND flash.
@item @command{sunxi-bootinfo}: Reads out boot0 and boot1 (Allwinner
bootloader) parameters.
@item @command{sunxi-pio}: Sets GPIO parameters and oscillates a GPIO
in order to be able to find it.
@item @command{sunxi-meminfo}: Prints memory bus settings.
@item @command{sunxi-nand-image-builder}: Prepares raw NAND images.
@end enumerate")
    (license license:gpl2+)))

(define-public sedsed
  (package
    (name "sedsed")
    (version "1.1")
    (source
     (origin
       (method git-fetch)
       (uri (git-reference
             (url "https://github.com/aureliojargas/sedsed.git")
             (commit (string-append "v" version))))
       (file-name (git-file-name name version))
       (sha256
        (base32 "05cl35mwljdb9ynbbsfa8zx6ig8r0xncbg2cir9vwn5manndjj18"))))
    (build-system python-build-system)
    (arguments
     `(#:tests? #f                      ; no tests
       #:phases
       (modify-phases %standard-phases
         (add-after 'unpack 'patch-sed-in
           (lambda _
             (substitute* "sedsed.py"
               (("sedbin = 'sed'")
                (string-append "sedbin = '" (which "sed") "'")))
             #t))
         (delete 'build)
         (replace 'install
           (lambda* (#:key outputs #:allow-other-keys)
             (let* ((out (assoc-ref outputs "out"))
                    (bin (string-append out "/bin")))
               ;; Just one file to copy around
               (install-file "sedsed.py" bin)
               #t)))
         (add-after 'wrap 'symlink
           ;; Create 'sedsed' symlink to "sedsed.py".
           (lambda* (#:key outputs #:allow-other-keys)
             (let* ((out (assoc-ref outputs "out"))
                    (bin (string-append out "/bin"))
                    (sed (string-append bin "/sedsed"))
                    (sedpy (string-append bin "/sedsed.py")))
               (symlink sedpy sed)
               #t))))))
    (home-page "https://aurelio.net/projects/sedsed")
    (synopsis "Sed sed scripts")
    (description
     "@code{sedsed} can debug, indent, tokenize and HTMLize your @command{sed}
script.

In debug mode, it reads your script and adds extra commands to it.  When
executed you can see the data flow between the commands, revealing all the
magic sed performs on its internal buffers.

In indent mode, your script is reformatted with standard spacing.

In tokenize mode, you can see the elements of every command you use.

In HTMLize mode, your script is converted to a beautiful colored HTML file,
with all the commands and parameters identified for your viewing pleasure.

With sedsed you can master any sed script.  No more secrets, no more hidden
buffers.")
    (license license:expat)))

(define-public igt-gpu-tools
  (package
    (name "igt-gpu-tools")
    (version "1.24")
    (source
     (origin
       (method git-fetch)
       (uri (git-reference
             (url "https://gitlab.freedesktop.org/drm/igt-gpu-tools.git")
             (commit (string-append "igt-gpu-tools-" version))))
       (file-name (git-file-name name version))
       (sha256
        (base32 "1gpdjs5aj6vsnzwcjvw5bb120lgffvvshi4202phr0bzw3b92ky8"))))
    (build-system gnu-build-system)
    (arguments
     `(#:tests? #f))            ; many of the tests try to load kernel modules
    (inputs
     `(("cairo" ,cairo)
       ("elfutils" ,elfutils)           ; libdw
       ("eudev" ,eudev)
       ("glib" ,glib)
       ("kmod" ,kmod)
       ("libdrm" ,libdrm)
       ("libpciaccess" ,libpciaccess)
       ("libunwind" ,libunwind)
       ("libxrandr" ,libxrandr)
       ("openssl" ,openssl)
       ("procps" ,procps)
       ("util-macros" ,util-macros)))
    (native-inputs
     `(("autoconf" ,autoconf)
       ("automake" ,automake)
       ("libtool" ,libtool)
       ("pkg-config" ,pkg-config)))
    (home-page "https://gitlab.freedesktop.org/drm/igt-gpu-tools")
    (synopsis "Tools for development and testing of the Intel DRM driver")
    (description "IGT GPU Tools is a collection of tools for development and
testing of the Intel DRM driver.  There are many macro-level test suites that
get used against the driver, including xtest, rendercheck, piglit, and
oglconform, but failures from those can be difficult to track down to kernel
changes, and many require complicated build procedures or specific testing
environments to get useful results.  Therefore, IGT GPU Tools includes
low-level tools and tests specifically for development and testing of the
Intel DRM Driver.")
    (supported-systems '("i686-linux" "x86_64-linux"))
    (license license:expat)))

(define-public fabric
  (package
    (name "fabric")
    (version "1.14.1")
    (source
     (origin
       (method url-fetch)
       (uri (pypi-uri "Fabric" version))
       (sha256
        (base32
         "1a3ndlpdw6bhn8fcw1jgznl117a8pnr84az9rb5fwnrypf1ph2b6"))))
    (build-system python-build-system)
    (arguments
     `(#:python ,python-2               ; Python 2 only
       #:phases
       (modify-phases %standard-phases
         (replace 'check
           (lambda _
             (invoke
              "nosetests" "-v" "tests/"
              ;; This test hangs indefinitely when run on a single core VM
              ;; (see GNU bug #26647 and Debian bug #850230).
              "--exclude=test_nested_execution_with_explicit_ports"
              ;; This test randomly fails in certain environments causing too
              ;; much noise to be useful (see Debian bug #854686).
              "--exclude=test_should_use_sentinel_for_tasks_that_errored"))))))
    (native-inputs
     `(("python2-fudge" ,python2-fudge) ; Requires < 1.0
       ("python2-jinja2" ,python2-jinja2) ; Requires < 3.0
       ("python2-nose" ,python2-nose) ; Requires < 2.0
       ("python2-pynacl" ,python2-pynacl)
       ("python2-bcrypt" ,python2-bcrypt)))
    (propagated-inputs
     `(("python2-paramiko" ,python2-paramiko)))
    (home-page "https://www.fabfile.org/")
    (synopsis "Simple Pythonic remote execution and deployment tool")
    (description
     "Fabric is designed to upload files and run shell commands on a number of
servers in parallel or serially.  These commands are grouped in tasks (which
are regular Python functions) and specified in a @dfn{fabfile}.

It is similar to Capistrano, except it's implemented in Python and doesn't
expect you to be deploying Rails applications.  Fabric is a simple, Pythonic
tool for remote execution and deployment.")
    (license license:bsd-2)))

(define-public neofetch
  (package
    (name "neofetch")
    (version "7.0.0")
    (source (origin
              (method git-fetch)
              (uri (git-reference
                    (url "https://github.com/dylanaraps/neofetch")
                    (commit version)))
              (file-name (git-file-name name version))
              (sha256
               (base32
                "0xc0fdc7n5bhqirh83agqiy8r14l14zwca07czvj8vgnsnfybslr"))))
    (build-system gnu-build-system)
    (arguments
     `(#:tests? #f                      ; there are no tests
       #:make-flags
       (list (string-append "PREFIX=" %output))
       #:phases
       (modify-phases %standard-phases
         (delete 'configure))))         ; no configure script
    (home-page "https://github.com/dylanaraps/neofetch")
    (synopsis "System information script")
    (description "Neofetch is a command-line system information tool written in
Bash.  Neofetch displays information about your system next to an image, your OS
logo, or any ASCII file of your choice.  The main purpose of Neofetch is to be
used in screenshots to show other users what operating system or distribution
you are running, what theme or icon set you are using, etc.")
    (license license:expat)))

(define-public screenfetch
  (package
    (name "screenfetch")
    (version "3.9.1")
    (source (origin
              (method git-fetch)
              (uri (git-reference
                    (url "https://github.com/KittyKatt/screenFetch")
                    (commit (string-append "v" version))))
              (file-name (git-file-name name version))
              (sha256
               (base32
                "04l8aqr474pb115nagn9f6y48jw92n1qfszgw7dbhgl4mpn95lcr"))))
    (build-system trivial-build-system)
    (arguments
     `(#:modules ((guix build utils))
       #:builder
       (begin
         (use-modules (guix build utils))
         (let ((source (assoc-ref %build-inputs "source"))
               (out    (assoc-ref %outputs "out")))
           (mkdir-p (string-append out "/bin/"))
           (copy-file (string-append source "/screenfetch-dev")
                      (string-append out "/bin/screenfetch"))
           (install-file (string-append source "/screenfetch.1")
                         (string-append out "/man/man1/"))
           (install-file (string-append source "/COPYING")
                         (string-append out "/share/doc/" ,name "-" ,version))
           (substitute* (string-append out "/bin/screenfetch")
             (("/usr/bin/env bash")
              (string-append (assoc-ref %build-inputs "bash")
                             "/bin/bash")))
           (wrap-program
               (string-append out "/bin/screenfetch")
             `("PATH" ":" prefix
               (,(string-append (assoc-ref %build-inputs "bc") "/bin:"
                                (assoc-ref %build-inputs "scrot") "/bin:"
                                (assoc-ref %build-inputs "xdpyinfo") "/bin"
                                (assoc-ref %build-inputs "xprop") "/bin"))))
           (substitute* (string-append out "/bin/screenfetch")
             (("#!#f")
              (string-append "#!" (assoc-ref %build-inputs "bash")
                             "/bin/bash")))))))
    (inputs
     `(("bash" ,bash)
       ("bc" ,bc)
       ("scrot" ,scrot)
       ("xdpyinfo" ,xdpyinfo)
       ("xprop" ,xprop)))
    (home-page "https://github.com/KittyKatt/screenFetch")
    (synopsis "System information script")
    (description "Bash screenshot information tool which can be used to
generate those nifty terminal theme information and ASCII distribution logos in
everyone's screenshots nowadays.")
    (license license:gpl3)))

(define-public nnn
  (package
    (name "nnn")
    (version "2.8.1")
    (source
     (origin
       (method url-fetch)
       (uri (string-append "https://github.com/jarun/nnn/releases/download/v"
                           version "/nnn-v" version ".tar.gz"))
       (sha256
        (base32 "1g47bndxld875d0xb3pgmlw223mz47p1xcvwym861y6l4zkgiyp0"))))
    (build-system gnu-build-system)
    (inputs
     `(("ncurses" ,ncurses)
       ("readline" ,readline)))
    (native-inputs
     `(("pkg-config" ,pkg-config)))
    (arguments
     '(#:tests? #f                      ; no tests
       #:phases
       (modify-phases %standard-phases
         (delete 'configure))           ; no configure script
       #:make-flags
       (list
        (string-append "PREFIX="
                       (assoc-ref %outputs "out"))
        "CC=gcc")))
    (home-page "https://github.com/jarun/nnn")
    (synopsis "Terminal file browser")
    (description "@command{nnn} is a fork of @command{noice}, a blazing-fast
lightweight terminal file browser with easy keyboard shortcuts for
navigation, opening files and running tasks.  There is no config file and
mime associations are hard-coded.  The incredible user-friendliness and speed
make it a perfect utility on modern distros.")
    (license license:bsd-2)))

(define-public thermald
  (package
    (name "thermald")
    (version "1.9.1")
    (source
     (origin
      (method git-fetch)
      (uri (git-reference
             (url "https://github.com/01org/thermal_daemon")
             (commit (string-append "v" version))))
      (file-name (git-file-name name version))
      (sha256
       (base32 "0iagc3jqpnh6q2fa1gx4wx6r8qg0556j60xr159zqg95djr4dv99"))))
    (build-system gnu-build-system)
    (arguments
     `(#:configure-flags
       (let ((out      (assoc-ref %outputs "out")))
         (list (string-append "--sysconfdir="
                              out "/etc")
               (string-append "--with-dbus-sys-dir="
                              out "/etc/dbus-1/system.d")
               "--localstatedir=/var"))))
    (native-inputs
     `(("autoconf" ,autoconf)
       ("automake" ,automake)
       ("glib" ,glib "bin")             ; for glib-genmarshal, etc.
       ("pkg-config" ,pkg-config)))
    (inputs
     `(("dbus-glib" ,dbus-glib)
       ("libxml2" ,libxml2)))
    (home-page "https://01.org/linux-thermal-daemon/")
    (synopsis "CPU scaling for thermal management")
    (description "The Linux Thermal Daemon helps monitor and control temperature
on systems running the Linux kernel.")
    ;; arm and aarch64 don't have cpuid.h.
    (supported-systems '("i686-linux" "x86_64-linux"))
    (license license:gpl2+)))

(define-public masscan
  (package
    (name "masscan")
    (version "1.0.5")
    (source
     (origin
       (method git-fetch)
       (uri (git-reference
             (url "https://github.com/robertdavidgraham/masscan.git")
             (commit version)))
       (file-name (git-file-name name version))
       (sha256
        (base32 "0q0c7bsf0pbl8napry1qyg0gl4pd8wn872h4mz9b56dx4rx90vqg"))))
    (build-system gnu-build-system)
    (inputs
     `(("libpcap" ,libpcap)))
    (arguments
     '(#:test-target "regress"
       #:make-flags
       (list "CC=gcc"
             (string-append "PREFIX=" (assoc-ref %outputs "out")))
       #:phases
       (modify-phases %standard-phases
         (delete 'configure)            ; no ./configure script
         (add-after 'unpack 'patch-path
           (lambda* (#:key outputs inputs #:allow-other-keys)
             (let* ((out (assoc-ref outputs "out"))
                    (pcap (assoc-ref inputs "libpcap")))
               (substitute* "src/rawsock-pcap.c"
                 (("libpcap.so") (string-append pcap "/lib/libpcap.so")))
               #t))))))
    (synopsis "TCP port scanner")
    (description "MASSCAN is an asynchronous TCP port scanner.  It can detect
open ports, and also complete the TCP connection and interact with the remote
application, collecting the information received.")
    (home-page "https://github.com/robertdavidgraham/masscan")
    ;; 'src/siphash24.c' is the SipHash reference implementation, which
    ;; bears a CC0 Public Domain Dedication.
    (license license:agpl3+)))

(define-public hungrycat
  (package
    (name "hungrycat")
    (version "0.4.1")
    (source (origin
              (method url-fetch)
              (uri (string-append "https://github.com/jwilk/hungrycat/"
                                  "releases/download/" version "/"
                                  "hungrycat-" version ".tar.gz"))
              (sha256
               (base32
                "03fc1zsrf99lvxa7b4ps6pbi43304wbxh1f6ci4q0vkal370yfwh"))))
    (build-system gnu-build-system)
    (native-inputs
     ;; For tests.
     `(("python" ,python-wrapper)
       ("python-nose" ,python-nose)))
    (arguments
     `(#:test-target "test"))
    (synopsis "A single tool that combines @command{cat} & @command{rm}")
    (description
     "hungrycat prints the contents of a file to standard output, while
simultaneously freeing the disk space it occupied.  It is useful if you need
to process a large file, don't have enough space to store both the input and
output files, and don't need the input file afterwards.
While similar in principle to running @command{cat} immediately followed by
@command{rm}, @command{hungrycat} actually frees blocks as soon as they are
printed instead of after the entire file has been read, which is often too
late.")
    (home-page "https://jwilk.net/software/hungrycat")
    (license license:expat)))

(define-public launchmon
  (package
    (name "launchmon")
    (version "1.0.2")
    (source (origin
              (method url-fetch)
              (uri (string-append
                    "https://github.com/LLNL/LaunchMON/releases/download/v"
                    version "/launchmon-v" version ".tar.gz"))
              (sha256
               (base32
                "0fm3nd9mydm9v2bf7bh01dbgrfnpwkapxa3dsvy3x1z0rz61qc0x"))
              (modules '((guix build utils)))
              (snippet
               '(begin
                  ;; Fix build failure with GCC 7 due to a conversion error.
                  ;; Remove for versions > 1.0.2.
                  (substitute* "launchmon/src/linux/lmon_api/lmon_coloc_spawner.cxx"
                    ((" lmonpl = '\\\\0'")
                     " *lmonpl = '\\0'"))
                  #t))))
    (build-system gnu-build-system)
    (inputs
     `(("mpi" ,openmpi)
       ("munge" ,munge)
       ("boost" ,boost)
       ("libelf" ,libelf)
       ("libgcrypt" ,libgcrypt)
       ("libgpg-error" ,libgpg-error)))
    (synopsis "Infrastructue for large scale tool daemon launching")
    (description
     "LaunchMON is a software infrastructure that enables HPC run-time
tools to co-locate tool daemons with a parallel job.  Its API allows a
tool to identify all the remote processes of a job and to scalably
launch daemons into the relevant nodes.")
    (home-page "https://github.com/LLNL/LaunchMON")
    (supported-systems '("i686-linux" "x86_64-linux"))
    (license license:lgpl2.1)))

(define-public spindle
  (package
    (name "spindle")
    (version "0.10")
    (source (origin
              ;; We use git checkout to avoid github auto-generated tarballs
              (method git-fetch)
              (uri (git-reference
                    (url "https://github.com/hpc/Spindle.git")
                    (commit (string-append "v" version))))
              (file-name (git-file-name name version))
              (sha256
               (base32
                "15n3ay0qq81r5v7fif61q1vdjcq44pp2nynkh3fvbzc9fj3c39wd"))))
    (build-system gnu-build-system)
    (arguments '(#:configure-flags '("--enable-sec-launchmon"
                                     "--enable-sec-munge"
                                     "--enable-sec-none")))
    (inputs
     `(("mpi" ,openmpi)
       ("munge" ,munge)
       ("launchmon" ,launchmon)
       ("libgcrypt" ,libgcrypt)))
    (synopsis "Scalable library loading in HPC environments")
    (description
     "Spindle is a tool for improving the performance of dynamic library and
Python loading in HPC environments.")
    (home-page "https://github.com/hpc/Spindle")
    ;; This package supports x86_64 and PowerPC64
    (supported-systems '("x86_64-linux"))
    (license license:lgpl2.1)))

(define-public inxi-minimal
  (let ((real-name "inxi"))
    (package
      (name "inxi-minimal")
      (version "3.0.38-1")
      (source
       (origin
         (method git-fetch)
         (uri (git-reference
               (url "https://github.com/smxi/inxi")
               (commit version)))
         (file-name (git-file-name real-name version))
         (sha256
          (base32 "1qw3sxgd3ly916bzzl3873s3flngwd3vh57slw0shsj7ivz8bfnm"))))
      (build-system trivial-build-system)
      (inputs
       `(("bash" ,bash-minimal)
         ("perl" ,perl)
         ("procps" ,procps)))
      (native-inputs
       `(("gzip" ,gzip)))
      (arguments
       `(#:modules
         ((guix build utils)
          (ice-9 match)
          (srfi srfi-26))
         #:builder
         (begin
           (use-modules (guix build utils)
                        (ice-9 match)
                        (srfi srfi-26))
           (setenv "PATH" (string-append
                           (assoc-ref %build-inputs "bash") "/bin" ":"
                           (assoc-ref %build-inputs "gzip") "/bin" ":"
                           (assoc-ref %build-inputs "perl") "/bin" ":"))
           (copy-recursively (assoc-ref %build-inputs "source")
                             ,(string-append real-name "-" version))
           (with-directory-excursion ,(string-append real-name "-" version)
             (with-fluids ((%default-port-encoding #f))
               (substitute* "inxi" (("/usr/bin/env perl") (which "perl"))))
             (let ((bin (string-append %output "/bin")))
               (install-file "inxi" bin)
               (wrap-program (string-append bin "/inxi")
                 `("PATH" ":" =
                   ("$PATH"
                    ,@(map (lambda (input)
                             (match input
                               ((name . store)
                                (let ((store-append
                                       (cut string-append store <>)))
                                  (cond
                                   ((member name '("util-linux"))
                                    (string-append (store-append "/bin") ":"
                                                   (store-append "/sbin")))
                                   ((member name '("dmidecode" "iproute2"))
                                    (store-append "/sbin"))
                                   (else (store-append "/bin")))))))
                           %build-inputs)))
                 `("PERL5LIB" ":" =
                   ,(delete
                     ""
                     (map (match-lambda
                            (((? (cut string-prefix? "perl-" <>) name) . dir)
                             (string-append dir "/lib/perl5/site_perl"))
                            (_ ""))
                          %build-inputs)))))
             (invoke "gzip" "inxi.1")
             (install-file "inxi.1.gz"
                           (string-append %output "/share/man/man1")))
           #t)))
      (home-page "https://smxi.org/docs/inxi.htm")
      (synopsis "Full-featured system information script")
      (description "Inxi is a system information script that can display
various things about your hardware and software to users in an IRC chatroom or
support forum.  It runs with the @code{/exec} command in most IRC clients.")
      (license license:gpl3+))))

(define-public inxi
  (package
    (inherit inxi-minimal)
    (name "inxi")
    (inputs
     `(("dmidecode" ,dmidecode)
       ("file" ,file)
       ("bind:utils" ,isc-bind "utils") ; dig
       ("gzip" ,gzip)
       ("iproute2" ,iproute)            ; ip
       ("kmod" ,kmod)                   ; modinfo
       ("lm-sensors" ,lm-sensors)
       ("mesa-utils" ,mesa-utils)
       ("pciutils" ,pciutils)
       ("tar" ,tar)
       ("tree" ,tree)
       ("util-linux" ,util-linux)       ; lsblk
       ("usbutils" ,usbutils)           ; lsusb
       ("wmctrl" ,wmctrl)
       ("xdpyinfo" ,xdpyinfo)
       ("xprop" ,xprop)
       ("xrandr" ,xrandr)
       ("coreutils" ,coreutils)         ; uptime
       ("inetutils" ,inetutils)         ; ifconfig
       ("perl-cpanel-json-xs" ,perl-cpanel-json-xs)
       ("perl-http-tiny" ,perl-http-tiny)
       ("perl-io-socket-ssl" ,perl-io-socket-ssl)
       ("perl-json-xs" ,perl-json-xs)
       ("perl-time-hires" ,perl-time-hires)
       ;; TODO: Add more inputs:
       ;; ipmi-sensors
       ;; hddtemp
       ;; perl-xml-dumper
       ;; ipmitool
       ,@(package-inputs inxi-minimal)))))

(define-public pscircle
  (package
    (name "pscircle")
    (version "1.3.1")
    (source
     (origin
       (method git-fetch)
       (uri (git-reference
             (url "https://gitlab.com/mildlyparallel/pscircle.git")
             (commit (string-append "v" version))))
       (file-name (git-file-name name version))
       (sha256
        (base32 "1sm99423hh90kr4wdjqi9sdrrpk65j2vz2hzj65zcxfxyr6khjci"))))
    (build-system meson-build-system)
    (native-inputs
     `(("pkg-config" ,pkg-config)))
    (inputs
     `(("cairo" ,cairo)
       ("libpng" ,libpng)
       ("libx11" ,libx11)))
    (home-page "https://gitlab.com/mildlyparallel/pscircle")
    (synopsis "Visualize Linux processes in a form of radial tree")
    (description
     "@code{pscircle} visualizes Linux processes in the form of a radial tree.")
    (license license:gpl2+)))

(define-public python-pyudev
  (package
    (name "python-pyudev")
    (version "0.22.0")
    (source
      (origin
        (method url-fetch)
        (uri (pypi-uri "pyudev" version))
        (sha256
          (base32
            "0xmj6l08iih2js9skjqpv4w7y0dhxyg91zmrs6v5aa65gbmipfv9"))))
    (build-system python-build-system)
    (arguments
     `(#:tests? #f ; Tests require /sys
       #:phases
       (modify-phases %standard-phases
         (add-after 'unpack 'patch-ctypes-udev
           (lambda* (#:key inputs outputs #:allow-other-keys)
             (let ((eudev (assoc-ref inputs "eudev")))
               (substitute* "src/pyudev/core.py"
                (("'udev'")
                 (string-append "'" eudev "/lib/libudev.so'")))
               (substitute* "src/pyudev/_ctypeslib/utils.py"
                ;; Use absolute paths instead of keys.
                (("= find_library") "= "))
               #t))))))
    (inputs
     `(("eudev" ,eudev)))
    (propagated-inputs
     `(("python-six" ,python-six)))
    (native-inputs
     `(("python-docutils" ,python-docutils)
       ("python-hypothesis" ,python-hypothesis)
       ("python-mock" ,python-mock)
       ("python-pytest" ,python-pytest)
       ("python-sphinx" ,python-sphinx)))
    (home-page "https://pyudev.readthedocs.io/")
    (synopsis "Python udev binding")
    (description "This package provides @code{udev} bindings for Python.")
    (license license:lgpl2.1)))

(define-public solaar
  (package
    (name "solaar")
    (version "0.9.2")
    (source (origin
              (method git-fetch)
              (uri (git-reference
                    (url "https://github.com/pwr/Solaar.git")
                    (commit version)))
              (file-name (git-file-name name version))
              (sha256
               (base32
                "085mfa13dap3wqik1dqlad0d7kff4rv7j4ljh99c7l8nhczkqgwm"))))
    (build-system python-build-system)
    (arguments
     `(#:phases
       (modify-phases %standard-phases
         (add-after 'unpack 'fix-prefix-detection
           (lambda _
             (substitute* "setup.py"
              (("'--prefix' in sys\\.argv")
               "len([x.startswith('--prefix=') for x in sys.argv]) > 0"))
             #t))
         (replace 'build
           (lambda _
             (invoke "python" "setup.py" "build")))
         (add-before 'check 'setenv-PATH
           (lambda _
             (setenv "PYTHONPATH" (string-append "lib:" (getenv "PYTHONPATH")))
             #t)))))
    (propagated-inputs
     `(("python-pygobject" ,python-pygobject)
       ("python-pyudev" ,python-pyudev)))
    (home-page "https://smxi.org/docs/inxi.htm")
    (synopsis "Linux devices manager for the Logitech Unifying Receiver")
    (description "This package provides tools to manage clients of the
Logitech Unifying Receiver.")
    (license license:gpl2)))

(define-public lynis
  (package
    (name "lynis")
    ;; Also update the ‘lynis-sdk’ input to the commit matching this release.
    (version "2.7.5")
    (source
     (origin
       (method git-fetch)
       (uri (git-reference
             (url "https://github.com/CISOfy/lynis")
             (commit version)))
       (file-name (git-file-name name version))
       (sha256
        (base32 "1lkkbvxm0rgrrlx0szaxmf8ghc3d26wal96sgqk84m37mvs1f7p0"))
       (modules '((guix build utils)))
       (snippet
        '(begin
           ;; Remove proprietary plugins. As of now, all plugins supplied with
           ;; lynis are proprietary. In the future, if free plugins are
           ;; provided, whitelist them from deletion.
           (for-each delete-file (find-files "plugins"))
           #t))))
    (build-system gnu-build-system)
    (native-inputs
     `(;; For tests
       ("lynis-sdk"
        ,(origin
           (method git-fetch)
           (uri (git-reference
                 (url "https://github.com/CISOfy/lynis-sdk")
                 (commit "bf1c1d95121da9ca79a9eac5a15ed8d81e34094d")))
           (file-name (git-file-name "lynis-sdk" version))
           (sha256
            (base32 "1ndz5v0039dqa87cva2dk55a8hkw0fibsw8hh2ddmny9qkr4l3dp"))))))
    (arguments
     `(#:phases
       (modify-phases %standard-phases
         (replace 'configure
           (lambda* (#:key inputs outputs #:allow-other-keys)
             (substitute* "lynis"
               (("/usr/share/lynis")
                (string-append (assoc-ref outputs "out") "/share/lynis")))
             (substitute* "include/functions"
               (("/usr/local/etc/lynis")
                (string-append (assoc-ref outputs "out") "/etc/lynis")))
             #t))
         (delete 'build)
         (replace 'install
           (lambda* (#:key outputs #:allow-other-keys)
             (let ((out (assoc-ref outputs "out")))
               (install-file "lynis" (string-append out "/bin/"))
               (install-file "default.prf" (string-append out "/etc/lynis"))
               (for-each
                (lambda (dir)
                  (copy-recursively dir (string-append out "/share/lynis/" dir)))
                (list "db" "include" "plugins"))
               (install-file "lynis.8" (string-append out "/share/man/man8"))
               #t)))
         (replace 'check
           (lambda* (#:key inputs #:allow-other-keys)
             (copy-recursively (assoc-ref inputs "lynis-sdk") "../lynis-sdk")
             (setenv "LANG" "en_US.UTF-8")
             (let ((lynis-dir (getcwd)))
               (with-directory-excursion "../lynis-sdk"
                 (substitute* "config"
                   (("\\.\\./lynis") lynis-dir))
                 (substitute* "unit-tests/tests-language-translations.sh"
                   (("\\.\\./lynis") lynis-dir))
                 (invoke "sh" "lynis-devkit" "run" "unit-tests"))))))))
    (home-page "https://cisofy.com/lynis/")
    (synopsis "Security auditing tool")
    (description "Lynis is a security auditing tool.  It performs an in-depth
security scan and runs on the system itself.  The primary goal is to test
security defenses and provide tips for further system hardening.  It will also
scan for general system information, vulnerable software packages, and
possible configuration issues.")
    (license license:gpl3+)))

(define-public ngrep
  (package
    (name "ngrep")
    (version "1.47")
    (source
     (origin
       (method git-fetch)
       (uri (git-reference
             (url "https://github.com/jpr5/ngrep/")
             (commit (string-append "V" (string-replace-substring version "." "_")))))
       (file-name (git-file-name name version))
       (sha256
        (base32
         "1x2fyd7wdqlj1r76ilal06cl2wmbz0ws6i3ys204sbjh1cj6dcl7"))))
    (build-system gnu-build-system)
    (inputs
     `(("libpcap" ,libpcap)))
    (arguments
     `(#:tests? #f ;; No tests.
       #:configure-flags (list (string-append "--with-pcap-includes="
                                              (assoc-ref %build-inputs "libpcap")
                                              "/include/pcap"))))
    (home-page "https://github.com/jpr5/ngrep/")
    (synopsis "Grep-like utility to search for network packets on an interface")
    (description "@command{ngrep} is like GNU grep applied to the network
layer.  It's a PCAP-based tool that allows you to specify an extended regular
or hexadecimal expression to match against data payloads of packets.  It
understands many kinds of protocols, including IPv4/6, TCP, UDP, ICMPv4/6,
IGMP and Raw, across a wide variety of interface types, and understands BPF
filter logic in the same fashion as more common packet sniffing tools, such as
tcpdump and snoop.")
    (license license:bsd-3)))

(define-public pam-mount
  (package
    (name "pam-mount")
    (version "2.16")
    (source
     (origin
       (method url-fetch)
       (uri (string-append "mirror://sourceforge/pam-mount/pam_mount/"
                           version "/pam_mount-" version ".tar.xz"))
       (sha256
        (base32
         "1rvi4irb7ylsbhvx1cr6islm2xxw1a4b19q6z4a9864ndkm0f0mf"))
       (patches
        ;; Patch adding support for encrypted volumes in LUKS2 format.
        ;; It comes from the Gentoo package definition for sys-auth/pam_mount.
        (search-patches "pam-mount-luks2-support.patch"))))
    (build-system gnu-build-system)
    (native-inputs
     `(("perl" ,perl)
       ("pkg-config" ,pkg-config)))
    (inputs
     `(("cryptsetup" ,cryptsetup)
       ("libhx" ,libhx)
       ("libxml2" ,libxml2)
       ("linux-pam" ,linux-pam)
       ("lvm2" ,lvm2)
       ("openssl" ,openssl)
       ("pcre" ,pcre)
       ("libmount" ,util-linux "lib")
       ("util-linux" ,util-linux)))
    (arguments
     `(#:configure-flags
       (list (string-append "--with-slibdir=" %output "/lib")
             (string-append "--with-ssbindir=" %output "/sbin"))
       #:phases
       (modify-phases %standard-phases
         (add-after 'unpack 'fix-program-paths
           (lambda* (#:key inputs outputs #:allow-other-keys)
             (let ((util-linux (assoc-ref inputs "util-linux"))
                   (out (assoc-ref outputs "out")))
               (substitute* "src/mtcrypt.c"
                 (("\"mount\";")
                  (string-append "\"" util-linux "/bin/mount\";"))
                 (("\"umount\";")
                  (string-append "\"" util-linux "/bin/umount\";"))
                 (("\"fsck\",")
                  (string-append "\"" util-linux "/sbin/fsck\",")))
               (substitute* "src/rdconf1.c"
                 (("\"mount\", \"")
                  (string-append "\"" util-linux "/bin/mount\", \""))
                 (("\"umount\", \"")
                  (string-append "\"" util-linux "/bin/umount\", \""))
                 (("\"fsck\", \"")
                  (string-append "\"" util-linux "/sbin/fsck\", \""))
                 (("\"pmvarrun\", \"")
                  (string-append "\"" out "/sbin/pmvarrun\", \""))))
             #t)))))
    (home-page "http://pam-mount.sourceforge.net")
    (synopsis "PAM module to mount volumes for a user session")
    (description
     "Pam-mount is a PAM module that can mount volumes when a user logs in.
It supports mounting local filesystems of any kind the normal mount utility
supports.  It can also mount encrypted LUKS volumes using the password
supplied by the user when logging in.")
    (license (list license:gpl2+ license:lgpl2.1+))))<|MERGE_RESOLUTION|>--- conflicted
+++ resolved
@@ -31,11 +31,8 @@
 ;;; Copyright © 2019 Guillaume Le Vaillant <glv@posteo.net>
 ;;; Copyright © 2019, 2020 Mathieu Othacehe <m.othacehe@gmail.com>
 ;;; Copyright © 2020 Oleg Pykhalov <go.wigust@gmail.com>
-<<<<<<< HEAD
 ;;; Copyright © 2020 Jan (janneke) Nieuwenhuizen <janneke@gnu.org>
-=======
 ;;; Copyright © 2020 Michael Rohleder <mike@rohleder.de>
->>>>>>> 927f3655
 ;;;
 ;;; This file is part of GNU Guix.
 ;;;
@@ -82,17 +79,7 @@
   #:use-module (gnu packages dns)
   #:use-module (gnu packages elf)
   #:use-module (gnu packages file)
-<<<<<<< HEAD
-  #:use-module (gnu packages ncurses)
-  #:use-module (gnu packages readline)
-  #:use-module (gnu packages hurd)
-  #:use-module (gnu packages libbsd)
-  #:use-module (gnu packages linux)
-  #:use-module (gnu packages lua)
-  #:use-module (gnu packages guile)
-=======
   #:use-module (gnu packages flex)
->>>>>>> 927f3655
   #:use-module (gnu packages gettext)
   #:use-module (gnu packages gl)
   #:use-module (gnu packages glib)
@@ -102,6 +89,7 @@
   #:use-module (gnu packages groff)
   #:use-module (gnu packages gtk)
   #:use-module (gnu packages guile)
+  #:use-module (gnu packages hurd)
   #:use-module (gnu packages image)
   #:use-module (gnu packages imagemagick)
   #:use-module (gnu packages inkscape)
