;;; GNU Guix --- Functional package management for GNU
;;; Copyright © 2013, 2015 Andreas Enge <andreas@enge.fr>
;;; Copyright © 2013-2022 Ludovic Courtès <ludo@gnu.org>
;;; Copyright © 2014, 2015, 2016, 2017, 2018, 2019, 2020, 2021, 2022, 2023 Mark H Weaver <mhw@netris.org>
;;; Copyright © 2015 Sou Bunnbu <iyzsong@gmail.com>
;;; Copyright © 2016, 2017, 2018, 2019, 2021 Efraim Flashner <efraim@flashner.co.il>
;;; Copyright © 2016 Alex Griffin <a@ajgrf.com>
;;; Copyright © 2017 Clément Lassieur <clement@lassieur.org>
;;; Copyright © 2017, 2018 Nikita <nikita@n0.is>
;;; Copyright © 2017, 2018, 2020 Tobias Geerinckx-Rice <me@tobias.gr>
;;; Copyright © 2018, 2020 Ricardo Wurmus <rekado@elephly.net>
;;; Copyright © 2019 Ivan Petkov <ivanppetkov@gmail.com>
;;; Copyright © 2020 Oleg Pykhalov <go.wigust@gmail.com>
;;; Copyright © 2020 Jakub Kądziołka <kuba@kadziolka.net>
;;; Copyright © 2019, 2020 Adrian Malacoda <malacoda@monarch-pass.net>
;;; Copyright © 2020-2023 Jonathan Brielmaier <jonathan.brielmaier@web.de>
;;; Copyright © 2020, 2022 Marius Bakke <marius@gnu.org>
;;; Copyright © 2021 Brice Waegeneire <brice@waegenei.re>
;;; Copyright © 2021 Maxime Devos <maximedevos@telenet.be>
;;; Copyright © 2021, 2022, 2023 Maxim Cournoyer <maxim.cournoyer@gmail.com>
;;; Copyright © 2021 Baptiste Strazzul <bstrazzull@hotmail.fr>
;;; Copyright © 2022 SeerLite <seerlite@disroot.org>
;;;
;;; This file is part of GNU Guix.
;;;
;;; GNU Guix is free software; you can redistribute it and/or modify it
;;; under the terms of the GNU General Public License as published by
;;; the Free Software Foundation; either version 3 of the License, or (at
;;; your option) any later version.
;;;
;;; GNU Guix is distributed in the hope that it will be useful, but
;;; WITHOUT ANY WARRANTY; without even the implied warranty of
;;; MERCHANTABILITY or FITNESS FOR A PARTICULAR PURPOSE.  See the
;;; GNU General Public License for more details.
;;;
;;; You should have received a copy of the GNU General Public License
;;; along with GNU Guix.  If not, see <http://www.gnu.org/licenses/>.

(define-module (gnu packages gnuzilla)
  #:use-module ((srfi srfi-1) #:hide (zip))
  #:use-module (ice-9 format)
  #:use-module (ice-9 match)
  #:use-module (gnu packages)
  #:use-module ((guix licenses) #:prefix license:)
  #:use-module (guix packages)
  #:use-module (guix download)
  #:use-module (guix git-download)
  #:use-module (guix hg-download)
  #:use-module (guix gexp)
  #:use-module (guix store)
  #:use-module (guix modules)
  #:use-module (guix monads)
  #:use-module (guix utils)
  #:use-module (guix build-system cargo)
  #:use-module (guix build-system copy)
  #:use-module (guix build-system gnu)
  #:use-module (guix build-system trivial)
  #:use-module (guix build-system mozilla)
  #:use-module (gnu packages admin)
  #:use-module (gnu packages audio)
  #:use-module (gnu packages autotools)
  #:use-module (gnu packages m4)
  #:use-module (gnu packages base)
  #:use-module (gnu packages bash)
  #:use-module (gnu packages databases)
  #:use-module (gnu packages glib)
  #:use-module (gnu packages gtk)
  #:use-module (gnu packages gnome)
  #:use-module (gnu packages libcanberra)
  #:use-module (gnu packages cups)
  #:use-module (gnu packages kerberos)
  #:use-module (gnu packages linux)
  #:use-module (gnu packages perl)
  #:use-module (gnu packages pkg-config)
  #:use-module (gnu packages compression)
  #:use-module (gnu packages fontutils)
  #:use-module (gnu packages fonts)
  #:use-module (gnu packages hunspell)
  #:use-module (gnu packages libevent)
  #:use-module (gnu packages image)
  #:use-module (gnu packages libffi)
  #:use-module (gnu packages pulseaudio)
  #:use-module (gnu packages python)
  #:use-module (gnu packages python-xyz)
  #:use-module (gnu packages node)
  #:use-module (gnu packages xorg)
  #:use-module (gnu packages gl)
  #:use-module (gnu packages pciutils)
  #:use-module (gnu packages assembly)
  #:use-module (gnu packages rust)
  #:use-module (gnu packages rust-apps)
  #:use-module (gnu packages llvm)
  #:use-module (gnu packages nss)
  #:use-module (gnu packages icu4c)
  #:use-module (gnu packages video)
  #:use-module (gnu packages xiph)
  #:use-module (gnu packages xdisorg)
  #:use-module (gnu packages readline)
  #:use-module (gnu packages sqlite)
  #:autoload (json parser) (json->scm))

(define-public mozjs
  (package
    (name "mozjs")
    (version "102.2.0")
    (source (origin
              (method url-fetch)
              ;; TODO: Switch to IceCat source once available on ftp.gnu.org.
              (uri (string-append "https://ftp.mozilla.org/pub/firefox"
                                  "/releases/" version "esr/source/firefox-"
                                  version "esr.source.tar.xz"))
              (sha256
               (base32
                "1zwpgis7py1bf8p88pz3mpai6a02qrdb8ww2fa9kxxdl9b8r2k81"))))
    (build-system gnu-build-system)
    (arguments
     (list
      #:imported-modules %cargo-utils-modules ;for `generate-all-checksums'
      #:modules `((guix build cargo-utils)
                  ,@%gnu-build-system-modules)
      #:test-target "check-jstests"
      #:configure-flags
      #~(list
         ;; Disable debugging symbols to save space.
         "--disable-debug"
         "--disable-debug-symbols"
         ;; This is important because without it gjs will segfault during the
         ;; configure phase.  With jemalloc only the standalone mozjs console
         ;; will work.
         "--disable-jemalloc"
         "--enable-tests"
         "--enable-hardening"
         "--enable-optimize"
         "--enable-release"
         "--enable-readline"
         "--enable-shared-js"
         "--with-system-icu"
         "--with-system-nspr"
         "--with-system-zlib"
         "--with-intl-api")
      #:phases
      #~(modify-phases %standard-phases
          (add-after 'patch-source-shebangs 'patch-cargo-checksums
            (lambda _
              (let ((null-hash
                     "e3b0c44298fc1c149afbf4c8996fb92427ae41e4649b934ca495991b7852b855"))
                (for-each (lambda (file)
                            (format #t "patching checksums in ~a~%" file)
                            (substitute* file
                              (("^checksum = \".*\"")
                               (string-append "checksum = \"" null-hash "\""))))
                          (find-files "." "Cargo\\.lock$"))
                (for-each generate-all-checksums
                          '("js" "third_party/rust")))))
          (replace 'configure
            (lambda* (#:key configure-flags #:allow-other-keys)
              ;; The configure script does not accept environment variables as
              ;; arguments.  It also must be run from a different directory,
              ;; but not the root directory either.
              (mkdir "run-configure-from-here")
              (chdir "run-configure-from-here")
              (setenv "SHELL" (which "sh"))
              (setenv "CONFIG_SHELL" (which "sh"))
              (setenv "AUTOCONF" (which "autoconf"))
              (apply invoke "python" "../configure.py"
                     "--enable-project=js"
                     (string-append "--prefix=" #$output)
                     configure-flags)))
          (add-before 'check 'adjust-tests
            (lambda _
              (with-directory-excursion "../js/src/tests"
                (substitute* "shell/os.js"
                  ;; FIXME: Why does the killed process have an exit status?
                  ((".*killed process should not have exitStatus.*")
                   ""))

                ;; The test suite expects a lightly patched ICU.  Disable tests
                ;; that do not work with the system version.  See
                ;; "intl/icu-patches" for clues.

                ;; See <https://unicode-org.atlassian.net/browse/ICU-20992> and
                ;; <https://bugzilla.mozilla.org/show_bug.cgi?id=1636984> and
                ;; related patch for why this is failing.
                (delete-file "non262/Intl/DateTimeFormat/\
fractional-second-digits-append-item.js")
                ;; FIXME: got "0 \u251CAM/PM: noon\u2524", expected "0 (AM/PM: noon)"
                (delete-file "non262/Intl/DateTimeFormat/day-period-hour-cycle.js")
                ;; FIXME: got "en-US-posix", expected "en-US-POSIX".
                (delete-file "non262/Intl/available-locales-supported.js")
                ;; FIXME: got "en-US", expected "en-US-POSIX"
                (delete-file "non262/Intl/available-locales-resolved.js"))))
          (add-before 'check 'pre-check
            (lambda _
              (setenv "JSTESTS_EXTRA_ARGS"
                      (string-join
                       (list
                        ;; Do not run tests marked as "random".
                        "--exclude-random"
                        ;; Exclude web platform tests.
                        "--wpt=disabled"
                        ;; Respect the daemons configured number of jobs.
                        (string-append "--worker-count="
                                       (number->string (parallel-job-count)))))))))))
    (native-inputs
     (list autoconf
           llvm                         ;for llvm-objdump
           m4
           perl
           pkg-config
           python-wrapper
           rust
           `(,rust "cargo")))
    (inputs
     (list icu4c readline zlib))
    (propagated-inputs
     (list nspr))                ; in the Requires.private field of mozjs-*.pc
    (home-page
     "https://spidermonkey.dev/")
    (synopsis "Mozilla JavaScript engine")
    (description "SpiderMonkey is Mozilla's JavaScript engine written
in C/C++.")
    (license license:mpl2.0))) ; and others for some files

(define-public mozjs-91
  (package
    (inherit mozjs)
    (version "91.13.0")
    (source (origin
              (method url-fetch)
              (uri (string-append "https://ftp.mozilla.org/pub/firefox"
                                  "/releases/" version "esr/source/firefox-"
                                  version "esr.source.tar.xz"))
              (sha256
               (base32
                "0qh7j960wdp5zcfqhkj8ki47spp9i9ms12xx0v0kxvmmw36jpgjk"))))
    (arguments
     (substitute-keyword-arguments (package-arguments mozjs)
       ((#:phases phases)
        #~(modify-phases #$phases
            (add-before 'check 'disable-timezone-tests
              (lambda _
                (with-directory-excursion "../js/src/tests"
                  ;; FIXME: Assertion failed: got "2021a", expected "2021a3"?
                  (delete-file "non262/Intl/DateTimeFormat/timeZone_version.js")
                  ;; XXX: Delete all tests that test time zone functionality,
                  ;; because the test suite uses /etc/localtime to figure out
                  ;; the offset from the hardware clock, which does not work
                  ;; in the build container.  See <tests/non262/Date/shell.js>.
                  (delete-file-recursively "non262/Date")
                  (delete-file
                   "non262/Intl/DateTimeFormat/tz-environment-variable.js"))))))))
    (inputs (modify-inputs (package-inputs mozjs)
              (replace "icu4c" icu4c-69)))))

(define-public mozjs-78
  (package
    (inherit mozjs)
    (name "mozjs")
    (version "78.15.0")
    (source (origin
              (method url-fetch)
              (uri (string-append "https://archive.mozilla.org/pub/firefox"
                                  "/releases/" version "esr/source/firefox-"
                                  version "esr.source.tar.xz"))
              (sha256
               (base32
                "0l91cxdc5v9fps79ckb1kid4gw6v5qng1jd9zvaacwaiv628shx4"))))
    (build-system gnu-build-system)
    (arguments
     (substitute-keyword-arguments (package-arguments mozjs)
       ((#:phases phases)
        #~(modify-phases #$phases
            (add-after 'unpack 'patch-for-python-3.10
              (lambda _
                ;; Some classes were moved from collections to collections.abc
                ;; in Python 3.10.
                (substitute* "python/mozbuild/mozbuild/util.py"
                  (("collections\\.Sequence")
                   "collections.abc.Sequence"))
                (substitute* "python/mozbuild/mozbuild/makeutil.py"
                  (("from collections import Iterable")
                   "from collections.abc import Iterable"))
                (substitute* "python/mozbuild/mozbuild/backend/configenvironment.py"
                  (("from collections import Iterable, OrderedDict")
                   "from collections import OrderedDict\n\
from collections.abc import Iterable"))
                (substitute*
                    "testing/mozbase/manifestparser/manifestparser/filters.py"
                  (("from collections import defaultdict, MutableSequence")
                   "from collections import defaultdict\n\
from collections.abc import MutableSequence"))))
            (replace 'configure
              (lambda* (#:key configure-flags #:allow-other-keys)
                ;; The configure script does not accept environment variables as
                ;; arguments.  It also must be run from a different directory,
                ;; but not the root directory either.
                (mkdir "run-configure-from-here")
                (chdir "run-configure-from-here")
                (setenv "SHELL" (which "sh"))
                (setenv "CONFIG_SHELL" (which "sh"))
                (setenv "AUTOCONF" (which "autoconf"))
                (apply invoke "../js/src/configure"
                       (cons (string-append "--prefix=" #$output)
                             configure-flags))))
            (replace 'adjust-tests
              (lambda _
                (with-directory-excursion "../js/src/tests"
                  ;; The test suite expects a lightly patched ICU 67.  Since
                  ;; Guix is about to switch to ICU 68, massage the tests to
                  ;; work with that instead of patching ICU.  Try removing this
                  ;; phase for newer versions of mozjs.

                  ;; These tests look up locale names and expects to get
                  ;; "GB" instead of "UK".
                  (substitute* "non262/Intl/DisplayNames/language.js"
                    (("Traditionell, GB")
                     "Traditionell, UK"))
                  (substitute* "non262/Intl/DisplayNames/region.js"
                    (("\"GB\": \"GB\"")
                     "\"GB\": \"UK\""))

                  ;; XXX: Some localized time formats have changed, and
                  ;; substitution fails for accented characters, even though
                  ;; it works in the REPL(?).  Just delete these for now.
                  (delete-file "non262/Intl/Date/toLocaleString_timeZone.js")
                  (delete-file "non262/Intl/Date/toLocaleDateString_timeZone.js")

                  ;; Similarly, these get an unexpected "A" suffix when looking
                  ;; up a time in the "ar-MA-u-ca-islamicc" locale, which is
                  ;; tricky to substitute.
                  (delete-file "non262/Intl/DateTimeFormat/format_timeZone.js")
                  (delete-file "non262/Intl/DateTimeFormat/format.js")

                  ;; This file compares a generated list of ICU locale names
                  ;; with actual lookups.  Some have changed slightly, i.e.
                  ;; daf-Latn-ZZ -> daf-Latn-CI, so drop it for simplicity.
                  (delete-file "non262/Intl/Locale/likely-subtags-generated.js"))))
            (replace 'pre-check
              (lambda _
                (with-directory-excursion "../js/src/tests"
                  (substitute* "shell/os.js"
                    ;; FIXME: Why does the killed process have an exit status?
                    ((".*killed process should not have exitStatus.*")
                     ""))

                  ;; XXX: Delete all tests that test time zone functionality,
                  ;; because the test suite uses /etc/localtime to figure out
                  ;; the offset from the hardware clock, which does not work
                  ;; in the build container.  See <tests/non262/Date/shell.js>.
                  (delete-file-recursively "non262/Date")
                  (delete-file "non262/Intl/DateTimeFormat/tz-environment-variable.js")

                  (setenv "JSTESTS_EXTRA_ARGS"
                          (string-join
                           (list
                            ;; Do not run tests marked as "random".
                            "--exclude-random"
                            ;; Exclude web platform tests.
                            "--wpt=disabled"
                            ;; Respect the daemons configured number of jobs.
                            (string-append "--worker-count="
                                           (number->string
                                            (parallel-job-count)))))))))))))
    (native-inputs
     (list autoconf-2.13
           automake
           llvm                         ;for llvm-objdump
           perl
           pkg-config
           python-3
           rust
           `(,rust "cargo")))
    (inputs
     (list icu4c-69 readline zlib))))


;;;
;;; Localization helper procedures.
;;;
(define mozilla-compare-locales
  (origin
    (method hg-fetch)
    (uri (hg-reference
          (url "https://hg.mozilla.org/l10n/compare-locales/")
          (changeset "RELEASE_8_1_0")))
    (file-name "mozilla-compare-locales")
    (sha256 (base32 "00bpkaqf2ng1nn9ajyb5mli0jq58q5fm2n3yy90jy0hp4q2gbs50"))))

(define (mozilla-locale locale changeset hash-string)
  (origin
    (method hg-fetch)
    (uri (hg-reference
          (url (string-append "https://hg.mozilla.org/l10n-central/"
                              locale))
          (changeset changeset)))
    (file-name (string-append "mozilla-locale-" locale))
    (sha256 (base32 hash-string))))

(define-syntax-rule (mozilla-locales (hash-string changeset locale) ...)
  (list (mozilla-locale locale changeset hash-string)
        ...))

(define (update-mozilla-locales changesets.json)
  "Output a new list of Mozilla locales, to update the ALL-MOZILLA-LOCALES
variable defined below.  It requires guile-json to be installed."
  (match (call-with-input-file changesets.json json->scm)
    (((lang ("revision" . revision) platforms pin) ...)
     (let ((data (reverse (map (lambda (rev lang)
                                 `(,(list->string (make-list 40 #\0))
                                   ,(string-take rev 12) ,lang))
                               revision lang))))
       (format #t "~{~s~%~}" data)
       data))))

(define all-mozilla-locales
  (mozilla-locales
   ;;                      sha256                            changeset    locale
   ;;---------------------------------------------------------------------------
   ("1s59ihmj8x6z0ssq4xav689jb5azrpdnay8csgjm1b9pw7wmvcli" "a6940ae1a02f" "ach")
   ("1cqixlk9f8p63jz20wzsvnfb7xa82ba725gzdydlwz2axgp09c26" "4e2c7d1ddbed" "af")
   ("19r1yhmfxqasyslc8gr9as5w1scscz1xr8iqy9zi4b90fdjzs0ac" "06897e40a7ea" "an")
   ("0nfknb1p03j9fgmkwlm1mzdyh10g0l33x34ab39kc072apziyv0n" "9272819b09e2" "ar")
   ("11qqblqfffbmkdr5b6mxzq02i8rj1hjq3iy6xv5i5xxy311b3vpb" "f706d22e6910" "ast")
   ("0q2p1a437qr2nshdd4934qkv2sblmykiwzir149c8p9m5sjk0dyw" "f5c2a9800add" "az")
   ("0gxxm3lv18kj0922bw0g897azc4nkrszm5irgwdkgmkbyr97li83" "98ba7d51484f" "be")
   ("10vrbbaabjns824ndya6c09znm815pak2xpvqgjydl3r5qvacx65" "5c79c77311cd" "bg")
   ("1il7yyifx5xzj0v2lna315mppl5pk1vi4m9r66hdz1lzc485m1wp" "c80c87ef7193" "bn")
   ("1p1ig4v9pczzrnnxzr20r61g7xk85k5lgnxhzgn1rx518p85xrkm" "6a1bcb9851b2" "br")
   ("08q33bk9kdvbyc4ib58bsn2b67ki3d2yzskkf5r2n5zlglblksa2" "939779cb58d6" "bs")
   ("1bdkywrqah85fh8kfnz163qnc02ffx0a4vlnx5pq1wg9j4f1gznf" "9a45ccf144f1" "ca")
   ("0hhmp5dzc0rssykl0b2n9h0vfy4svwhxmhpsr3rcfpbg2s0r5h6l" "4f60e18fc248" "ca-valencia")
   ("18phbl9raqsbys9wa8z0gq0h0pw3b55v6ngn67r4373lfc0s9cxv" "b4ef404c7de8" "cak")
   ("0147qyw1y97mgqhkb46wblxv61lq2mvvm5n5ihwf49l5cyizi0jg" "f56ef18f05df" "cs")
   ("08sbhnsxndlsaijnxndc367qcbrzb29m7bpkcawinz9fg6mz3573" "4f9d92f04f5e" "cy")
   ("09cm5kk1sh2a6ws1fj185jrknhfa6n4bhj7nfnr4lsk339n0kvv9" "902503567e30" "da")
   ("0r630bki5d4ylicq6lzh6s2mvsq225933szswmm0sap507rj75cm" "6000baf7a412" "de")
   ("0749qjsfv3rn94rnci3ydgndw27qlr3w3w97kfwma2gmsf3m3r0p" "4a948952d1f4" "dsb")
   ("0yc64i7mpxhs4qlyyh59i2aiz0vpap0bn8slcsk8b71wd1d7cy5m" "153a16a13733" "el")
   ("0d4m5ji6ii10yap8y24cxx3fr60ba1jqi10hy3j1cq6ni7hzavga" "7ce17ae529ac" "en-CA")
   ("12jzqcfbgdhfm8f2gqp15bdnin62li07jwicjc8ynn4cl9a19xiz" "a25d9eea7c23" "en-GB")
   ("0gbb8hfc5yvjah63mapjxm53wxrf98srbrbg43b9g734zfi4n8y5" "4ed3471dad5d" "eo")
   ("19lw7zmqx2irjmv5y6r7nncp6nysn06abf10n3dzj5nzgays6sln" "853fe7acb415" "es-AR")
   ("0rq4pa380b77rkv6dq7sqx8a8i33jk3vs5rgcl8fv7slqvsw23kd" "921b67bf27a5" "es-CL")
   ("1dyxzab9hln5spch66wmfagfzmfdiaxgpq7qlzvdfg98wkqdj25n" "c9a210ea496c" "es-ES")
   ("1gwpmfl37wxl7rynqswgj41liljflgxydvljd4zdhk3jzqn605fb" "ddd35183d81c" "es-MX")
   ("0c3blniddklapifnjbz03f2frw24jjgwgwn6swl5mwm2z0y6wa9f" "82d23ffaa7d3" "et")
   ("05mq2df6n6fr8m5m2xwl0f6n1q3zgjrnk465ldx1nfr9agrhd36c" "13975626d549" "eu")
   ("1l1jyqqiy551903j6yzh9ayg1pf26q2hr9h3jj4l51xzp7x4ms2q" "039e1fdb7c71" "fa")
   ("091l05y9sggxznv0y11b9zy5qf146p0hb5faw4ix7yn5p5kca2f5" "7bd3722d82de" "ff")
   ("1lllwjvmbl5dx44fcvsqg08fbflkc8dx5as9n6nf4xlkzydx6izm" "39808e88c9d1" "fi")
   ("10ha955vvyf5vbciricm72kplj9j0s00g2333lmg46jiwi7aviiv" "426d373db6a7" "fr")
   ("11zdfk8jvdy1k9z1q162cwapplcbz35l3dq4mv45brdin3v0x8kr" "96cd93d18389" "fy-NL")
   ("1l5xr25gmssyachwmfprlnp2v2xj4b0hp8gxrf7fi5bvv9c2fynb" "de3daf7d3f9d" "ga-IE")
   ("06h9ijfsn1cgz5fvxxbisk7fvqhgsw99id92575hgyg1p8xb1n69" "f04aea656d9e" "gd")
   ("19913i5n8yyfhz9j21krlk7wqsyy89vggxc1m1swv94y2ix8rpaj" "1b8cdb87bf69" "gl")
   ("0k5x31bfl2l0r9b5dkn03frm1gd8n6igai7ch2f1kj0skflynwww" "82df570c4241" "gn")
   ("03rygnj9xhfvykark7dls117kwhid13ghvrsqiial0vp8m7ymx79" "e2e41d7beaa5" "gu-IN")
   ("0vyraplj1x7b5im15anhzdaq03k2gqfyybgklrd4f9ry6msh5jhx" "de724e943805" "he")
   ("1zqps586jrgxpf7xx2l3qw3ch3fr31r9a25y861fpxrpvh7ygw7g" "898598e1a5c6" "hi-IN")
   ("0czq68l3qdhdc0mgazlrh8x83a6d5qrjwgjv8xvsmmzi7h68ww0l" "2711d1515af0" "hr")
   ("1wwvrnm38gk2rnw4vmcranh8hk61gjcj9292pck3ckiv6mq7kd4s" "03e02f3d0676" "hsb")
   ("0yvgdxlbyhhg3lk43hxx9gx66rcm7gaj02zzzx5zni8dhvlk2v6m" "d423ada9dc00" "hu")
   ("1kjm7bg4990jhfbxwc38r4lqm2fbcxc82nc2d4qkqwikr4aah4b9" "06836af0bd6e" "hy-AM")
   ("1dla7r3snvagb7m985xxqyi7gl498cr5xsz8msw0zpg6xmi05rlx" "299bd950d538" "ia")
   ("0w8w9xn93akir7nqcp5iwr3kqvba5gbirg7gmzlzg7mgrhw8pcsa" "dee087477b99" "id")
   ("10iakv1c1d20ihxg1s7c3zc1zfw18vr2kspcw7bk5k02rmrffgcn" "320095d063ed" "is")
   ("1xn5pa3rc7l6k2migm3c0dx71q1hk7mjls045xpv9cy8gvirnj94" "4722680fb5bf" "it")
   ("0va9zfj3wqh1yvbgh3x808yvdyxkg780vazjg887wbxpfk1n6hxa" "cb3cfe294621" "ja")
   ("0qvjc3fhk6jg2c3g6mymmnslg1rkkxmv9gi3whf2bc5mzfgyc5zw" "7efe92bd7780" "ja-JP-mac")
   ("0zfiwwz0axbd219ar32c7a6b8h816sf04ajx6jl74s5kyij79y82" "4c1fe3a18da9" "ka")
   ("1aiik4758r5df76q2a132y5fjdjrsxshjylk7irwsr7yy0c7f63g" "acdf76048aa0" "kab")
   ("0icxh4sgv6m1yykycb9d9c43k3r6w02f9c6jr04wm8hvqq5icfl5" "9b418ff7936b" "kk")
   ("1cqlhggf46lr7w399k7qb7a1hc56f32w1dy26i2racpppzza5plc" "9771ada0b5f8" "km")
   ("0p04irnb7x7y37m6lz388x9dynn8rnk000avpp296barajnhs5i8" "645aa37a2112" "kn")
   ("1lbc1fxr5i0ccymlsd8axz3633cqggg5k8ak5yqwi704g7kvv9g2" "1cd68952d119" "ko")
   ("11b55bxg73zqfdn5gy9nn5imab2mv0hxr603whggp7vymllgb7kb" "26bb83959bfe" "lij")
   ("15jsijm6d26i0105gz0f7sh2yh2v4pmw4j95cwkdrb1d8m935jlz" "b9829891f153" "lt")
   ("0liwwv13fgyw97nizhsyy53xrbf8jks5ics7qkkxfccawjrg5rlb" "e5f09d03d959" "lv")
   ("0w420yf3hdnl7dp9mn9ghc20cq79k24fn9adn3syk723ppl6mkb0" "7884845e94f3" "mk")
   ("13wkr7rgqsv9w3d9w7k8lnxdzgfixsq4bmc27zsyc770l6062ml6" "030db7412202" "mr")
   ("06nsadcnxx0ssdp67x47dj9crihn1ycgd5mwvn5m7lkb97r4ch9f" "40a7703e875c" "ms")
   ("0mlnjdzck6dp9p59ajj3sr63r36fn0qi8r9scrqrqcisgfclw9sg" "daca40056531" "my")
   ("0z1hgx9d5i9w20f9k9azzng1y3lmm5d6hdjkj7rf6r5710bhhzh5" "664bd049e105" "nb-NO")
   ("1466qvrs13g2iix1k35cknb2pia9b66li2ncvdyqf0jsd92z9k8x" "eaa6ae781ba0" "ne-NP")
   ("0jgmz2lkzj0aspd9mabygzic6li5s2b25y0r6vjg8mv3jm5pi86j" "5ef8f1c9739e" "nl")
   ("1m46x0h20vdfbzjxlz0ac43dbaq40xnyldr2yzbf7pk5di9pzxa6" "f08e15466d5d" "nn-NO")
   ("0r3zvihqh6iya3z1qm7if0m3zfgf81s9qp7x7qc701h2q357wkgf" "6712c0e12ec2" "oc")
   ("102j89jm28c223yhhkrj76xxj4kmy58hcs2r0jn15xa1qkqv1fdk" "8f36cc819e00" "pa-IN")
   ("1j9za6s0i46abn8dsrlkpck3qxxw35rhfcg1xs1vp8sc4ckg8qwi" "c3b0c1c02b94" "pl")
   ("1k9lbsvckpwl4xax8kxp5yxsfkspq2mhqm77jh5nl9aw88dsn55b" "cc32bf9630fe" "pt-BR")
   ("0f0jyvbn2sa5m66wqdzh4607g4gd0270xq37ipd9ls52b4764bd8" "5478d7242086" "pt-PT")
   ("19znkkialh1d4np7qcp80xkagrf1j2xah2s1xxzsh854p3d30zs7" "dd934a76fb01" "rm")
   ("1xn26r8g8zzkb5myfgmnjbk8k4i0brkvbrvnhp7k5nkrnsin25di" "d57ab3dee73d" "ro")
   ("04rhkxlmpp5pyzw85ldbfkmiigqr2p9y5cbns5dqs6sz1633ccxp" "7aea98f33a20" "ru")
   ("1zzkkxl7ayxh5gx9snyvp5czflsvi77hp48li613h3c2fii4n9qk" "7c986f4b5044" "sco")
   ("1219i0ghhqj3s1i0rm68jjkvivh6y40938wav7z4ifck527sq6r1" "bc9e55d4e3ea" "si")
   ("05i5p3n3a6hgl6rf10yjs4vag7y3rn2jwgxsddcdcqiv6405zn81" "8814afd7f67e" "sk")
   ("1wcqdbm1py1ldq6cj2g201m715nql79r6szr71jvrxacb711c62a" "20013dc06e96" "sl")
   ("0g2izkaa4ipwgwyhy77ciyrxxpf4pxzj9mjqvxriy5prmkhm3zjs" "d86d5d2b6eef" "son")
   ("1cc99m6srjg8698dkc3il70crby0mdv43v3ijwy069k4w50hyjjg" "49bb5fae5d9b" "sq")
   ("13kfssq4fhq9mb36as6sxiaffl17qyg1wdw8kpz3ilqm86bsjrgl" "d6a0ab79b06f" "sr")
   ("1wx9snbm0431q97i0q0nv4wbsqcv9nhllwfr88crlp7bfj5w8czw" "4bab04993da3" "sv-SE")
   ("0laglkfl8ml0ip5vmm3z2q790hgwax9gfqwq3wm68a2nnsyck8fw" "4b3316c4aa48" "szl")
   ("15pnlic4q7m48y0mc5yh8w5yscjwzx0mmfrbj3f2b9jxxa44nx4h" "48c7aab86db8" "ta")
   ("16qar5y0wns75ryi8bfv7yln3mjsyn7qi4345zcniz3ydgkczh46" "7bbb3dac8f47" "te")
   ("112g7x8h0qz16r5faam386x4a0rgwd4zy02d5agmg9m0kbficdfx" "009fd0852454" "th")
   ("1l80kh9byqxnz5vkz357rb39g4y9sgn9pr0v29ywp6d009img1qg" "dad9caecd7a9" "tl")
   ("1nalvjlxxsa9wldhhdb93bgfc7dl084xayh7i7mgg93yjgrym93x" "0c48082d37cd" "tr")
   ("0wkxqcfgsra2ljws28kiwajv73w9aa8drsc4fqlg9krbicnjl2n8" "f6d105faedcc" "trs")
   ("18jf4ysrfv3635fyxc1vwr970dr2r05bl3h8v599pwp2g7jzyjpm" "e1011388a55e" "uk")
   ("1ihmksjsz54yii23qda5iv8cxrj9144afy75hzhvfi6m182kj4h8" "c4e927eab511" "ur")
   ("0d42dhfa2vcw24wsvwf95pw20np0pz8c0is6p4307n981n8s207y" "7063df917cb3" "uz")
   ("04khnkrg8css55hyna01jqay9c2ppxk5znbx2zj9i25knhvvx1lq" "1753054e6ab8" "vi")
   ("0fi5kxn78xp7s15svkqlf4748j4pzxh941nm52n6kbbrhyi3qcqn" "93bc595dc32e" "xh")
   ("0jg676vd37wqgzjnm0yynj7xrvm6fsgdwg296h78wnyc33zc4ads" "edd4e468bc31" "zh-CN")
   ("1y4wldm3z95mfjlficp994jyqg0lj07wi35b79dy1s8ljy3jilil" "0bad1f7d2b2d" "zh-TW")))

;; XXXX: Workaround 'snippet' limitations.
(define computed-origin-method (@@ (guix packages) computed-origin-method))

(define %icecat-base-version "102.10.0")
(define %icecat-version (string-append %icecat-base-version "-guix0-preview1"))
(define %icecat-build-id "20230411000000") ;must be of the form YYYYMMDDhhmmss

;; 'icecat-source' is a "computed" origin that generates an IceCat tarball
;; from the corresponding upstream Firefox ESR tarball, using the 'makeicecat'
;; script from the upstream IceCat project.
(define icecat-source
  (let* ((major-version (first  (string-split %icecat-base-version #\.)))
         (minor-version (second (string-split %icecat-base-version #\.)))
         (sub-version   (third  (string-split %icecat-base-version #\.)))

         (upstream-firefox-version (string-append %icecat-base-version "esr"))
         (upstream-firefox-source
          (origin
            (method url-fetch)
            (uri (string-append
                  "https://ftp.mozilla.org/pub/firefox/releases/"
                  upstream-firefox-version "/source/"
                  "firefox-" upstream-firefox-version ".source.tar.xz"))
            (sha256
             (base32
              "1y7v19xxl6jchywd0zxy5vr4pj23pi6di4lhlivxpki2pkgm8scc"))))

         ;; The upstream-icecat-base-version may be older than the
         ;; %icecat-base-version.
         (upstream-icecat-base-version "102.10.0")
         (gnuzilla-commit "15c6c2229a053cdcc064eda89cee07f18efac35d")
         (gnuzilla-source
          (origin
            (method git-fetch)
            (uri (git-reference
                  (url "git://git.savannah.gnu.org/gnuzilla.git")
                  (commit gnuzilla-commit)))
            (file-name (git-file-name "gnuzilla"
                                      ;;upstream-icecat-base-version
                                      (string-take gnuzilla-commit 8)))
            (sha256
             (base32
              "0v3wak2fd9bmq1j8k8k5xw0i4xbqy7fbasycr4swaqmsaf22sdv4"))))

         ;; 'search-patch' returns either a valid file name or #f, so wrap it
         ;; in 'assume-valid-file-name' to avoid 'local-file' warnings.
         (makeicecat-patch
          (local-file (assume-valid-file-name
                       (search-patch "icecat-makeicecat.patch")))))

    (origin
      (method computed-origin-method)
      (file-name (string-append "icecat-" %icecat-version ".tar.xz"))
      (sha256 #f)
      (uri
       (delay
        (with-imported-modules '((guix build utils))
          #~(begin
              (use-modules (guix build utils))
              (let ((firefox-dir
                     (string-append "firefox-" #$%icecat-base-version))
                    (icecat-dir
                     (string-append "icecat-" #$%icecat-version)))

                (set-path-environment-variable
                 "PATH" '("bin")
                 (list #+python
                       #+(canonical-package bash)
                       #+(canonical-package coreutils)
                       #+(canonical-package findutils)
                       #+(canonical-package patch)
                       #+(canonical-package xz)
                       #+(canonical-package sed)
                       #+(canonical-package grep)
                       #+(canonical-package bzip2)
                       #+(canonical-package gzip)
                       #+(canonical-package tar)))

                (set-path-environment-variable
                 "PYTHONPATH"
                 (list #+(format #f "lib/python~a/site-packages"
                                 (version-major+minor
                                  (package-version python))))
                 '#+(cons python-jsonschema
                          (map second
                               (package-transitive-propagated-inputs
                                python-jsonschema))))

                ;; We copy the gnuzilla source directory because it is
                ;; read-only in 'gnuzilla-source', and the makeicecat script
                ;; uses "cp -a" to copy parts of it and assumes that the
                ;; copies will be writable.
                (copy-recursively #+gnuzilla-source "/tmp/gnuzilla"
                                  #:log (%make-void-port "w"))

                (with-directory-excursion "/tmp/gnuzilla"
                  (make-file-writable "makeicecat")
                  (invoke "patch" "--force" "--no-backup-if-mismatch"
                          "-p1" "--input" #+makeicecat-patch)
                  (patch-shebang "makeicecat")
                  (substitute* "makeicecat"
                    (("^readonly FFMAJOR=(.*)" all ffmajor)
                     (unless (string=? #$major-version
                                       (string-trim-both ffmajor))
                       ;; The makeicecat script cannot be expected to work
                       ;; properly on a different version of Firefox, even if
                       ;; no errors occur during execution.
                       (error "makeicecat major version mismatch"))
                     (string-append "readonly FFMAJOR=" #$major-version "\n"))
                    (("^readonly FFMINOR=.*")
                     (string-append "readonly FFMINOR=" #$minor-version "\n"))
                    (("^readonly FFSUB=.*")
                     (string-append "readonly FFSUB=" #$sub-version "\n"))
                    (("^readonly DATADIR=.*")
                     "readonly DATADIR=/tmp/gnuzilla/data\n")
                    (("^readonly SOURCEDIR=.*")
                     (string-append "readonly SOURCEDIR=" icecat-dir "\n"))
                    (("/bin/sed")
                     #+(file-append (canonical-package sed) "/bin/sed"))))

                (format #t "Unpacking upstream firefox tarball...~%")
                (force-output)
                (invoke "tar" "xf" #+upstream-firefox-source)
                (rename-file firefox-dir icecat-dir)

                (with-directory-excursion icecat-dir
                  (format #t "Populating l10n directory...~%")
                  (force-output)
                  (mkdir "l10n")
                  (with-directory-excursion "l10n"
                    (for-each
                     (lambda (locale-dir)
                       (let ((locale
                              (string-drop (basename locale-dir)
                                           (+ 32  ; length of hash
                                              (string-length "-mozilla-locale-")))))
                         (format #t "  ~a~%" locale)
                         (force-output)
                         (copy-recursively locale-dir locale
                                           #:log (%make-void-port "w"))
                         (for-each make-file-writable (find-files locale))
                         (with-directory-excursion locale
                           (when (file-exists? ".hgtags")
                             (delete-file ".hgtags"))
                           (mkdir-p "browser/chrome/browser/preferences")
                           (call-with-output-file
                               "browser/chrome/browser/preferences/advanced-scripts.dtd"
                             (lambda (port) #f)))))
                     '#+all-mozilla-locales)
                    (copy-recursively #+mozilla-compare-locales
                                      "compare-locales"
                                      #:log (%make-void-port "w"))
                    (delete-file "compare-locales/.gitignore")
                    (delete-file "compare-locales/.hgignore")
                    (delete-file "compare-locales/.hgtags")))

                (format #t "Running makeicecat script...~%")
                (force-output)
                (invoke "bash" "/tmp/gnuzilla/makeicecat")

                (format #t "Packing IceCat source tarball...~%")
                (force-output)
                (setenv "XZ_DEFAULTS" (string-join (%xz-parallel-args)))
                (invoke "tar" "cfa" #$output
                        ;; Avoid non-determinism in the archive.  We set the
                        ;; mtime of files in the archive to early 1980 because
                        ;; the build process fails if the mtime of source
                        ;; files is pre-1980, due to the creation of zip
                        ;; archives.
                        "--mtime=@315619200" ; 1980-01-02 UTC
                        "--owner=root:0"
                        "--group=root:0"
                        "--sort=name"
                        icecat-dir)))))))))

(define-public icecat-minimal
  (package
    (name "icecat-minimal")
    (version %icecat-version)
    (source icecat-source)
    (build-system mozilla-build-system)
    (inputs
     (list alsa-lib
           bzip2
           cups
           dbus-glib
           gdk-pixbuf
           glib
           gtk+
           ;; UNBUNDLE-ME! graphite2
           cairo
           pango
           freetype
           font-dejavu
           ;; UNBUNDLE-ME! harfbuzz
           libcanberra
           libgnome
           libjpeg-turbo
           libpng-apng
           ;; UNBUNDLE-ME! libogg
           ;; UNBUNDLE-ME! libtheora ; wants theora-1.2, not yet released
           ;; UNBUNDLE-ME! libvorbis
           libxft
           libevent
           libxinerama
           libxscrnsaver
           libxcomposite
           libxt
           libffi
           ;; Support for FFmpeg 6 was only added in version 112 (see:
           ;; https://bugzilla.mozilla.org/show_bug.cgi?id=1819374).
           ffmpeg-5
           libvpx
<<<<<<< HEAD
           icu4c
=======
           icu4c-71       ;TODO: Change to 'icu4c' when its version is >= 71.
>>>>>>> 97ed6757
           pixman
           pulseaudio
           mesa
           pciutils
           mit-krb5
           hunspell
           libnotify
           nspr-next
           nss
           shared-mime-info
           sqlite
           eudev
           unzip
           zip
           zlib))
    (native-inputs
     ;; The following patches are specific to the Guix packaging of IceCat,
     ;; and therefore we prefer to leave them out of 'source', which should be
     ;; a tarball suitable for compilation on any system that IceCat supports.
     ;; (Bug fixes and security fixes, however, should go in 'source').
     (list
      ;; XXX TODO: Adapt these patches to IceCat 102.
      ;; ("icecat-avoid-bundled-libraries.patch"
      ;;  ,(search-patch "icecat-avoid-bundled-libraries.patch"))
      ;; ("icecat-use-system-graphite2+harfbuzz.patch"
      ;;  ,(search-patch "icecat-use-system-graphite2+harfbuzz.patch"))
      ;; ("icecat-use-system-media-libs.patch"
      ;;  ,(search-patch "icecat-use-system-media-libs.patch"))
      rust
      `(,rust "cargo")
      rust-cbindgen-0.23
      llvm
      clang
      perl
      node
      python-wrapper
      yasm
      nasm                         ; XXX FIXME: only needed on x86_64 and i686
      pkg-config
      m4
      which))
    (arguments
     (list
      #:tests? #f                       ;not worth the cost

      ;; Some dynamic lib was determined at runtime, so rpath check may fail.
      #:validate-runpath? #f

      #:configure-flags
      #~(list
         "--enable-application=browser"
         "--with-distribution-id=org.gnu"
         "--enable-geckodriver"
         ;; Do not require addons in the global app or system directories to
         ;; be signed by Mozilla.
         "--with-unsigned-addon-scopes=app,system"
         "--allow-addon-sideload"

         "--enable-pulseaudio"

         "--disable-tests"
         "--disable-updater"
         "--disable-crashreporter"
         ;; The --disable-eme option is not available on aarch64.
         #$(if (target-aarch64?) "" "--disable-eme")

         ;; Building with debugging symbols takes ~5GiB, so disable it.
         "--disable-debug"
         "--disable-debug-symbols"

         "--enable-rust-simd"
         "--enable-release"
         "--enable-optimize"
         "--enable-strip"
         "--disable-elf-hack"

         ;; Clang is needed to build Stylo, Mozilla's new CSS engine.  We must
         ;; specify the clang paths manually, because otherwise the Mozilla
         ;; build system looks in the directories returned by llvm-config
         ;; --bindir and llvm-config --libdir, which return paths in the llvm
         ;; package where clang is not found.
         (string-append "--with-clang-path="
                        (search-input-file %build-inputs "bin/clang"))
         (string-append "--with-libclang-path="
                        (dirname (search-input-file %build-inputs
                                                    "lib/libclang.so")))

         ;; Hack to work around missing "unofficial" branding in icecat.
         "--enable-official-branding"

         ;; TODO: Add support for wasm sandboxed libraries.
         "--without-wasm-sandboxed-libraries"

         ;; Avoid bundled libraries.
         "--with-system-jpeg"           ;must be libjpeg-turbo
         "--with-system-png"            ;must be libpng-apng
         "--with-system-zlib"
         ;; UNBUNDLE-ME! "--with-system-bz2"
         ;; UNBUNDLE-ME! "--with-system-libevent"
         ;; UNBUNDLE-ME! "--with-system-ogg"
         ;; UNBUNDLE-ME! "--with-system-vorbis"
         ;; UNBUNDLE-ME! "--with-system-theora" ; wants theora-1.2, not yet released
         ;; UNBUNDLE-ME! "--with-system-libvpx"
         "--with-system-icu"
         "--with-system-nspr"
         "--with-system-nss"

         ;; UNBUNDLE-ME! "--with-system-harfbuzz"
         ;; UNBUNDLE-ME! "--with-system-graphite2"
         "--enable-system-pixman"
         "--enable-system-ffi"
         ;; UNBUNDLE-ME! "--enable-system-sqlite"
         )

      #:imported-modules %cargo-utils-modules ;for `generate-all-checksums'

      #:modules `((ice-9 ftw)
                  (ice-9 match)
                  (srfi srfi-1)
                  (srfi srfi-26)
                  (rnrs bytevectors)
                  (rnrs io ports)
                  (guix elf)
                  (guix build gremlin)
                  ,@%gnu-build-system-modules)
      #:phases
      #~(modify-phases %standard-phases
          (add-after 'unpack 'apply-guix-specific-patches
            (lambda* (#:key inputs native-inputs #:allow-other-keys)
              (let ((patch (search-input-file inputs "bin/patch")))
                (for-each (match-lambda
                            ((label . file)
                             (when (and (string-prefix? "icecat-" label)
                                        (string-suffix? ".patch" label))
                               (format #t "applying '~a'...~%" file)
                               (invoke patch "--force" "--no-backup-if-mismatch"
                                       "-p1" "--input" file))))
                          (or native-inputs inputs)))))
          (add-after 'apply-guix-specific-patches 'remove-bundled-libraries
            (lambda _
              ;; Remove bundled libraries that we don't use, since they may
              ;; contain unpatched security flaws, they waste disk space and
              ;; memory, and may cause confusion.
              (for-each (lambda (file)
                          (format #t "deleting '~a'...~%" file)
                          (delete-file-recursively file))
                        '( ;; FIXME: Removing the bundled icu breaks configure.
                          ;;   * The bundled icu headers are used in some places.
                          ;;   * The version number is taken from the bundled copy.
                          ;;"intl/icu"
                          ;;
                          ;; FIXME: A script from the bundled nspr is used.
                          ;;"nsprpub"
                          ;;
                          ;; FIXME: Some of the bundled NSS sources are used
                          ;; to build third_party/prio.
                          ;;"security/nss"
                          ;;
                          ;; TODO: Use more system media libraries.  See:
                          ;; <https://bugzilla.mozilla.org/show_bug.cgi?id=517422>
                          ;;   * libtheora: esr60 wants v1.2, not yet released.
                          ;;   * soundtouch: avoiding the bundled library would
                          ;;     result in some loss of functionality.  There's
                          ;;     also an issue with exception handling
                          ;;     configuration.  It seems that this is needed in
                          ;;     some moz.build:
                          ;;       DEFINES['ST_NO_EXCEPTION_HANDLING'] = 1
                          ;;   * libopus
                          ;;   * speex
                          ;;
                          "modules/freetype2"
                          ;; "media/libjpeg"  ; needed for now, because media/libjpeg/moz.build is referenced from config/external/moz.build
                          ;; UNBUNDLE-ME! "modules/zlib"
                          ;; UNBUNDLE-ME! "ipc/chromium/src/third_party/libevent"
                          ;; UNBUNDLE-ME! "media/libvpx"
                          ;; UNBUNDLE-ME! "media/libogg"
                          ;; UNBUNDLE-ME! "media/libvorbis"
                          ;; UNBUNDLE-ME! "media/libtheora" ; wants theora-1.2, not yet released
                          ;; UNBUNDLE-ME! "media/libtremor"
                          ;; UNBUNDLE-ME! "gfx/harfbuzz"
                          ;; UNBUNDLE-ME! "gfx/graphite2"
                          "js/src/ctypes/libffi"
                          ;; UNBUNDLE-ME! "db/sqlite3"
                          ))))
          (add-after 'remove-bundled-libraries 'fix-ffmpeg-runtime-linker
            (lambda* (#:key inputs #:allow-other-keys)
              ;; Arrange to load libavcodec.so by its absolute file name.
              (substitute* "dom/media/platforms/ffmpeg/FFmpegRuntimeLinker.cpp"
                (("libavcodec\\.so")
                 (search-input-file inputs "lib/libavcodec.so")))))
          (add-after 'fix-ffmpeg-runtime-linker 'build-sandbox-whitelist
            (lambda* (#:key inputs #:allow-other-keys)
              (define (runpath-of lib)
                (call-with-input-file lib
                  (compose elf-dynamic-info-runpath
                           elf-dynamic-info
                           parse-elf
                           get-bytevector-all)))
              (define (runpaths-of-input label)
                (let* ((dir (string-append (assoc-ref inputs label) "/lib"))
                       (libs (find-files dir "\\.so$")))
                  (append-map runpath-of libs)))
              ;; Populate the sandbox read-path whitelist as needed by ffmpeg.
              (let* ((whitelist
                      (map (cut string-append <> "/")
                           (delete-duplicates
                            `(,(string-append (assoc-ref inputs "shared-mime-info")
                                              "/share/mime")
                              ,(string-append (assoc-ref inputs "font-dejavu")
                                              "/share/fonts")
                              "/run/current-system/profile/share/fonts"
                              ,@(append-map runpaths-of-input
                                            '("mesa" "ffmpeg"))))))
                     (whitelist-string (string-join whitelist ","))
                     (port (open-file "browser/app/profile/icecat.js" "a")))
                (format #t "setting 'security.sandbox.content.read_path_whitelist' to '~a'~%"
                        whitelist-string)
                (format port "~%pref(\"security.sandbox.content.read_path_whitelist\", ~S);~%"
                        whitelist-string)
                (close-output-port port))))
          (add-after 'patch-source-shebangs 'patch-cargo-checksums
            (lambda _
              (use-modules (guix build cargo-utils))
              (let ((null-hash "e3b0c44298fc1c149afbf4c8996fb92427ae41e4649b934ca495991b7852b855"))
                (for-each (lambda (file)
                            (format #t "patching checksums in ~a~%" file)
                            (substitute* file
                              (("^checksum = \".*\"")
                               (string-append "checksum = \"" null-hash "\""))))
                          (find-files "." "Cargo.lock$"))
                (for-each generate-all-checksums
                          '("services"
                            "js"
                            "third_party/rust"
                            "dom/media"
                            "dom/webauthn"
                            "toolkit"
                            "gfx"
                            "storage"
                            "modules"
                            "xpcom/rust"
                            "media"
                            "mozglue/static/rust"
                            "netwerk"
                            "remote"
                            "intl"
                            "servo"
                            "security/manager/ssl"
                            "build")))))
          (add-after 'patch-cargo-checksums 'remove-cargo-frozen-flag
            (lambda _
              ;; Remove --frozen flag from cargo invokation, otherwise it'll
              ;; complain that it's not able to change Cargo.lock.
              ;; https://bugzilla.mozilla.org/show_bug.cgi?id=1726373
              (substitute* "build/RunCbindgen.py"
                (("\"--frozen\",") ""))))
          (delete 'bootstrap)
          (replace 'configure
            ;; configure does not work followed by both "SHELL=..." and
            ;; "CONFIG_SHELL=..."; set environment variables instead
            (lambda* (#:key outputs configure-flags #:allow-other-keys)
              (let* ((bash (which "bash"))
                     (abs-srcdir (getcwd))
                     (flags `(,(string-append "--prefix=" #$output)
                              ,(string-append "--with-l10n-base="
                                              abs-srcdir "/l10n")
                              ,@configure-flags)))
                (setenv "SHELL" bash)
                (setenv "CONFIG_SHELL" bash)

                (setenv "AR" "llvm-ar")
                (setenv "NM" "llvm-nm")
                (setenv "CC" "clang")
                (setenv "CXX" "clang++")
                (setenv "LDFLAGS" (string-append "-Wl,-rpath="
                                                 #$output "/lib/icecat"))

                (setenv "MACH_BUILD_PYTHON_NATIVE_PACKAGE_SOURCE" "system")
                (setenv "MOZ_BUILD_DATE" #$%icecat-build-id) ; avoid timestamp

                ;; XXX TODO: Fix this to work on systems other than x86_64-linux.
                (setenv "GUIX_PYTHONPATH"
                        (string-append (getcwd)
                                       "/obj-x86_64-pc-linux-gnu/_virtualenvs/build"))

                (mkdir ".mozbuild")
                (setenv "MOZBUILD_STATE_PATH"
                        (string-append (getcwd) "/.mozbuild"))

                (format #t "build directory: ~s~%" (getcwd))
                (format #t "configure flags: ~s~%" flags)

                (call-with-output-file "mozconfig"
                  (lambda (port)
                    (for-each (lambda (flag)
                                (format port "ac_add_options ~a\n" flag))
                              flags)))

                (invoke "./mach" "configure"))))
          (replace 'build
            (lambda* (#:key (make-flags '()) (parallel-build? #t)
                      #:allow-other-keys)
              (apply invoke "./mach" "build"
                     ;; mach will use parallel build if possible by default
                     `(,@(if parallel-build?
                             '()
                             '("-j1"))
                       ,@make-flags))))
          (add-after 'build 'neutralise-store-references
            (lambda _
              ;; Mangle the store references to compilers & other build tools in
              ;; about:buildconfig, reducing IceCat's closure by 1 GiB on x86-64.
              (let* ((obj-dir (match (scandir "." (cut string-prefix? "obj-" <>))
                                ((dir) dir)))
                     (file (string-append
                            obj-dir
                            "/dist/bin/chrome/toolkit/content/global/buildconfig.html")))
                (substitute* file
                  (("[0-9a-df-np-sv-z]{32}" hash)
                   (string-append (string-take hash 8)
                                  "<!-- Guix: not a runtime dependency -->"
                                  (string-drop hash 8)))))))
          (replace 'install
            (lambda* (#:key outputs #:allow-other-keys)
              (invoke "./mach" "install")
              ;; The geckodriver binary is not installed by the above, for some
              ;; reason.  Use 'find-files' to avoid having to deal with the
              ;; system/architecture-specific file name.
              (install-file (first (find-files "." "geckodriver"))
                            (string-append #$output "/bin"))))
          (add-after 'install 'wrap-program
            (lambda* (#:key inputs #:allow-other-keys)
              (let* ((lib (string-append #$output "/lib"))
                     (gtk #$(this-package-input "gtk+"))
                     (gtk-share (string-append gtk "/share"))
                     (ld-libs '#$(map (lambda (label)
                                        (file-append (this-package-input label) "/lib"))
                                      '("libpng-apng"
                                        "libxscrnsaver"
                                        "mesa"
                                        "pciutils"
                                        "mit-krb5"
                                        "eudev"
                                        "pulseaudio"
                                        ;; For the integration of native notifications
                                        ;; (same reason as icedove)
                                        "libnotify"))))
                (wrap-program (car (find-files lib "^icecat$"))
                  `("XDG_DATA_DIRS" prefix (,gtk-share))
                  ;; The following line is commented out because the icecat
                  ;; package on guix has been observed to be unstable when
                  ;; using wayland, and the bundled extensions stop working.
                  ;;   `("MOZ_ENABLE_WAYLAND" = ("1"))
                  `("LD_LIBRARY_PATH" prefix ,ld-libs)))))
          (add-after 'wrap-program 'install-desktop-entry
            (lambda _
              ;; Install the '.desktop' file.
              (let* ((desktop-file "taskcluster/docker/icecat-snap/icecat.desktop")
                     (applications (string-append #$output "/share/applications")))
                (substitute* desktop-file
                  (("^Exec=icecat")     (string-append "Exec=" #$output "/bin/icecat"))
                  (("IceCat")           "GNU IceCat")
                  (("Icon=.*")          "Icon=icecat\n")
                  (("NewWindow")        "new-window")
                  (("NewPrivateWindow") "new-private-window")
                  (("StartupNotify=true")
                   "StartupNotify=true\nStartupWMClass=Navigator"))
                (install-file desktop-file applications))))
          (add-after 'install-desktop-entry 'install-icons
            (lambda _
              (with-directory-excursion "browser/branding/official"
                (for-each
                 (lambda (file)
                   (let* ((size (string-filter char-numeric? file))
                          (icons (string-append #$output "/share/icons/hicolor/"
                                                size "x" size "/apps")))
                     (mkdir-p icons)
                     (copy-file file (string-append icons "/icecat.png"))))
                 '("default16.png" "default22.png" "default24.png"
                   "default32.png" "default48.png" "content/icon64.png"
                   "mozicon128.png" "default256.png"))))))))
    (home-page "https://www.gnu.org/software/gnuzilla/")
    (synopsis "Entirely free browser derived from Mozilla Firefox")
    (description
     "IceCat is the GNU version of the Firefox browser.  It is entirely free
software, which does not recommend non-free plugins and addons.  It also
features built-in privacy-protecting features.  This package also includes the
@command{geckodriver} command, which can be useful for automated web
testing.

WARNING: IceCat 102 has not yet been released by the upstream IceCat project.
This is a preview release, and does not currently meet the privacy-respecting
standards of the IceCat project.")
    (license license:mpl2.0)     ;and others, see toolkit/content/license.html
    (properties
     `((ftp-directory . "/gnu/gnuzilla")
       (cpe-name . "firefox_esr")
       (cpe-version . ,(first (string-split version #\-)))))))

(define %icecat-locales
  '("ach" "af" "an" "ar" "ast" "az" "be" "bg" "bn" "br" "bs" "ca" "cak"
    "ca-valencia" "cs" "cy" "da" "de" "dsb" "el" "en-CA" "en-GB" "eo" "es-AR"
    "es-CL" "es-ES" "es-MX" "et" "eu" "fa" "ff" "fi" "fr" "fy-NL" "ga-IE" "gd"
    "gl" "gn" "gu-IN" "he" "hi-IN" "hr" "hsb" "hu" "hy-AM" "ia" "id" "is" "it"
    "ja" "ja-JP-mac" "ka" "kab" "kk" "km" "kn" "ko" "lij" "lt" "lv" "mk" "mr" "ms"
    "my" "nb-NO" "ne-NP" "nl" "nn-NO" "oc" "pa-IN" "pl" "pt-BR" "pt-PT" "rm" "ro"
    "ru" "sco" "si" "sk" "sl" "son" "sq" "sr" "sv-SE" "szl" "ta" "te" "th" "tl"
    "tr" "trs" "uk" "ur" "uz" "vi" "xh" "zh-CN" "zh-TW"))

(define icecat-102.9.0-source
  (let* ((base-version "102.9.0")
         (version "102.9.0-guix0-preview1")
         (major-version (first  (string-split base-version #\.)))
         (minor-version (second (string-split base-version #\.)))
         (sub-version   (third  (string-split base-version #\.)))

         (upstream-firefox-version (string-append base-version "esr"))
         (upstream-firefox-source
          (origin
            (method url-fetch)
            (uri (string-append
                  "https://ftp.mozilla.org/pub/firefox/releases/"
                  upstream-firefox-version "/source/"
                  "firefox-" upstream-firefox-version ".source.tar.xz"))
            (sha256
             (base32
              "1l8xlbba8sa9dg132k96ch8mz97i5lyhpvkxi8d85jh97xi79c1i"))))

         ;; The upstream-icecat-base-version may be older than the
         ;; base-version.
         (upstream-icecat-base-version base-version)
         (gnuzilla-commit "f55ede39713d1533734f37e39927cbb78abe1604")
         (gnuzilla-source
          (origin
            (method git-fetch)
            (uri (git-reference
                  (url "git://git.savannah.gnu.org/gnuzilla.git")
                  (commit gnuzilla-commit)))
            (file-name (git-file-name "gnuzilla"
                                      ;;upstream-icecat-base-version
                                      (string-take gnuzilla-commit 8)))
            (sha256
             (base32
              "0z15h3lxfn9pmj5bj62qim3h320dcd2v69xrg1phb7lh5gq0bylf"))))

         ;; 'search-patch' returns either a valid file name or #f, so wrap it
         ;; in 'assume-valid-file-name' to avoid 'local-file' warnings.
         (makeicecat-patch
          (local-file (assume-valid-file-name
                       (search-patch "icecat-makeicecat.patch")))))

    (origin
      (method computed-origin-method)
      (file-name (string-append "icecat-" version ".tar.xz"))
      (sha256 #f)
      (uri
       (delay
        (with-imported-modules '((guix build utils))
          #~(begin
              (use-modules (guix build utils))
              (let ((firefox-dir
                     (string-append "firefox-" #$base-version))
                    (icecat-dir
                     (string-append "icecat-" #$version)))

                (set-path-environment-variable
                 "PATH" '("bin")
                 (list #+python
                       #+(canonical-package bash)
                       #+(canonical-package coreutils)
                       #+(canonical-package findutils)
                       #+(canonical-package patch)
                       #+(canonical-package xz)
                       #+(canonical-package sed)
                       #+(canonical-package grep)
                       #+(canonical-package bzip2)
                       #+(canonical-package gzip)
                       #+(canonical-package tar)))

                (set-path-environment-variable
                 "PYTHONPATH"
                 (list #+(format #f "lib/python~a/site-packages"
                                 (version-major+minor
                                  (package-version python))))
                 '#+(cons python-jsonschema
                          (map second
                               (package-transitive-propagated-inputs
                                python-jsonschema))))

                ;; Needed by the 'makeicecat' script.
                (setenv "RENAME_CMD" "rename")

                ;; We copy the gnuzilla source directory because it is
                ;; read-only in 'gnuzilla-source', and the makeicecat script
                ;; uses "cp -a" to copy parts of it and assumes that the
                ;; copies will be writable.
                (copy-recursively #+gnuzilla-source "/tmp/gnuzilla"
                                  #:log (%make-void-port "w"))

                (with-directory-excursion "/tmp/gnuzilla"
                  (make-file-writable "makeicecat")
                  (invoke "patch" "--force" "--no-backup-if-mismatch"
                          "-p1" "--input" #+makeicecat-patch)
                  (patch-shebang "makeicecat")
                  (substitute* "makeicecat"
                    (("^readonly FFMAJOR=(.*)" all ffmajor)
                     (unless (string=? #$major-version
                                       (string-trim-both ffmajor))
                       ;; The makeicecat script cannot be expected to work
                       ;; properly on a different version of Firefox, even if
                       ;; no errors occur during execution.
                       (error "makeicecat major version mismatch"))
                     (string-append "readonly FFMAJOR=" #$major-version "\n"))
                    (("^readonly FFMINOR=.*")
                     (string-append "readonly FFMINOR=" #$minor-version "\n"))
                    (("^readonly FFSUB=.*")
                     (string-append "readonly FFSUB=" #$sub-version "\n"))
                    (("^readonly DATADIR=.*")
                     "readonly DATADIR=/tmp/gnuzilla/data\n")
                    (("^readonly SOURCEDIR=.*")
                     (string-append "readonly SOURCEDIR=" icecat-dir "\n"))
                    (("/bin/sed")
                     #+(file-append (canonical-package sed) "/bin/sed"))))

                (format #t "Unpacking upstream firefox tarball...~%")
                (force-output)
                (invoke "tar" "xf" #+upstream-firefox-source)
                (rename-file firefox-dir icecat-dir)

                (with-directory-excursion icecat-dir
                  (format #t "Populating l10n directory...~%")
                  (force-output)
                  (mkdir "l10n")
                  (with-directory-excursion "l10n"
                    (for-each
                     (lambda (locale-dir)
                       (let ((locale
                              (string-drop (basename locale-dir)
                                           (+ 32  ; length of hash
                                              (string-length "-mozilla-locale-")))))
                         (format #t "  ~a~%" locale)
                         (force-output)
                         (copy-recursively locale-dir locale
                                           #:log (%make-void-port "w"))
                         (for-each make-file-writable (find-files locale))
                         (with-directory-excursion locale
                           (when (file-exists? ".hgtags")
                             (delete-file ".hgtags"))
                           (mkdir-p "browser/chrome/browser/preferences")
                           (call-with-output-file
                               "browser/chrome/browser/preferences/advanced-scripts.dtd"
                             (lambda (port) #f)))))
                     '#+all-mozilla-locales)
                    (copy-recursively #+mozilla-compare-locales
                                      "compare-locales"
                                      #:log (%make-void-port "w"))
                    (delete-file "compare-locales/.gitignore")
                    (delete-file "compare-locales/.hgignore")
                    (delete-file "compare-locales/.hgtags")))

                (format #t "Running makeicecat script...~%")
                (force-output)
                (invoke "bash" "/tmp/gnuzilla/makeicecat")

                (format #t "Packing IceCat source tarball...~%")
                (force-output)
                (setenv "XZ_DEFAULTS" (string-join (%xz-parallel-args)))
                (invoke "tar" "cfa" #$output
                        ;; Avoid non-determinism in the archive.  We set the
                        ;; mtime of files in the archive to early 1980 because
                        ;; the build process fails if the mtime of source
                        ;; files is pre-1980, due to the creation of zip
                        ;; archives.
                        "--mtime=@315619200" ; 1980-01-02 UTC
                        "--owner=root:0"
                        "--group=root:0"
                        "--sort=name"
                        icecat-dir)))))))))

(define %icedove-build-id "20230411000000") ;must be of the form YYYYMMDDhhmmss
(define %icedove-version "102.10.0")

;; Provides the "comm" folder which is inserted into the icecat source.
;; Avoids the duplication of Icecat's source tarball.
(define thunderbird-comm-source
  (origin
    (method hg-fetch)
    (uri (hg-reference
          (url "https://hg.mozilla.org/releases/comm-esr102")
          (changeset "d8df3bebc4b529388b62b9cb4df152f13910fbe3")))
    (file-name (string-append "thunderbird-" %icedove-version "-checkout"))
    (sha256
     (base32
      "1m46nxnq4jpp4p6qqw68pphhccxlz4zzbyyb8iq26zvp42x7ic8f"))))

(define (comm-source->locales+changeset source)
  "Given SOURCE, a checkout of the Thunderbird 'comm' component, return the
list of languages supported as well as the currently used changeset."
  (match (update-mozilla-locales
          (string-append source "/mail/locales/l10n-changesets.json"))
    (((_ changeset locale) ...)
     (values locale (first changeset)))))

;;; Generated with comm-source->locales+changeset.
(define %icedove-locales
  '("af" "ar" "ast" "be" "bg" "br" "ca" "cak" "cs" "cy" "da" "de" "dsb" "el"
    "en-CA" "en-GB" "es-AR" "es-ES" "es-MX" "et" "eu" "fi" "fr" "fy-NL" "ga-IE"
    "gd" "gl" "he" "hr" "hsb" "hu" "hy-AM" "id" "is" "it" "ja" "ja-JP-mac" "ka"
    "kab" "kk" "ko" "lt" "lv" "ms" "nb-NO" "nl" "nn-NO" "pa-IN" "pl" "pt-BR"
    "pt-PT" "rm" "ro" "ru" "sk" "sl" "sq" "sr" "sv-SE" "th" "tr" "uk" "uz" "vi"
    "zh-CN" "zh-TW"))

;;; To find out which changeset to use for the comm-l10n repo, use the
;;; 'comm-source->locales+changeset' procedure on the thunderbird-comm-source
;;; checkout directory.  The complete localization data should be released as
;;; a tarball in the next release (see:
;;; https://bugzilla.mozilla.org/show_bug.cgi?id=1817086).  When this tarball
;;; is available, it should replace the complete 'l10n' directory at the root
;;; of the IceCat source, instead of only the 'calendar', chat and mail
;;; directories that it provides.
(define thunderbird-comm-l10n
  (let* ((changeset "95b46b8428d5")
         (version (git-version %icedove-version "0" changeset)))
    (origin
      (method hg-fetch)
      (uri (hg-reference
            (url "https://hg.mozilla.org/projects/comm-l10n")
            (changeset changeset)))
      (file-name (git-file-name "comm-l10n" version))
      (sha256
       (base32
        "0hfsiv9p7s2ik6648gm1774d187vlm1i1c9xwyd8g8ihk2dzyn5i")))))

(define icedove-source
  (let ((name (string-append "icedove-" %icedove-version)))
    (origin
      (method computed-origin-method)
      (file-name (string-append name ".tar.xz"))
      (sha256 #f)
      (uri
       (delay
         (with-imported-modules (source-module-closure '((guix build utils)))
           #~(begin
               (use-modules (guix build utils)
                            (sxml simple))

               (set-path-environment-variable
                "PATH" '("bin")
                (list #+(canonical-package tar)
                      #+(canonical-package xz)))

               ;; Extract the base Icecat tarball, renaming its top-level
               ;; directory.
               (invoke "tar" "--transform" (string-append "s,[^/]*," #$name ",")
                       "-xf" #$icecat-102.9.0-source)
               (chdir #$name)

               ;; Merge the Thunderdbird localization data.
               (copy-recursively #$thunderbird-comm-l10n "l10n")

               ;; Add the Thunderbird-specific "comm" directory..
               (mkdir "comm")
               (copy-recursively #$thunderbird-comm-source "comm")
               (delete-file "sourcestamp.txt")

               ;; Adjust the application name.
               (substitute* "comm/mail/confvars.sh"
                 (("MOZ_APP_NAME=thunderbird")
                  "MOZ_APP_NAME=icedove")
                 (("MOZ_UPDATER=1")
                  "MOZ_UPDATER=0"))

               ;; Remove branding to comply with Mozilla's trademark policy
               (with-directory-excursion "comm/mail/branding/nightly"
                 (delete-file "content/about-wordmark.svg")
                 (call-with-output-file "content/about-wordmark.svg"
                   (lambda (port)
                     (sxml->xml '(svg (@ (xmlns "http://www.w3.org/2000/svg")
                                         (viewBox "0 0 789.1 90.78")
                                         (width "333")
                                         (height "48")
                                         (fill "#fff"))
                                      (text (@ (x "400") (y "70")
                                               (text-anchor "middle")
                                               (font-size "90"))
                                            "Icedove Daily"))
                                port)))
                 (substitute* '("locales/en-US/brand.properties"
                                "locales/en-US/brand.ftl"
                                "locales/en-US/brand.dtd"
                                "configure.sh")
                   (("Thunderbird") "Icedove")
                   (("mozilla.org") "guix.gnu.org")))
               ;; Remove other mentions of Thunderbird in user-visible text.
               (with-directory-excursion "comm/mail/base/content"
                 (substitute* '("overrides/app-license-name.html")
                   (("Thunderbird") "Icedove")))
               (with-directory-excursion "comm/mail/components/"
                 (substitute* '("MailGlue.jsm"
                                "extensions/schemas/addressBook.json"
                                "extensions/schemas/tabs.json"
                                "extensions/schemas/cloudFile.json"
                                "extensions/schemas/chrome_settings_overrides.json"
                                "extensions/schemas/windows.json"
                                "extensions/parent/ext-mail.js"
                                "im/messages/mail/Info.plist"
                                "enterprisepolicies/moz.build"
                                "enterprisepolicies/helpers/moz.build"
                                "enterprisepolicies/schemas/moz.build")
                   (("Thunderbird") "Icedove")))
               (substitute* '("comm/mailnews/base/prefs/content/accountUtils.js"
                              "comm/mail/base/content/customizeToolbar.js"
                              "comm/suite/components/customizeToolbar.js")
                 (("AppConstants.MOZ_APP_NAME (.)= \"thunderbird" _ e)
                  (format #f "AppConstants.MOZ_APP_NAME ~a= \"icedove" e)))

               ;; Override addon URLs and settings
               (substitute* "comm/mail/app/profile/all-thunderbird.js"
                 (("(pref\\(\"extensions.webservice.discoverURL\").*" _ m)
                  (string-append m ", \"https://directory.fsf.org/wiki/Icedove\");"))
                 (("(pref\\(\"extensions.getAddons.search.url\").*" _ m)
                  (string-append m ", \"https://guix.gnu.org/packages\");"))
                 (("(pref\\(\"extensions.update.enabled\").*" _ m)
                  (string-append m ", false);"))
                 (("(pref\\(\"extensions.systemAddon.update.enabled\").*" _ m)
                  (string-append m ", false);"))
                 (("(pref\\(\"lightweightThemes.update.enabled\").*" _ m)
                  (string-append m ", false);"))

                 ;; XXX: The autoDisableScopes is tweaked by the makeicecat
                 ;; script, but it doesn't know about Thunderbird.  This is
                 ;; necessary to allow picking up the extensions found in the
                 ;; system global application directory, such as the language
                 ;; packs.
                 (("\"extensions.autoDisableScopes\", 15")
                  "\"extensions.autoDisableScopes\", 3")

                 ;; Set the default locale to that of the operating system.
                 ((".*extensions.autoDisableScopes.*" anchor)
                  (string-append anchor
                                 "pref(\"intl.locale.requested\", \"\");\n")))

               ;; Step out of the directory and create the tarball.
               (chdir "..")
               (format #t "Packing Icedove source tarball...~%")
               (force-output)
               (setenv "XZ_DEFAULTS" (string-join (%xz-parallel-args)))
               (invoke "tar" "cfa" #$output
                       "--mtime=@315619200" ;1980-01-02 UTC
                       "--owner=root:0"
                       "--group=root:0"
                       "--sort=name"
                       #$name))))))))

(define-public icedove-minimal
  (package
    (name "icedove-minimal")
    (version %icedove-version)
    (source icedove-source)
    (properties
     `((cpe-name . "thunderbird_esr")))
    (build-system gnu-build-system)
    (arguments
     (list
      #:tests? #f                             ;no check target
      #:imported-modules %cargo-utils-modules ;for `generate-all-checksums'
      #:modules `((guix build utils)          ;find-files
                  (sxml simple)
                  (ice-9 regex)
                  ,@%gnu-build-system-modules)
      #:phases
      #~(modify-phases %standard-phases
          (add-after 'patch-source-shebangs 'patch-cargo-checksums
            (lambda _
              (use-modules (guix build cargo-utils))
              (let ((null-hash "e3b0c44298fc1c149afbf4c8996fb92427ae41e4649b934\
ca495991b7852b855"))
                (for-each (lambda (file)
                            (format #t "patching checksums in ~a~%" file)
                            (substitute* file
                              (("^checksum = \".*\"")
                               (string-append "checksum = \"" null-hash "\""))))
                          (find-files "." "Cargo.lock$"))
                (for-each generate-all-checksums
                          '("third_party/rust"
                            "toolkit/library/rust")))))
          (add-after 'patch-cargo-checksums 'remove-cargo-frozen-flag
            (lambda _
              ;; Remove --frozen flag from cargo invokation, otherwise it'll
              ;; complain that it's not able to change Cargo.lock.
              ;; https://bugzilla.mozilla.org/show_bug.cgi?id=1726373
              (substitute* "build/RunCbindgen.py"
                (("\"--frozen\",") ""))))
          ;; Fixes issue where each installation directory generates its own
          ;; profile (see:
          ;; https://trac.torproject.org/projects/tor/ticket/31457).
          (add-after 'patch-source-shebangs 'fix-profile-setting
            (lambda _
              (substitute* "comm/mail/moz.configure"
                (("\"MOZ_DEDICATED_PROFILES\", True")
                 "\"MOZ_DEDICATED_PROFILES\", False"))))
          (add-after 'build 'neutralize-store-references
            (lambda _
              ;; Mangle the store references to compilers & other build tools in
              ;; about:buildconfig, reducing Icedove's closure significant.
              ;; The resulting files are saved in lib/thunderbird/omni.ja
              (substitute*
                  ;; Use find because the path "obj-x86_64-pc-linux-gnu" contains
                  ;; the architecture and the system -> more complicated.
                  (find-files "." "buildconfig.html")
                (((format #f "(~a/)([0-9a-df-np-sv-z]{32})"
                          (regexp-quote (%store-directory)))
                  _ store hash)
                 (string-append store
                                (string-take hash 8)
                                "<!-- Guix: not a runtime dependency -->"
                                (string-drop hash 8))))))
          (delete 'bootstrap)
          (replace 'configure
            (lambda* (#:key native-inputs inputs configure-flags
                      #:allow-other-keys)
              (let* ((bash (which "bash"))
                     (abs-srcdir (getcwd))
                     (srcdir (string-append "../" (basename abs-srcdir)))
                     (flags `(,(string-append "--prefix=" #$output)
                              ,@configure-flags))
                     (mozconfig (string-append (getcwd) "/.mozconfig")))
                (setenv "SHELL" bash)
                (setenv "CONFIG_SHELL" bash)
                (setenv "QA_CONFIGURE_OPTIONS" ".*")
                (setenv "MOZBUILD_STATE_PATH"
                        (string-append (getcwd) "/mach_state"))
                (setenv "MOZCONFIG"
                        (string-append (getcwd) "/.mozconfig"))

                (setenv "AR" "llvm-ar")
                (setenv "NM" "llvm-nm")
                (setenv "CC" "clang")
                (setenv "CXX" "clang++")

                (setenv "MOZ_NOSPAM" "1")
                (setenv "MACH_USE_SYSTEM_PYTHON" "1")
                (setenv "PYTHON"
                        (search-input-file inputs "/bin/python"))
                (setenv "MOZ_BUILD_DATE" #$%icedove-build-id) ; avoid timestamp
                (setenv "MOZ_APP_NAME" "icedove")
                (setenv "LDFLAGS" (string-append "-Wl,-rpath=" #$output
                                                 "/lib/icedove"))
                (mkdir-p (string-append (getcwd) "/builddir"))
                (with-output-to-file mozconfig
                  (lambda ()
                    (display
                     (string-append
                      "ac_add_options --allow-addon-sideload\n"
                      "ac_add_options --with-unsigned-addon-scopes=app,system\n"
                      "ac_add_options --disable-crashreporter\n"
                      "ac_add_options --disable-debug\n"
                      "ac_add_options --disable-debug-symbols\n"
                      "ac_add_options --disable-elf-hack\n"
                      "ac_add_options --disable-jit\n"
                      "ac_add_options --disable-necko-wifi\n"
                      "ac_add_options --disable-official-branding\n"
                      "ac_add_options --disable-tests\n"
                      "ac_add_options --disable-updater\n"
                      "ac_add_options --disable-webrtc\n"
                      "ac_add_options --enable-application=comm/mail\n"
                      "ac_add_options --enable-default-toolkit=\"cairo-gtk3\"\n"
                      "ac_add_options --enable-optimize\n"
                      "ac_add_options --enable-pulseaudio\n"
                      "ac_add_options --enable-release\n"
                      "ac_add_options --enable-strip\n"
                      "ac_add_options --enable-system-ffi\n"
                      "ac_add_options --enable-system-pixman\n"
                      "ac_add_options --prefix=" #$output "\n"
                      "ac_add_options --with-clang-path="
                      (search-input-file (or native-inputs inputs)
                                         "bin/clang") "\n"
                      "ac_add_options --with-distribution-id=org.gnu\n"
                      "ac_add_options --with-libclang-path="
                      #$(this-package-native-input "clang") "/lib\n"
                      "ac_add_options --with-system-bz2\n"
                      "ac_add_options --with-system-icu\n"
                      "ac_add_options --with-system-jpeg\n"
                      "ac_add_options --with-system-libevent\n"
                      "ac_add_options --with-system-nspr\n"
                      "ac_add_options --with-system-nss\n"
                      "ac_add_options --with-system-zlib\n"
                      "ac_add_options --without-wasm-sandboxed-libraries\n"
                      "mk_add_options MOZ_MAKE_FLAGS=-j"
                      (number->string (parallel-job-count)) "\n"))))
                (display (getcwd))
                (newline)
                (display "mach configure")
                (invoke "./mach" "configure"))))
          (replace 'build
            (lambda _ (invoke "./mach" "build")))
          (replace 'install
            (lambda _ (invoke "./mach" "install")))
          ;; Thunderbird doesn't provide any .desktop file.
          ;; See https://bugzilla.mozilla.org/show_bug.cgi?id=1637575
          (add-after 'install 'install-desktop-file
            (lambda _
              (let ((apps (string-append #$output "/share/applications")))
                (mkdir-p apps)
                (with-output-to-file (string-append apps "/icedove.desktop")
                  (lambda _
                    (format #t
                            "[Desktop Entry]~@
                            Name=Icedove~@
                            Exec=~a/bin/icedove~@
                            Icon=icedove~@
                            GenericName=Mail/News Client~@
                            Categories=Network;Email;~@
                            Terminal=false~@
                            StartupNotify=true~@
                            MimeType=x-scheme-handler/mailto;~@
                            Type=Application~@
                            Actions=ComposeMessage;~@
                            [Desktop Action ComposeMessage]~@
                            Name=Write new message~@
                            Exec=~@*~a/bin/icedove -compose~%"
                            #$output))))))
          (add-after 'install-desktop-file 'install-icons
            ;; TODO: Use actual Icedove branding icons (currently the stock
            ;; Thunderbird icon is used).
            (lambda _
              (with-directory-excursion "comm/mail/branding/thunderbird"
                (for-each
                 (lambda (file)
                   (let* ((size (string-filter char-numeric? file))
                          (icons (string-append #$output "/share/icons/hicolor/"
                                                size "x" size "/apps")))
                     (mkdir-p icons)
                     (copy-file file (string-append icons "/icedove.png"))))
                 '("default16.png" "default22.png" "default24.png"
                   "default32.png" "default48.png" "default256.png")))))
          (add-after 'install 'wrap-program
            (lambda* (#:key inputs #:allow-other-keys)
              (let* ((lib (string-append #$output "/lib"))
                     (gtk #$(this-package-input "gtk+"))
                     (gtk-share (string-append gtk "/share"))
                     (pulseaudio #$(this-package-input "pulseaudio"))
                     (pulseaudio-lib (string-append pulseaudio "/lib"))
                     (eudev #$(this-package-input "eudev"))
                     (eudev-lib (string-append eudev "/lib"))
                     ;; For the integration of native notifications (same reason as icecat)
                     (libnotify #$(this-package-input "libnotify"))
                     (libnotify-lib (string-append libnotify "/lib")))
                (wrap-program (car (find-files lib "^icedove$"))
                  `("XDG_DATA_DIRS" prefix (,gtk-share))
                  `("LD_LIBRARY_PATH" prefix (,pulseaudio-lib ,eudev-lib ,libnotify-lib)))))))))
    (inputs
     (list alsa-lib
           bzip2
           cairo
           cups
           dbus-glib
           ;; Support for FFmpeg 6 was only added in version 112 (see:
           ;; https://bugzilla.mozilla.org/show_bug.cgi?id=1819374).
           freetype
           gdk-pixbuf
           glib
           gtk+
           gtk+-2
           hunspell
           icu4c
           libcanberra
           libevent
           libffi
           libgnome
           libjpeg-turbo
           libnotify
           libpng-apng
           libvpx
           libxcomposite
           libxft
           libxinerama
           libxscrnsaver
           libxt
           mesa
           mit-krb5
           nss
           pango
           pixman
           pulseaudio
           sqlite
           startup-notification
           eudev
           unzip
           zip
           zlib))
    (native-inputs
     (list `(,rust "cargo")
           clang
           llvm
           m4
           nasm
           node
           perl
           pkg-config
           python-wrapper
           rust
           rust-cbindgen-0.23
           which
           yasm))
    (home-page "https://www.thunderbird.net")
    (synopsis "Rebranded Mozilla Thunderbird email client")
    (description
     "This package provides an email client built based on Mozilla
Thunderbird.  It supports email, news feeds, chat, calendar and contacts.")
    (license license:mpl2.0)))

(define (make-l10n-package project version source locales)
  "Return a package for PROJECT, a symbol (either icecat or icedove), with
their corresponding VERSION, SOURCE and LOCALES variables."
  (unless (member project '(icecat icedove))
    (error "only icecat or icedove components are currently supported"))

  (let ((name (if (eq? 'icecat project)
                  "IceCat"
                  "Icedove")))
    (package
      (name (format #f "~a-l10n" project))
      (version version)
      (source source)
      (outputs (cons "out" locales))
      (build-system gnu-build-system)
      (arguments
       (list
        #:modules '((guix build gnu-build-system)
                    (guix build utils)
                    (ice-9 format)
                    (ice-9 ftw)
                    (srfi srfi-1)
                    (srfi srfi-26))
        #:tests? #f                     ;no tests, this is data
        #:phases
        #~(modify-phases %standard-phases
            (delete 'bootstrap)
            (delete 'install)
            (replace 'configure
              (lambda _
                ;; The following configuration is inspired by guidance at
                ;; https://firefox-source-docs.mozilla.org/build/buildsystem/locales.html.
                (call-with-output-file ".mozconfig"
                  (lambda (p)
                    (format p "~{~a~%~}"
                            (list (if (eq? 'icecat '#$project)
                                      "ac_add_options --enable-project=browser"
                                      "ac_add_options --enable-project=comm/mail")
                                  "ac_add_options --disable-compile-environment"
                                  (string-append
                                   "ac_add_options --with-l10n-base="
                                   (getcwd) "/l10n")
                                  ;; Hack, otherwise the build system throws:
                                  ;; 'RuntimeError: File "brand.dtd" not found'.
                                  "ac_add_options --enable-official-branding"
                                  "mk_add_options MOZ_OBJDIR=obj"))))
                (setenv "CONFIG_SHELL" (which "bash"))
                (setenv "MOZBUILD_STATE_PATH"
                        (string-append (getcwd) "/mach_state"))
                (setenv "MOZCONFIG" (string-append (getcwd) "/.mozconfig"))
                (setenv "MACH_BUILD_PYTHON_NATIVE_PACKAGE_SOURCE" "system")
                (setenv "BUILD_BACKENDS" "FasterMake,RecursiveMake")))
            (replace 'build             ;build and install data files
              (lambda* (#:key outputs #:allow-other-keys)
                (define (find-file dir name)
                  (let ((files (find-files dir name)))
                    (when (null? files)
                      (error "could not find file in dir" name dir))
                    (car files)))

                (for-each
                 (lambda (l)
                   (let* ((out (assoc-ref outputs l))
                          ;; The older lib/$project/distribution/extensions
                          ;; directory is deprecated.  Use the newer app-global
                          ;; directory, which is lib/$project/extensions.
                          (ext-dir-prefix
                           (format
                            #f "lib/~a/~:[~;browser/~]extensions"
                            '#$project (eq? 'icecat '#$project)))
                          (all-ext (string-append #$output "/" ext-dir-prefix))
                          (ext-dir (string-append out "/" ext-dir-prefix))
                          ;; XXX: Because Icedove doesn't have a makeicedove
                          ;; script that substitutes all the Thunderbird
                          ;; references to Icedove, the MOZ_LANGPACK_EID
                          ;; defined in comm/mail/locales/Makefile.in uses
                          ;; 'thunderbird' in its ID extension rather than
                          ;; 'icedove'.
                          (name (format #f "langpack-~a@~a.mozilla.org.xpi"
                                        l (if (eq? 'icedove '#$project)
                                              'thunderbird
                                              '#$project))))
                     (format #t "processing locale `~a'...~%" l)
                     (if (eq? 'icecat '#$project)
                         ;; XXX: For some reasons, for IceCat, there are some
                         ;; parsing errors that cause the build system to
                         ;; return an unclean exit code; use system* to ignore
                         ;; errors.
                         (system* "./mach" "build" (string-append "langpack-" l))
                         (invoke "./mach" "build" (string-append "langpack-" l)))
                     (mkdir-p ext-dir)
                     (let ((xpi (find-file "obj" (string-append
                                                  "\\." l "\\.langpack\\.xpi$"))))
                       (copy-file xpi (string-append ext-dir "/" name))
                       ;; Symlink to the main output so that a user can
                       ;; install all of the language packs at once.
                       (mkdir-p all-ext)
                       (symlink (string-append ext-dir "/" name)
                                (string-append all-ext "/" name)))))
                 (if (eq? 'icedove '#$project)
                     '#$%icedove-locales
                     '#$%icecat-locales)))))))
      (native-inputs
       (list m4
             perl
             python-wrapper
             node
             unzip))
      (home-page "https://www.mozilla.org/")
      (synopsis (string-append "Language localization data for " name))
      (description (string-append "This package contains the various language
localization data files (language pack extensions) for " name ".  The
individual localization packages can be installed by using the output
associated with their name."))
      (license license:mpl2.0))))

(define-public icecat-l10n
  (make-l10n-package 'icecat %icecat-version icecat-source %icecat-locales))

(define-public icedove-l10n
  (make-l10n-package 'icedove %icedove-version icedove-source %icedove-locales))

;;; This hack exists because there's no way to configure extra extension
;;; search paths for IceCat or Icedove.  The global extensions directory is
;;; constructed relatively to the executable file name.
(define (make-mozilla-with-l10n project base l10n-package)
  "Return a package definition for PROJECT (a symbol such as 'icecat or
'icedove) that combines the BASE package with L10N-PACKAGE."

  (unless (member project '(icecat icedove))
    (error "only icecat or icedove components are currently supported"))

  (let ((name (symbol->string project))
        (icecat? (eq? 'icecat project)))
    (package
      (inherit base)
      (name (symbol->string project))
      ;; Use the copy-build-system, as it provides the necessary UTF-8 locales
      ;; support.
      (build-system copy-build-system)
      (arguments
       (list
        #:imported-modules `(,@%copy-build-system-modules
                             (guix build union))
        #:modules '((guix build copy-build-system)
                    (guix build union)
                    (guix build utils))
        #:phases
        #~(modify-phases %standard-phases
            (replace 'install
              (lambda _
                (union-build #$output (list #$base #$l10n-package)
                             #:create-all-directories? #t)

                (define* (expose name #:optional (proc copy-file)
                                 #:key (source #$base))
                  (let ((dest (string-append #$output "/" name)))
                    (mkdir-p (dirname dest))
                    (proc (string-append source "/" name) dest)))

                (let ((wrapper (string-append "lib/" #$name "/" #$name))
                      (real-binary (string-append "lib/" #$name "/." #$name
                                                  "-real"))
                      (desktop-file (string-append "share/applications/"
                                                   #$name ".desktop")))
                  ;; Copy wrapper file.
                  (delete-file (string-append #$output "/" wrapper))
                  (expose wrapper)

                  ;; Recreate bin symlink.
                  (delete-file (string-append #$output "/bin/" #$name))
                  (symlink (string-append #$output "/" wrapper)
                           (string-append #$output "/bin/" #$name))

                  ;; Copy actual binary.
                  (delete-file (string-append #$output "/" real-binary))
                  (expose real-binary)

                  ;; Copy desktop file.
                  (delete-file (string-append #$output "/" desktop-file))
                  (expose desktop-file)

                  ;; Adjust the references in the desktop file and wrapper.
                  (substitute* (list (string-append #$output "/" desktop-file)
                                     (string-append #$output "/" wrapper))
                    ((#$base) #$output)))))))))))

(define-public icecat
  (make-mozilla-with-l10n 'icecat icecat-minimal icecat-l10n))

(define-public icedove
  (make-mozilla-with-l10n 'icedove icedove-minimal icedove-l10n))

(define-public icedove/wayland
  (package
    (inherit icedove)
    (name "icedove-wayland")
    (build-system trivial-build-system)
    (arguments
     (list
      #:modules '((guix build utils))
      #:builder
      #~(begin
          (use-modules (guix build utils))
          (let* ((exe (string-append #$output "/bin/icedove")))
            (mkdir-p (dirname exe))
            (call-with-output-file exe
              (lambda (port)
                (format port "#!~a
 MOZ_ENABLE_WAYLAND=1 exec ~a $@"
                        #$(file-append bash-minimal "/bin/bash")
                        #$(file-append icedove "/bin/icedove"))))
            (chmod exe #o555)
            ;; Provide the manual and .desktop file.
            (copy-recursively (string-append #$icedove "/share")
                              (string-append #$output "/share"))
            (substitute* (string-append #$output
                                        "/share/applications/icedove.desktop")
              ((#$icedove) #$output))))))
    (native-inputs '())
    (inputs '())))

(define-public firefox-decrypt
  (package
    (name "firefox-decrypt")
    (version "0.7.0")
    (source (origin
              (method git-fetch)
              (uri (git-reference
                    (url "https://github.com/Unode/firefox_decrypt")
                    (commit version)))
              (file-name (git-file-name name version))
              (sha256
               (base32
                "17yyyxp47z4m8hnflcq34rc1y871515kr3f1y42j1l0yx3g0il07"))))
    (build-system trivial-build-system)
    (inputs
     (list nss python))
    (arguments
     `(#:modules ((guix build utils))
       #:builder
       (begin
         (use-modules (guix build utils))
         (setenv "PATH"
                 (string-append
                  (assoc-ref %build-inputs "python") "/bin"))
         (copy-file (string-append (assoc-ref %build-inputs "source")
                                   "/firefox_decrypt.py")
                    "firefox_decrypt.py")
         (substitute* "firefox_decrypt.py"
           (("/usr/bin/env python") (which "python3"))
           (("libnss3.so") (string-append (assoc-ref %build-inputs "nss")
                                          "/lib/nss/libnss3.so")))
         (install-file "firefox_decrypt.py" (string-append %output "/bin"))
         #t)))
    (home-page "https://github.com/Unode/firefox_decrypt/")
    (synopsis "Tool to extract passwords from Mozilla profiles")
    (description "Firefox Decrypt is a tool to extract passwords from
Mozilla (Firefox, Waterfox, Thunderbird, SeaMonkey) profiles.")
    (license license:gpl3+)))

(define-public lz4json
  (package
    (name "lz4json")
    (version "2")
    (source
     (origin
       (method git-fetch)
       (uri
        (git-reference
         (url "https://github.com/andikleen/lz4json")
         (commit (string-append "v" version))))
       (file-name (git-file-name name version))
       (sha256
        (base32 "1xxn8yzr6j8j6prmbj6mxspdczigarfiv3vlm9k70yxmky65ijh3"))))
    (build-system gnu-build-system)
    (native-inputs (list pkg-config))
    (inputs (list lz4))
    (arguments
     `(#:tests? #f                              ; no check target
       #:phases
       (modify-phases %standard-phases
         (delete 'configure)                    ; no configure script
         (replace 'install                      ; no install target
           (lambda* (#:key outputs #:allow-other-keys)
             (let* ((out (assoc-ref outputs "out"))
                    (bin (string-append out "/bin"))
                    (man (string-append out "/share/man/man1")))
               (install-file "lz4jsoncat" bin)
               (install-file "lz4jsoncat.1" man)))))
       #:make-flags `(,(string-append "CC=" ,(cc-for-target)))))
    (home-page "https://github.com/andikleen/lz4json")
    (synopsis "C decompress tool for mozilla lz4json format")
    (description
     "@code{lz4json} is a little utility to unpack lz4json files as generated
by Firefox's bookmark backups and session restore.  This is a different format
from what the normal lz4 utility expects.  The data is dumped to stdout.")
    (license license:bsd-2)))<|MERGE_RESOLUTION|>--- conflicted
+++ resolved
@@ -729,11 +729,7 @@
            ;; https://bugzilla.mozilla.org/show_bug.cgi?id=1819374).
            ffmpeg-5
            libvpx
-<<<<<<< HEAD
            icu4c
-=======
-           icu4c-71       ;TODO: Change to 'icu4c' when its version is >= 71.
->>>>>>> 97ed6757
            pixman
            pulseaudio
            mesa
