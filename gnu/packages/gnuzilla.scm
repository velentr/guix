--- conflicted
+++ resolved
@@ -1475,11 +1475,6 @@
                              ,@configure-flags))
                     (mozconfig (string-append (getcwd) "/.mozconfig")))
                (setenv "SHELL" bash)
-<<<<<<< HEAD
-               (setenv "AUTOCONF"
-                       (search-input-file %build-inputs "/bin/autoconf"))
-=======
->>>>>>> 10554e0a
                (setenv "CONFIG_SHELL" bash)
                (setenv "QA_CONFIGURE_OPTIONS" ".*")
                (setenv "MOZBUILD_STATE_PATH"
@@ -1593,7 +1588,7 @@
        ("gtk+" ,gtk+)
        ("gtk+-2" ,gtk+-2)
        ("hunspell" ,hunspell)
-       ("icu4c" ,icu4c-69)
+       ("icu4c" ,icu4c)
        ("libcanberra" ,libcanberra)
        ("libevent" ,libevent)
        ("libffi" ,libffi)
@@ -1635,14 +1630,8 @@
              (file-name (string-append "thunderbird-" version "-checkout"))
              (sha256
               (base32
-<<<<<<< HEAD
-               "0ww1rgm8hpmji9fjhinqrwf07j2jikdq8j2x87h5s3naw5898fr3")))))
-       ("autoconf" ,autoconf-2.13)
+               "0rp4i353dskx065a6hskvfpf0l2qywqnivks9qc6a85h4yah4rvq")))))
        ("cargo" ,rust "cargo")
-=======
-               "0rp4i353dskx065a6hskvfpf0l2qywqnivks9qc6a85h4yah4rvq")))))
-       ("cargo" ,rust-1.51 "cargo")
->>>>>>> 10554e0a
        ("clang" ,clang)
        ("llvm" ,llvm)
        ("m4" ,m4)
@@ -1652,13 +1641,8 @@
        ("pkg-config" ,pkg-config)
        ("python" ,python)
        ("python2" ,python-2.7)
-<<<<<<< HEAD
        ("rust" ,rust)
-       ("rust-cbindgen" ,rust-cbindgen-0.14)
-=======
-       ("rust" ,rust-1.51)
        ("rust-cbindgen" ,rust-cbindgen-0.19)
->>>>>>> 10554e0a
        ("which" ,which)
        ("yasm" ,yasm)))
     (home-page "https://www.thunderbird.net")
