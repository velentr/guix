;;; GNU Guix --- Functional package management for GNU
;;; Copyright © 2014, 2016, 2018 Eric Bavier <bavier@member.fsf.org>
;;; Copyright © 2015 Mark H Weaver <mhw@netris.org>
;;; Copyright © 2015, 2017, 2018, 2019, 2020 Ludovic Courtès <ludo@gnu.org>
;;; Copyright © 2016 Dennis Mungai <dmngaie@gmail.com>
;;; Copyright © 2016, 2018, 2019, 2020 Ricardo Wurmus <rekado@elephly.net>
;;; Copyright © 2017 Roel Janssen <roel@gnu.org>
;;; Copyright © 2018, 2019, 2020 Marius Bakke <mbakke@fastmail.com>
;;; Copyright © 2018, 2019 Tobias Geerinckx-Rice <me@tobias.gr>
;;; Copyright © 2018 Efraim Flashner <efraim@flashner.co.il>
;;; Copyright © 2018 Tim Gesthuizen <tim.gesthuizen@yahoo.de>
;;; Copyright © 2018 Pierre Neidhardt <mail@ambrevar.xyz>
;;; Copyright © 2019 Rutger Helling <rhelling@mykolab.com>
;;; Copyright © 2019 Arm Ltd <David.Truby@arm.com>
;;; Copyright © 2019 Mathieu Othacehe <m.othacehe@gmail.com>
;;; Copyright © 2019 Brett Gilio <brettg@gnu.org>
;;;
;;; This file is part of GNU Guix.
;;;
;;; GNU Guix is free software; you can redistribute it and/or modify it
;;; under the terms of the GNU General Public License as published by
;;; the Free Software Foundation; either version 3 of the License, or (at
;;; your option) any later version.
;;;
;;; GNU Guix is distributed in the hope that it will be useful, but
;;; WITHOUT ANY WARRANTY; without even the implied warranty of
;;; MERCHANTABILITY or FITNESS FOR A PARTICULAR PURPOSE.  See the
;;; GNU General Public License for more details.
;;;
;;; You should have received a copy of the GNU General Public License
;;; along with GNU Guix.  If not, see <http://www.gnu.org/licenses/>.

(define-module (gnu packages llvm)
  #:use-module (guix packages)
  #:use-module ((guix licenses) #:prefix license:)
  #:use-module (guix download)
  #:use-module (guix git-download)
  #:use-module (guix utils)
  #:use-module (guix build-system gnu)
  #:use-module (guix build-system cmake)
  #:use-module (guix build-system emacs)
  #:use-module (guix build-system python)
  #:use-module (guix build-system trivial)
  #:use-module (gnu packages)
  #:use-module (gnu packages base)
  #:use-module (gnu packages gcc)
  #:use-module (gnu packages bootstrap)           ;glibc-dynamic-linker
  #:use-module (gnu packages compression)
  #:use-module (gnu packages libffi)
  #:use-module (gnu packages mpi)
  #:use-module (gnu packages onc-rpc)
  #:use-module (gnu packages perl)
  #:use-module (gnu packages pkg-config)
  #:use-module (gnu packages python)
  #:use-module (gnu packages xml)
  #:export (system->llvm-target))

(define* (system->llvm-target #:optional
                              (system (or (and=> (%current-target-system)
                                                 gnu-triplet->nix-system)
                                          (%current-system))))
  "Return the LLVM target name that corresponds to SYSTEM, a system type such
as \"x86_64-linux\"."
  ;; See the 'lib/Target' directory of LLVM for a list of supported targets.
  (letrec-syntax ((matches (syntax-rules (=>)
                             ((_ (system-prefix => target) rest ...)
                              (if (string-prefix? system-prefix system)
                                  target
                                  (matches rest ...)))
                             ((_)
                              (error "LLVM target for system is unknown" system)))))
    (matches ("aarch64"     => "AArch64")
             ("armhf"       => "ARM")
             ("mips64el"    => "Mips")
             ("powerpc"     => "PowerPC")
             ("riscv"       => "RISCV")
             ("x86_64"      => "X86")
             ("i686"        => "X86")
             ("i586"        => "X86"))))

(define (llvm-download-uri component version)
  (if (version>=? version "9.0.1")
      (string-append "https://github.com/llvm/llvm-project/releases/download"
                     "/llvmorg-" version "/" component "-" version ".src.tar.xz")
      (string-append "https://releases.llvm.org/" version "/" component "-"
                     version ".src.tar.xz")))

(define-public llvm-10
  (package
    (name "llvm")
    (version "10.0.0")
    (source
     (origin
      (method url-fetch)
      (uri (llvm-download-uri "llvm" version))
      (sha256
       (base32
        "1pwgm6cr0xr5a0hrbqs1zvsvvjvy0yq1y47c96804wcs795s90yz"))))
    (build-system cmake-build-system)
    (outputs '("out" "opt-viewer"))
    (native-inputs
     `(("python" ,python-2) ;bytes->str conversion in clang>=3.7 needs python-2
       ("perl"   ,perl)))
    (inputs
     `(("libffi" ,libffi)))
    (propagated-inputs
     `(("zlib" ,zlib)))                 ;to use output from llvm-config
    (arguments
     `(#:configure-flags '("-DCMAKE_SKIP_BUILD_RPATH=FALSE"
                           "-DCMAKE_BUILD_WITH_INSTALL_RPATH=FALSE"
                           "-DBUILD_SHARED_LIBS:BOOL=TRUE"
                           "-DLLVM_ENABLE_FFI:BOOL=TRUE"
                           "-DLLVM_REQUIRES_RTTI=1" ; For some third-party utilities
                           "-DLLVM_INSTALL_UTILS=ON") ; Needed for rustc.

       ;; Don't use '-g' during the build, to save space.
       #:build-type "Release"
       #:phases
       (modify-phases %standard-phases
         (add-before 'build 'shared-lib-workaround
           ;; Even with CMAKE_SKIP_BUILD_RPATH=FALSE, llvm-tblgen
           ;; doesn't seem to get the correct rpath to be able to run
           ;; from the build directory.  Set LD_LIBRARY_PATH as a
           ;; workaround.
           (lambda _
             (setenv "LD_LIBRARY_PATH"
                     (string-append (getcwd) "/lib"))
             #t))
         (add-after 'install 'install-opt-viewer
           (lambda* (#:key outputs #:allow-other-keys)
             (let* ((out (assoc-ref outputs "out"))
                    (opt-viewer-out (assoc-ref outputs "opt-viewer"))
                    (opt-viewer-share-dir (string-append opt-viewer-out "/share"))
                    (opt-viewer-dir (string-append opt-viewer-share-dir "/opt-viewer")))
               (mkdir-p opt-viewer-share-dir)
               (rename-file (string-append out "/share/opt-viewer")
                            opt-viewer-dir))
             #t)))))
    (home-page "https://www.llvm.org")
    (synopsis "Optimizing compiler infrastructure")
    (description
     "LLVM is a compiler infrastructure designed for compile-time, link-time,
runtime, and idle-time optimization of programs from arbitrary programming
languages.  It currently supports compilation of C and C++ programs, using
front-ends derived from GCC 4.0.1.  A new front-end for the C family of
languages is in development.  The compiler infrastructure includes mirror sets
of programming tools as well as libraries with equivalent functionality.")
    (license license:asl2.0)))  ;with LLVM exceptions, see LICENSE.txt

(define* (clang-runtime-from-llvm llvm hash
                                  #:optional (patches '()))
  (package
    (name "clang-runtime")
    (version (package-version llvm))
    (source
     (origin
       (method url-fetch)
       (uri (llvm-download-uri "compiler-rt" version))
       (sha256 (base32 hash))
       (patches (map search-patch patches))))
    (build-system cmake-build-system)
    (native-inputs (package-native-inputs llvm))
    (inputs
     `(("llvm" ,llvm)))
    (arguments
     `(;; Don't use '-g' during the build to save space.
       #:build-type "Release"
       #:tests? #f                      ; Tests require gtest
       #:modules ((srfi srfi-1)
                  (ice-9 match)
                  ,@%cmake-build-system-modules)
       #:phases (modify-phases (@ (guix build cmake-build-system) %standard-phases)
                  (add-after 'set-paths 'hide-glibc
                    ;; Work around https://issues.guix.info/issue/36882.  We need to
                    ;; remove glibc from CPLUS_INCLUDE_PATH so that the one hardcoded
                    ;; in GCC, at the bottom of GCC include search-path is used.
                    (lambda* (#:key inputs #:allow-other-keys)
                      (let* ((filters '("libc"))
                             (input-directories
                              (filter-map (lambda (input)
                                            (match input
                                              ((name . dir)
                                               (and (not (member name filters))
                                                    dir))))
                                          inputs)))
                        (set-path-environment-variable "CPLUS_INCLUDE_PATH"
                                                       '("include")
                                                       input-directories)
                        #t))))))
    (home-page "https://compiler-rt.llvm.org")
    (synopsis "Runtime library for Clang/LLVM")
    (description
     "The \"clang-runtime\" library provides the implementations of run-time
functions for C and C++ programs.  It also provides header files that allow C
and C++ source code to interface with the \"sanitization\" passes of the clang
compiler.  In LLVM this library is called \"compiler-rt\".")
    (license (package-license llvm))

    ;; <https://compiler-rt.llvm.org/> doesn't list MIPS as supported.
    (supported-systems (delete "mips64el-linux" %supported-systems))))

(define* (clang-from-llvm llvm clang-runtime hash
                          #:key (patches '()))
  (package
    (name "clang")
    (version (package-version llvm))
    (source
     (origin
       (method url-fetch)
       (uri (llvm-download-uri (if (version>=? version "9.0.1")
                                   "clang"
                                   "cfe")
                               version))
       (sha256 (base32 hash))
       (patches (map search-patch patches))))
    ;; Using cmake allows us to treat llvm as an external library.  There
    ;; doesn't seem to be any way to do this with clang's autotools-based
    ;; build system.
    (build-system cmake-build-system)
    (native-inputs (package-native-inputs llvm))
    (inputs
     `(("libxml2" ,libxml2)
       ("gcc-lib" ,gcc "lib")
       ,@(package-inputs llvm)))
    (propagated-inputs
     `(("llvm" ,llvm)
       ("clang-runtime" ,clang-runtime)))
    (arguments
     `(#:configure-flags
       (list "-DCLANG_INCLUDE_TESTS=True"

             ;; Find libgcc_s, crtbegin.o, and crtend.o.
             (string-append "-DGCC_INSTALL_PREFIX="
                            (assoc-ref %build-inputs "gcc-lib"))

             ;; Use a sane default include directory.
             (string-append "-DC_INCLUDE_DIRS="
                            (assoc-ref %build-inputs "libc")
                            "/include"))

       ;; Don't use '-g' during the build to save space.
       #:build-type "Release"

       #:phases (modify-phases %standard-phases
                  (add-after 'unpack 'add-missing-triplets
                    (lambda _
                      ;; Clang iterates through known triplets to search for
                      ;; GCC's headers, but does not recognize some of the
                      ;; triplets that are used in Guix.
                      (substitute* ,@(if (version>=? version "6.0")
                                         '("lib/Driver/ToolChains/Gnu.cpp")
                                         '("lib/Driver/ToolChains.cpp"))
                        (("\"aarch64-linux-gnu\"," all)
                         (string-append "\"aarch64-unknown-linux-gnu\", "
                                        all))
                        (("\"arm-linux-gnueabihf\"," all)
                         (string-append all
                                        " \"arm-unknown-linux-gnueabihf\","))
                        (("\"i686-pc-linux-gnu\"," all)
                         (string-append "\"i686-unknown-linux-gnu\", "
                                        all)))
                      #t))
                  (add-after 'unpack 'set-glibc-file-names
                    (lambda* (#:key inputs #:allow-other-keys)
                      (let ((libc (assoc-ref inputs "libc"))
                            (compiler-rt (assoc-ref inputs "clang-runtime"))
                            (gcc (assoc-ref inputs "gcc")))
                        ,@(cond
                           ((version>=? version "6.0")
                            `(;; Link to libclang_rt files from clang-runtime.
                              (substitute* "lib/Driver/ToolChain.cpp"
                                (("getDriver\\(\\)\\.ResourceDir")
                                 (string-append "\"" compiler-rt "\"")))

                              ;; Make "LibDir" refer to <glibc>/lib so that it
                              ;; uses the right dynamic linker file name.
                              (substitute* "lib/Driver/ToolChains/Linux.cpp"
                                (("(^[[:blank:]]+LibDir = ).*" _ declaration)
                                 (string-append declaration "\"" libc "/lib\";\n"))

                                ;; Make clang look for libstdc++ in the right
                                ;; location.
                                (("LibStdCXXIncludePathCandidates\\[\\] = \\{")
                                 (string-append
                                  "LibStdCXXIncludePathCandidates[] = { \"" gcc
                                  "/include/c++\","))

                                ;; Make sure libc's libdir is on the search path, to
                                ;; allow crt1.o & co. to be found.
                                (("@GLIBC_LIBDIR@")
                                 (string-append libc "/lib")))))
                           (else
                            `((substitute* "lib/Driver/Tools.cpp"
                                ;; Patch the 'getLinuxDynamicLinker' function so that
                                ;; it uses the right dynamic linker file name.
                                (("/lib64/ld-linux-x86-64.so.2")
                                 (string-append libc
                                                ,(glibc-dynamic-linker))))

                              ;; Link to libclang_rt files from clang-runtime.
                              ;; This substitution needed slight adjustment in 3.8.
                              ,@(if (version>=? version "3.8")
                                    '((substitute* "lib/Driver/Tools.cpp"
                                        (("TC\\.getDriver\\(\\)\\.ResourceDir")
                                         (string-append "\"" compiler-rt "\""))))
                                    '((substitute* "lib/Driver/ToolChain.cpp"
                                        (("getDriver\\(\\)\\.ResourceDir")
                                         (string-append "\"" compiler-rt "\"")))))

                              ;; Make sure libc's libdir is on the search path, to
                              ;; allow crt1.o & co. to be found.
                              (substitute* "lib/Driver/ToolChains.cpp"
                                (("@GLIBC_LIBDIR@")
                                 (string-append libc "/lib"))))))
                        #t)))
                  (add-after 'install 'install-clean-up-/share/clang
                    (lambda* (#:key outputs #:allow-other-keys)
                      (let* ((out (assoc-ref outputs "out"))
                             (compl-dir (string-append
                                         out "/etc/bash_completion.d")))
                        (with-directory-excursion (string-append out
                                                                 "/share/clang")
                          (for-each
                            (lambda (file)
                              (when (file-exists? file)
                                (delete-file file)))
                            ;; Delete extensions for proprietary text editors.
                            '("clang-format-bbedit.applescript"
                              "clang-format-sublime.py"
                              ;; Delete Emacs extensions: see their respective Emacs
                              ;; Guix package instead.
                              "clang-rename.el" "clang-format.el"))
                          ;; Install bash completion.
                          (when (file-exists?  "bash-autocomplete.sh")
                            (mkdir-p compl-dir)
                            (rename-file "bash-autocomplete.sh"
                                         (string-append compl-dir "/clang")))))
                      #t)))))

    ;; Clang supports the same environment variables as GCC.
    (native-search-paths
     (list (search-path-specification
            (variable "C_INCLUDE_PATH")
            (files '("include")))
           (search-path-specification
            (variable "CPLUS_INCLUDE_PATH")
            (files '("include/c++" "include")))
           (search-path-specification
            (variable "LIBRARY_PATH")
            (files '("lib" "lib64")))))

    (home-page "https://clang.llvm.org")
    (synopsis "C language family frontend for LLVM")
    (description
     "Clang is a compiler front end for the C, C++, Objective-C and
Objective-C++ programming languages.  It uses LLVM as its back end.  The Clang
project includes the Clang front end, the Clang static analyzer, and several
code analysis tools.")
    (license (if (version>=? version "9.0")
                 license:asl2.0         ;with LLVM exceptions
                 license:ncsa))))

(define (make-clang-toolchain clang)
  (package
    (name (string-append (package-name clang) "-toolchain"))
    (version (package-version clang))
    (source #f)
    (build-system trivial-build-system)
    (arguments
     '(#:modules ((guix build union))
       #:builder (begin
                   (use-modules (ice-9 match)
                                (srfi srfi-26)
                                (guix build union))

                   (let ((out (assoc-ref %outputs "out")))

                     (match %build-inputs
                       (((names . directories) ...)
                        (union-build out directories)))

                     (union-build (assoc-ref %outputs "debug")
                                  (list (assoc-ref %build-inputs
                                                   "libc-debug")))
                     (union-build (assoc-ref %outputs "static")
                                  (list (assoc-ref %build-inputs
                                                   "libc-static")))
                     #t))))

    (native-search-paths (package-native-search-paths clang))
    (search-paths (package-search-paths clang))

    (license (package-license clang))
    (home-page "https://clang.llvm.org")
    (synopsis "Complete Clang toolchain for C/C++ development")
    (description "This package provides a complete Clang toolchain for C/C++
development to be installed in user profiles.  This includes Clang, as well as
libc (headers and binaries, plus debugging symbols in the @code{debug}
output), and Binutils.")
    (outputs '("out" "debug" "static"))
    (inputs `(("clang" ,clang)
              ("ld-wrapper" ,(car (assoc-ref (%final-inputs) "ld-wrapper")))
              ("binutils" ,binutils)
              ("libc" ,glibc)
              ("libc-debug" ,glibc "debug")
              ("libc-static" ,glibc "static")))))

(define-public clang-runtime-10
  (clang-runtime-from-llvm
   llvm-10
   "0x9c531k6ww21s2mkdwqx1vbdjmx6d4wmfb8gdbj0wqa796sczba"))

(define-public clang-10
  (clang-from-llvm llvm-10 clang-runtime-10
                   "08fbxa2a0kr3ni35ckppj0kyvlcyaywrhpqwcdrdy0z900mhcnw8"
                   #:patches '("clang-10.0-libc-search-path.patch")))

(define-public clang-toolchain-10
  (make-clang-toolchain clang-10))

(define-public llvm-9
  (package
    (inherit llvm-10)
    (version "9.0.1")
    (source
     (origin
       (method url-fetch)
       (uri (llvm-download-uri "llvm" version))
       (sha256
        (base32
         "16hwp3qa54c3a3v7h8nlw0fh5criqh0hlr1skybyk0cz70gyx880"))))))

(define-public clang-runtime-9
  (clang-runtime-from-llvm
<<<<<<< HEAD
   llvm
   "0xwh79g3zggdabxgnd0bphry75asm1qz7mv3hcqihqwqr6aspgy2"
   '("clang-runtime-9-libsanitizer-mode-field.patch")))
=======
   llvm-9
   "0xwh79g3zggdabxgnd0bphry75asm1qz7mv3hcqihqwqr6aspgy2"))
>>>>>>> 9b42918e

(define-public clang-9
  (clang-from-llvm llvm-9 clang-runtime-9
                   "0ls2h3iv4finqyflyhry21qhc9cm9ga7g1zq21020p065qmm2y2p"
                   #:patches '("clang-9.0-libc-search-path.patch")))

(define-public clang-toolchain-9
  (make-clang-toolchain clang-9))

;; Default LLVM and Clang version.
(define-public llvm llvm-9)
(define-public clang-runtime clang-runtime-9)
(define-public clang clang-9)
(define-public clang-toolchain clang-toolchain-9)

(define-public llvm-8
  (package
    (inherit llvm)
    (version "8.0.0")
    (source (origin
              (method url-fetch)
              (uri (llvm-download-uri "llvm" version))
              (sha256
               (base32
                "0k124sxkfhfi1rca6kzkdraf4axhx99x3cw2rk55056628dvwwl8"))))
    (license license:ncsa)))

(define-public clang-runtime-8
  (clang-runtime-from-llvm
   llvm-8
   "1c919wsm17xnv7lr8bhpq2wkq8113lzlw6hzhfr737j59x3wfddl"
   '("clang-runtime-9-libsanitizer-mode-field.patch")))

(define-public clang-8
  (clang-from-llvm llvm-8 clang-runtime-8
                   "0svk1f70hvpwrjp6x5i9kqwrqwxnmcrw5s7f4cxyd100mdd12k08"
                   #:patches '("clang-7.0-libc-search-path.patch")))

(define-public clang-toolchain-8
  (make-clang-toolchain clang-8))

(define-public llvm-7
  (package
    (inherit llvm-8)
    (version "7.0.1")
    (source (origin
              (method url-fetch)
              (uri (llvm-download-uri "llvm" version))
              (sha256
               (base32
                "16s196wqzdw4pmri15hadzqgdi926zln3an2viwyq0kini6zr3d3"))))))

(define-public clang-runtime-7
  (clang-runtime-from-llvm
   llvm-7
   "065ybd8fsc4h2hikbdyricj6pyv4r7r7kpcikhb2y5zf370xybkq"
   '("clang-runtime-9-libsanitizer-mode-field.patch")))

(define-public clang-7
  (clang-from-llvm llvm-7 clang-runtime-7
                   "067lwggnbg0w1dfrps790r5l6k8n5zwhlsw7zb6zvmfpwpfn4nx4"
                   #:patches '("clang-7.0-libc-search-path.patch")))

(define-public clang-toolchain-7
  (make-clang-toolchain clang-7))

(define-public llvm-6
  (package
    (inherit llvm-7)
    (version "6.0.1")
    (source (origin
              (method url-fetch)
              (uri (llvm-download-uri "llvm" version))
              (sha256
               (base32
                "1qpls3vk85lydi5b4axl0809fv932qgsqgdgrk098567z4jc7mmn"))))))

(define-public clang-runtime-6
  (clang-runtime-from-llvm
   llvm-6
   "1fcr3jn24yr8lh36nc0c4ikli4744i2q9m1ik67p1jymwwaixkgl"
   '("clang-runtime-9-libsanitizer-mode-field.patch")))

(define-public clang-6
  (clang-from-llvm llvm-6 clang-runtime-6
                   "0rxn4rh7rrnsqbdgp4gzc8ishbkryhpl1kd3mpnxzpxxhla3y93w"
                   #:patches '("clang-6.0-libc-search-path.patch")))

(define-public clang-toolchain-6
  (make-clang-toolchain clang-6))

(define-public llvm-3.9.1
  (package (inherit llvm-6)
    (name "llvm")
    (version "3.9.1")
    (source
     (origin
      (method url-fetch)
      (uri (llvm-download-uri "llvm" version))
      (sha256
       (base32
        "1vi9sf7rx1q04wj479rsvxayb6z740iaz3qniwp266fgp5a07n8z"))))
    (outputs '("out"))
    (arguments
     (substitute-keyword-arguments (package-arguments llvm)
       ((#:phases phases)
        `(modify-phases ,phases
           (delete 'install-opt-viewer)))))))

(define-public clang-runtime-3.9.1
  (clang-runtime-from-llvm
   llvm-3.9.1
   "16gc2gdmp5c800qvydrdhsp0bzb97s8wrakl6i8a4lgslnqnf2fk"
   '("clang-runtime-3.9-libsanitizer-mode-field.patch"
     "clang-runtime-asan-build-fixes.patch"
     "clang-runtime-esan-build-fixes.patch"
     "clang-3.5-libsanitizer-ustat-fix.patch")))

(define-public clang-3.9.1
  (clang-from-llvm llvm-3.9.1 clang-runtime-3.9.1
                   "0qsyyb40iwifhhlx9a3drf8z6ni6zwyk3bvh0kx2gs6yjsxwxi76"
                   #:patches '("clang-3.8-libc-search-path.patch")))

(define-public llvm-3.8
  (package (inherit llvm-3.9.1)
    (name "llvm")
    (version "3.8.1")
    (source
     (origin
      (method url-fetch)
      (uri (llvm-download-uri "llvm" version))
      (sha256
       (base32
        "1ybmnid4pw2hxn12ax5qa5kl1ldfns0njg8533y3mzslvd5cx0kf"))))))

(define-public clang-runtime-3.8
  (clang-runtime-from-llvm
   llvm-3.8
   "0p0y85c7izndbpg2l816z7z7558axq11d5pwkm4h11sdw7d13w0d"
   '("clang-runtime-asan-build-fixes.patch"
     "clang-runtime-3.8-libsanitizer-mode-field.patch"
     "clang-3.5-libsanitizer-ustat-fix.patch")))

(define-public clang-3.8
  (clang-from-llvm llvm-3.8 clang-runtime-3.8
                   "1prc72xmkgx8wrzmrr337776676nhsp1qd3mw2bvb22bzdnq7lsc"
                   #:patches '("clang-3.8-libc-search-path.patch")))

(define-public llvm-3.7
  (package (inherit llvm-3.8)
    (version "3.7.1")
    (source
     (origin
       (method url-fetch)
       (uri (llvm-download-uri "llvm" version))
       (sha256
        (base32
         "1masakdp9g2dan1yrazg7md5am2vacbkb3nahb3dchpc1knr8xxy"))))))

(define-public clang-runtime-3.7
  (clang-runtime-from-llvm
   llvm-3.7
   "10c1mz2q4bdq9bqfgr3dirc6hz1h3sq8573srd5q5lr7m7j6jiwx"
   '("clang-runtime-asan-build-fixes.patch"
     "clang-runtime-3.8-libsanitizer-mode-field.patch"
     "clang-3.5-libsanitizer-ustat-fix.patch")))

(define-public clang-3.7
  (clang-from-llvm llvm-3.7 clang-runtime-3.7
                   "0x065d0w9b51xvdjxwfzjxng0gzpbx45fgiaxpap45ragi61dqjn"
                   #:patches '("clang-3.5-libc-search-path.patch")))

(define-public llvm-3.6
  (package (inherit llvm-3.7)
    (version "3.6.2")
    (source
     (origin
       (method url-fetch)
       (uri (llvm-download-uri "llvm" version))
       (sha256
        (base32
         "153vcvj8gvgwakzr4j0kndc0b7wn91c2g1vy2vg24s6spxcc23gn"))))))

(define-public clang-runtime-3.6
  (clang-runtime-from-llvm
   llvm-3.6
   "11qx8d3pbfqjaj2x207pvlvzihbs1z2xbw4crpz7aid6h1yz6bqg"
     '("clang-runtime-asan-build-fixes.patch")))

(define-public clang-3.6
  (clang-from-llvm llvm-3.6 clang-runtime-3.6
                   "1wwr8s6lzr324hv4s1k6na4j5zv6n9kdhi14s4kb9b13d93814df"
                   #:patches '("clang-3.5-libc-search-path.patch")))

(define-public llvm-3.5
  (package (inherit llvm-3.6)
    (version "3.5.2")
    (source
     (origin
       (method url-fetch)
       (uri (llvm-download-uri "llvm" version))
       (patches
        (search-patches "llvm-3.5-fix-clang-build-with-gcc5.patch"))
       (sha256
        (base32
         "0xf5q17kkxsrm2gsi93h4pwlv663kji73r2g4asb97klsmb626a4"))))))

(define-public clang-runtime-3.5
  (let ((runtime (clang-runtime-from-llvm
                  llvm-3.5
                  "1hsdnzzdr5kglz6fnv3lcsjs222zjsy14y8ax9dy6zqysanplbal"
                  '("clang-runtime-asan-build-fixes.patch"
                    "clang-3.5-libsanitizer-ustat-fix.patch"))))
    (package
      (inherit runtime)
      (arguments
       (substitute-keyword-arguments (package-arguments runtime)
         ((#:phases phases '%standard-phases)
          `(modify-phases ,phases
             ;; glibc no longer includes rpc/xdr.h, so we use the headers from
             ;; libtirpc.
             (add-after 'unpack 'find-rpc-includes
               (lambda* (#:key inputs #:allow-other-keys)
                 (setenv "CPATH"
                         (string-append (assoc-ref inputs "libtirpc")
                                        "/include/tirpc/:"
                                        (or (getenv "CPATH") "")))
                 (setenv "CPLUS_INCLUDE_PATH"
                         (string-append (assoc-ref inputs "libtirpc")
                                        "/include/tirpc/:"
                                        (or (getenv "CPLUS_INCLUDE_PATH") "")))
                 #t))))))
      (inputs
       `(("libtirpc" ,libtirpc)
         ("llvm" ,llvm-3.5))))))

(define-public clang-3.5
  (clang-from-llvm llvm-3.5 clang-runtime-3.5
                   "0846h8vn3zlc00jkmvrmy88gc6ql6014c02l4jv78fpvfigmgssg"
                   #:patches '("clang-3.5-libc-search-path.patch")))

(define-public llvm-for-extempore
  (package (inherit llvm-3.7)
    (name "llvm-for-extempore")
    (source
     (origin
       (inherit (package-source llvm-3.7))
       (patches (list (search-patch "llvm-for-extempore.patch")))))
    ;; Extempore refuses to build on architectures other than x86_64
    (supported-systems '("x86_64-linux"))))

(define-public libcxx
  (package
    (name "libcxx")
    (version "9.0.1")
    (source
     (origin
       (method url-fetch)
       (uri (llvm-download-uri "libcxx" version))
       (sha256
        (base32
         "0d2bj5i6mk4caq7skd5nsdmz8c2m5w5anximl5wz3x32p08zz089"))))
    (build-system cmake-build-system)
    (arguments
     `(#:phases
       (modify-phases (@ (guix build cmake-build-system) %standard-phases)
         (add-after 'set-paths 'adjust-CPLUS_INCLUDE_PATH
           (lambda* (#:key inputs #:allow-other-keys)
             (let ((gcc (assoc-ref inputs  "gcc")))
               ;; Hide GCC's C++ headers so that they do not interfere with
               ;; the ones we are attempting to build.
               (setenv "CPLUS_INCLUDE_PATH"
                       (string-join (delete (string-append gcc "/include/c++")
                                            (string-split (getenv "CPLUS_INCLUDE_PATH")
                                                          #\:))
                                    ":"))
               (format #t
                       "environment variable `CPLUS_INCLUDE_PATH' changed to ~a~%"
                       (getenv "CPLUS_INCLUDE_PATH"))
               #t))))))
    (native-inputs
     `(("clang" ,clang)
       ("llvm" ,llvm)))
    (home-page "https://libcxx.llvm.org")
    (synopsis "C++ standard library")
    (description
     "This package provides an implementation of the C++ standard library for
use with Clang, targeting C++11, C++14 and above.")
    (license license:expat)))

;; Libcxx files specifically used by PySide2.
(define-public libcxx-6
  (package
    (inherit libcxx)
    (version (package-version llvm-6))
    (source
     (origin
       (inherit (package-source libcxx))
       (uri (llvm-download-uri "libcxx" version))
       (sha256
        (base32
         "0rzw4qvxp6qx4l4h9amrq02gp7hbg8lw4m0sy3k60f50234gnm3n"))))
    (native-inputs
     `(("clang" ,clang-6)
       ("llvm" ,llvm-6)))))

(define-public libclc
  (package
    (name "libclc")
    (version "9.0.1")
    (source
     (origin
       (method git-fetch)
       (uri (git-reference
             (url "https://github.com/llvm/llvm-project.git")
             (commit (string-append "llvmorg-" version))))
       (file-name (git-file-name name version))
       (sha256
        (base32
         "1d1qayvrvvc1di7s7jfxnjvxq2az4lwq1sw1b2gq2ic0nksvajz0"))))
    (build-system cmake-build-system)
    (arguments
     `(#:configure-flags
       (list (string-append "-DLLVM_CLANG="
                            (assoc-ref %build-inputs "clang")
                            "/bin/clang")
             (string-append "-DPYTHON="
                            (assoc-ref %build-inputs "python")
                            "/bin/python3"))
       #:phases
       (modify-phases %standard-phases
         (add-after 'unpack 'chdir
           (lambda _ (chdir "libclc") #t)))))
    (native-inputs
     `(("clang" ,clang)
       ("llvm" ,llvm)
       ("python" ,python)))
    (home-page "https://libclc.llvm.org")
    (synopsis "Libraries for the OpenCL programming language")
    (description
     "This package provides an implementation of the OpenCL library
requirements according to version 1.1 of the OpenCL specification.")
    ;; Apache license 2.0 with LLVM exception
    (license license:asl2.0)))

(define-public libomp
  (package
    (name "libomp")
    (version "9.0.1")
    (source (origin
              (method url-fetch)
              (uri (llvm-download-uri "openmp" version))
              (sha256
               (base32
                "1knafnpp0f7hylx8q20lkd6g1sf0flly572dayc5d5kghh7hd52w"))
              (file-name (string-append "libomp-" version ".tar.xz"))))
    (build-system cmake-build-system)
    ;; XXX: Note this gets built with GCC because building with Clang itself
    ;; fails (missing <atomic>, even when libcxx is added as an input.)
    (arguments
     '(#:configure-flags '("-DLIBOMP_USE_HWLOC=ON"
                           "-DOPENMP_TEST_C_COMPILER=clang"
                           "-DOPENMP_TEST_CXX_COMPILER=clang++")
       #:test-target "check-libomp"))
    (native-inputs
     `(("clang" ,clang)
       ("llvm" ,llvm)
       ("perl" ,perl)
       ("pkg-config" ,pkg-config)))
    (inputs
     `(("hwloc" ,hwloc "lib")))
    (home-page "https://openmp.llvm.org")
    (synopsis "OpenMP run-time support library")
    (description
     "This package provides the run-time support library developed by the LLVM
project for the OpenMP multi-theaded programming extension.  This package
notably provides @file{libgomp.so}, which is has a binary interface compatible
with that of libgomp, the GNU Offloading and Multi Processing Library.")
    (license license:expat)))

(define-public python-llvmlite
  (package
    (name "python-llvmlite")
    (version "0.30.0")
    (source
     (origin
       (method url-fetch)
       (uri (pypi-uri "llvmlite" version))
       (sha256
        (base32
         "01wspdc0xhnydl66jyhyr4ii16h3fnw6mjihiwnnxdxg9j6kkajf"))))
    (build-system python-build-system)
    (arguments
     ;; FIXME: One test fails unable to find libm.so
     ;; https://github.com/numba/llvmlite/issues/537
     `(#:tests? #f))
    (inputs
     `(("llvm"
        ,(package
           (inherit llvm-7)
           (source (origin
                     (inherit (package-source llvm-7))
                     (patches
                      (list
                       (origin
                         (method url-fetch)
                         (uri (string-append "https://raw.githubusercontent.com/numba/"
                                             "llvmlite/v" version "/conda-recipes/"
                                             "D47188-svml-VF.patch"))
                         (sha256
                          (base32
                           "0wxhgb61k17f0zg2m0726sf3hppm41f8jar2kkg2n8sl5cnjj9mr")))
                       (origin
                         (method url-fetch)
                         (uri (string-append "https://raw.githubusercontent.com/numba/"
                                             "llvmlite/v" version "/conda-recipes/"
                                             "twine_cfg_undefined_behavior.patch"))
                         (sha256
                          (base32
                           "07h71n2m1mn9zcfgw04zglffknplb233zqbcd6pckq0wygkrxflp")))))))))))
    (home-page "http://llvmlite.pydata.org")
    (synopsis "Wrapper around basic LLVM functionality")
    (description
     "This package provides a Python binding to LLVM for use in Numba.")
    (license license:bsd-3)))

(define (package-elisp-from-package source-package package-name
                                    source-files)
  "Return a package definition named PACKAGE-NAME that packages the Emacs Lisp
SOURCE-FILES found in SOURCE-PACKAGE."
  (let ((orig (package-source source-package)))
    (package
      (inherit source-package)
      (name package-name)
      (build-system emacs-build-system)
      (source (origin
                (method (origin-method orig))
                (uri (origin-uri orig))
                (sha256 (origin-sha256 orig))
                (file-name (string-append package-name "-"
                                          (package-version source-package)))
                (modules '((guix build utils)
                           (srfi srfi-1)
                           (ice-9 ftw)))
                (snippet
                 `(let* ((source-files (quote ,source-files))
                         (basenames (map basename source-files)))
                    (map copy-file
                         source-files basenames)
                    (map delete-file-recursively
                         (fold delete
                               (scandir ".")
                               (append '("." "..") basenames)))
                    #t)))))))

(define-public emacs-clang-format
  (package
    (inherit clang)
    (name "emacs-clang-format")
    (build-system emacs-build-system)
    (inputs
     `(("clang" ,clang)))
    (arguments
     `(#:phases
       (modify-phases %standard-phases
         (add-after 'unpack 'configure
           (lambda* (#:key inputs #:allow-other-keys)
             (let ((clang (assoc-ref inputs "clang")))
               (copy-file "tools/clang-format/clang-format.el" "clang-format.el")
               (emacs-substitute-variables "clang-format.el"
                 ("clang-format-executable"
                  (string-append clang "/bin/clang-format"))))
             #t)))))
    (synopsis "Format code using clang-format")
    (description "This package filters code through @code{clang-format}
to fix its formatting.  @code{clang-format} is a tool that formats
C/C++/Obj-C code according to a set of style options, see
@url{https://clang.llvm.org/docs/ClangFormatStyleOptions.html}.")))

(define-public emacs-clang-rename
  (package
    (inherit clang)
    (name "emacs-clang-rename")
    (build-system emacs-build-system)
    (inputs
     `(("clang" ,clang)))
    (arguments
     `(#:phases
       (modify-phases %standard-phases
         (add-after 'unpack 'configure
           (lambda* (#:key inputs #:allow-other-keys)
             (let ((clang (assoc-ref inputs "clang")))
               (copy-file "tools/clang-rename/clang-rename.el" "clang-rename.el")
               (emacs-substitute-variables "clang-rename.el"
                 ("clang-rename-binary"
                  (string-append clang "/bin/clang-rename"))))
             #t)))))
    (synopsis "Rename every occurrence of a symbol using clang-rename")
    (description "This package renames every occurrence of a symbol at point
using @code{clang-rename}.")))<|MERGE_RESOLUTION|>--- conflicted
+++ resolved
@@ -432,14 +432,9 @@
 
 (define-public clang-runtime-9
   (clang-runtime-from-llvm
-<<<<<<< HEAD
-   llvm
+   llvm-9
    "0xwh79g3zggdabxgnd0bphry75asm1qz7mv3hcqihqwqr6aspgy2"
    '("clang-runtime-9-libsanitizer-mode-field.patch")))
-=======
-   llvm-9
-   "0xwh79g3zggdabxgnd0bphry75asm1qz7mv3hcqihqwqr6aspgy2"))
->>>>>>> 9b42918e
 
 (define-public clang-9
   (clang-from-llvm llvm-9 clang-runtime-9
