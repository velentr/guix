;;; GNU Guix --- Functional package management for GNU
;;; Copyright © 2015 Eric Dvorsak <eric@dvorsak.fr>
;;; Copyright © 2015, 2016, 2017, 2018, 2019, 2020, 2021 Efraim Flashner <efraim@flashner.co.il>
;;; Copyright © 2015, 2016, 2017, 2019 Leo Famulari <leo@famulari.name>
;;; Copyright © 2016, 2017, 2020, 2022 Marius Bakke <marius@gnu.org>
;;; Copyright © 2017 Ben Sturmfels <ben@sturm.com.au>
;;; Copyright © 2016 Sou Bunnbu <iyzsong@gmail.com>
;;; Copyright © 2015 Cyril Roelandt <tipecaml@gmail.com>
;;; Copyright © 2014, 2017 Eric Bavier <bavier@member.fsf.org>
;;; Copyright © 2015, 2016 David Thompson <davet@gnu.org>
;;; Copyright © 2016, 2017, 2018, 2019, 2020 Tobias Geerinckx-Rice <me@tobias.gr>
;;; Copyright © 2016, 2017 Nikita <nikita@n0.is>
;;; Copyright © 2014, 2015 Mark H Weaver <mhw@netris.org>
;;; Copyright © 2015, 2016, 2017, 2019, 2022 Ricardo Wurmus <rekado@elephly.net>
;;; Copyright © 2016 Danny Milosavljevic <dannym+a@scratchpost.org>
;;; Copyright © 2016, 2017, 2020 Arun Isaac <arunisaac@systemreboot.net>
;;; Copyright © 2017 Carlo Zancanaro <carlo@zancanaro.id.au>
;;; Copyright © 2018 Tomáš Čech <sleep_walker@gnu.org>
;;; Copyright © 2018, 2021 Nicolas Goaziou <mail@nicolasgoaziou.fr>
;;; Copyright © 2018 Vagrant Cascadian <vagrant@debian.org>
;;; Copyright © 2018 Nam Nguyen <namn@berkeley.edu>
;;; Copyright © 2019 Guillaume Le Vaillant <glv@posteo.net>
;;; Copyright © 2019 Clément Lassieur <clement@lassieur.org>
;;; Copyright © 2020 Alexandros Theodotou <alex@zrythm.org>
;;; Copyright © 2020 Justus Winter <justus@sequoia-pgp.org>
;;; Copyright © 2020, 2021 Vinicius Monego <monego@posteo.net>
;;; Copyright © 2021, 2022 Maxim Cournoyer <maxim.cournoyer@gmail.com>
;;; Copyright © 2021 Maxime Devos <maximedevos@telenet.be>
;;;
;;; This file is part of GNU Guix.
;;;
;;; GNU Guix is free software; you can redistribute it and/or modify it
;;; under the terms of the GNU General Public License as published by
;;; the Free Software Foundation; either version 3 of the License, or (at
;;; your option) any later version.
;;;
;;; GNU Guix is distributed in the hope that it will be useful, but
;;; WITHOUT ANY WARRANTY; without even the implied warranty of
;;; MERCHANTABILITY or FITNESS FOR A PARTICULAR PURPOSE.  See the
;;; GNU General Public License for more details.
;;;
;;; You should have received a copy of the GNU General Public License
;;; along with GNU Guix.  If not, see <http://www.gnu.org/licenses/>.

(define-module (gnu packages python-crypto)
  #:use-module (guix packages)
  #:use-module (guix download)
  #:use-module (guix gexp)
  #:use-module (guix git-download)
  #:use-module (guix build-system cargo)
  #:use-module (guix build-system python)
  #:use-module (gnu packages)
  #:use-module (gnu packages check)
  #:use-module (gnu packages crates-io)
  #:use-module (gnu packages crypto)
  #:use-module (gnu packages kerberos)
  #:use-module (gnu packages libffi)
  #:use-module (gnu packages multiprecision)
  #:use-module (gnu packages password-utils)
  #:use-module (gnu packages protobuf)
  #:use-module (gnu packages python)
  #:use-module (gnu packages python-build)
  #:use-module (gnu packages python-check)
  #:use-module (gnu packages python-compression)
  #:use-module (gnu packages python-web)
  #:use-module (gnu packages python-xyz)
  #:use-module (gnu packages rust)
  #:use-module (gnu packages swig)
  #:use-module (gnu packages time)
  #:use-module (gnu packages tls)
  #:use-module (gnu packages xml)
  #:use-module ((guix licenses) #:prefix license:)
  #:use-module (srfi srfi-1))

(define-public python-potr
  (package
    (name "python-potr")
    (version "1.0.2")
    (source
     (origin
       (method git-fetch)
       (uri
        (git-reference
         (url "https://github.com/python-otr/pure-python-otr")
         (commit version)))
       (file-name
        (git-file-name name version))
       (sha256
        (base32 "1hzw6h01fm216nmipyylgz0zybd80w1xsk12m7djycnhqrnrvvv1"))))
    (build-system python-build-system)
    (propagated-inputs
     (list python-pycrypto))
    (synopsis "Python OTR Implementation")
    (description "Python OTR is an Off-The-Record Protocol Implementation in
Python.  It does not bind to libotr.")
    (home-page "https://github.com/python-otr/pure-python-otr")
    (license license:lgpl3+)))

(define-public python-base58
  (package
    (name "python-base58")
    (version "2.1.1")
    (source
     (origin
       (method url-fetch)
       (uri (pypi-uri "base58" version))
       (sha256
        (base32
         "1317ly0db7nnjg5k58f6nqa0svfcvn446xd5bpiyi0bfbczwpl65"))))
    (build-system python-build-system)
    (arguments
     '(#:phases (modify-phases %standard-phases
                  (replace 'check
                    (lambda* (#:key tests? #:allow-other-keys)
                      (when tests? (invoke "pytest" "-vv")))))))
    (native-inputs
     (list python-pyhamcrest python-pytest python-pytest-benchmark))
    (home-page "https://github.com/keis/base58")
    (synopsis "Base58 and Base58Check implementation")
    (description "Base58 and Base58Check implementation compatible
with what is used by the Bitcoin network.")
    (license license:expat)))

(define-public python-bcrypt
  (package
    (name "python-bcrypt")
    (version "3.2.0")
    (source
     (origin
       (method url-fetch)
       (uri (pypi-uri "bcrypt" version))
       (sha256
        (base32 "0agvzdn7r7jx5y4scl5gjmrmr6njvizwmr9n7h1kmaahdrrc34sv"))))
    (build-system python-build-system)
    (native-inputs
     (list python-pycparser python-pytest))
    (propagated-inputs
     (list python-cffi python-six))
    (home-page "https://github.com/pyca/bcrypt/")
    (synopsis
     "Modern password hashing library")
    (description
     "Bcrypt is a Python module which provides a password hashing method based
on the Blowfish password hashing algorithm, as described in
@url{http://static.usenix.org/events/usenix99/provos.html,\"A Future-Adaptable
Password Scheme\"} by Niels Provos and David Mazieres.")
    (license license:asl2.0)))

(define-public python-passlib
  (package
    (name "python-passlib")
    (version "1.7.4")
    (source
     (origin
       (method url-fetch)
       (uri (pypi-uri "passlib" version))
       (sha256
        (base32 "015y5qaw9qnxr29lg60dml1g5rbqd4586wy5n8m41ib55gvm1zfy"))))
    (build-system python-build-system)
    (native-inputs
     (list python-nose))
    (propagated-inputs
     (list python-bcrypt))
    (arguments
     `(#:phases
       (modify-phases %standard-phases
         (add-before 'check 'set-PYTHON_EGG_CACHE
           ;; Some tests require access to "$HOME/.cython".
           (lambda _ (setenv "PYTHON_EGG_CACHE" "/tmp"))))))
    (home-page "https://bitbucket.org/ecollins/passlib")
    (synopsis "Comprehensive password hashing framework")
    (description
     "Passlib is a password hashing library for Python 2 & 3, which provides
cross-platform implementations of over 30 password hashing algorithms, as well
as a framework for managing existing password hashes.  It's designed to be
useful for a wide range of tasks, from verifying a hash found in /etc/shadow,
to providing full-strength password hashing for multi-user application.")
    (license license:bsd-3)))

(define-public python-pyblake2
  (package
    (name "python-pyblake2")
    (version "1.1.2")
    (source
     (origin
       (method url-fetch)
       (uri (pypi-uri "pyblake2" version))
       (sha256
        (base32
         "0gz9hgznv5zw4qjq43xa56y0yikimx30gffvibxzm0nv5sq7xk2w"))))
    (build-system python-build-system)
    (home-page "https://github.com/dchest/pyblake2")
    (synopsis "BLAKE2 hash function for Python")
    (description "BLAKE2 is a cryptographic hash function, which offers
stronger security while being as fast as MD5 or SHA-1, and comes in two
flavors: @code{BLAKE2b}, optimized for 64-bit platforms and produces digests
of any size between 1 and 64 bytes, and @code{BLAKE2s}, optimized for 8- to
32-bit platforms and produces digests of any size between 1 and 32 bytes.

This package provides a Python interface for BLAKE2.")
    ;; The COPYING file declares it as public domain, with the option to
    ;; alternatively use and redistribute it under a variety of permissive
    ;; licenses. cc0 is explicitly mentioned in setup.py and pyblake2module.c.
    (license (list license:public-domain license:cc0))))

(define-public python-paramiko
  (package
    (name "python-paramiko")
    (version "2.7.2")
    (source
     (origin
       (method url-fetch)
       (uri (pypi-uri "paramiko" version))
       (sha256
        (base32 "0dahwq623jnna7gsr9j0mkwr9k2n1pvkapjryhcx508d5jxg8dkz"))))
    (build-system python-build-system)
    (arguments
     `(;; FIXME: Tests require many unpackaged libraries, see dev-requirements.txt.
       #:tests? #f))
    (propagated-inputs
     (list python-bcrypt python-pyasn1 python-pynacl python-cryptography))
    (home-page "https://www.paramiko.org/")
    (synopsis "SSHv2 protocol library")
    (description "Paramiko is a python implementation of the SSHv2 protocol,
providing both client and server functionality.  While it leverages a Python C
extension for low level cryptography (PyCrypto), Paramiko itself is a pure
Python interface around SSH networking concepts.")
    (license license:lgpl2.1+)))

(define-public python-ecdsa
  (package
    (name "python-ecdsa")
    (version "0.17.0")
    (source
     (origin
       (method url-fetch)
       (uri (pypi-uri "ecdsa" version))
       (sha256
        (base32 "1ak8xa2r660d85abrlffp0bqvwdadg9ga4066g856hcy8fxh1xdr"))))
    (build-system python-build-system)
    (arguments
     '(#:phases
       (modify-phases %standard-phases
         (replace 'check
           (lambda _ (invoke
                      "pytest"
                      "-vv"
                      "-k"
                      "not test_multithreading_with_interrupts"))))))
    (propagated-inputs
     (list python-six))
    (native-inputs
     (list openssl python-pytest))
    (home-page "https://github.com/warner/python-ecdsa")
    (synopsis "ECDSA cryptographic signature library (pure python)")
    (description
     "This is an easy-to-use implementation of ECDSA cryptography (Elliptic
Curve Digital Signature Algorithm), implemented purely in Python.  With this
library, you can quickly create key pairs (signing key and verifying key), sign
messages, and verify the signatures.  The keys and signatures are very short,
making them easy to handle and incorporate into other protocols.")
    (license license:expat)))

;;; Pycrypto is abandoned upstream:
;;;
;;; https://github.com/dlitz/pycrypto/issues/173
;;;
;;; TODO Remove this package from GNU Guix.
(define-public python-pycrypto
  (package
    (name "python-pycrypto")
    (version "2.6.1")
    (source
     (origin
      (method url-fetch)
      (uri (pypi-uri "pycrypto" version))
      (patches (search-patches "python-pycrypto-CVE-2013-7459.patch"
                               "python-pycrypto-time-clock.patch"))
      (sha256
       (base32
        "0g0ayql5b9mkjam8hym6zyg6bv77lbh66rv1fyvgqb17kfc1xkpj"))))
    (build-system python-build-system)
    (inputs
     (list python gmp))
    (arguments
     `(#:phases
       (modify-phases %standard-phases
         (add-before 'build 'set-build-env
           ;; pycrypto runs an autoconf configure script behind the scenes
           (lambda _ (setenv "CONFIG_SHELL" (which "bash")) #t)))))
    (home-page "https://www.dlitz.net/software/pycrypto/")
    (synopsis "Cryptographic modules for Python")
    (description
     "Pycrypto is a collection of both secure hash functions (such as SHA256
and RIPEMD160), and various encryption algorithms (AES, DES, RSA, ElGamal,
etc.).  The package is structured to make adding new modules easy.")
    (license license:public-domain)))

(define-public python-kerberos
  (package
    (name "python-kerberos")
    (version "1.3.0")
    (source
     (origin
       (method url-fetch)
       (uri (pypi-uri "kerberos" version))
       (sha256
        (base32
         "19663qxmma0i8bfbjc2iwy5hgq0g4pfb75r023v5dps68zfvffgh"))))
    (build-system python-build-system)
    (inputs
     (list mit-krb5))
    (home-page "https://github.com/apple/ccs-pykerberos")
    (synopsis
     "Python Kerberos library used by CalendarServer")
    (description
     "This Python package is a high-level wrapper for Kerberos (GSSAPI)
operations.  The goal is to avoid having to build a module that wraps the
entire Kerberos.framework, and instead offer a limited set of functions that
do what is needed for client/server Kerberos authentication based on
<http://www.ietf.org/rfc/rfc4559.txt>.")
    (license license:asl2.0)))

(define-public python-keyring
  (package
    (name "python-keyring")
    (version "22.0.1")
    (source
     (origin
      (method url-fetch)
      (uri (pypi-uri "keyring" version))
      (sha256
       (base32
        "1pvqc6may03did0iz98gasg7cy4h8ljzs4ibh927bfzda8a3xjws"))))
    (build-system python-build-system)
    (arguments
     `(#:phases
       (modify-phases %standard-phases
         (replace 'check
           (lambda* (#:key tests? #:allow-other-keys)
             (when tests?
               (invoke "pytest" "-vv" "-c" "/dev/null" "tests")))))))
    (native-inputs
     (list python-toml
           python-pytest
           python-setuptools
           python-setuptools-scm))
    (propagated-inputs
     (list python-secretstorage))
    (home-page "https://github.com/jaraco/keyring")
    (synopsis "Store and access your passwords safely")
    (description
     "The Python keyring lib provides a easy way to access the system keyring
service from python.  It can be used in any application that needs safe
password storage.")
    ;; "MIT" and PSF dual license
    (license license:x11)))

(define-public python-keyrings.alt
  (package
    (name "python-keyrings.alt")
    (version "3.4.0")
    (source
      (origin
        (method url-fetch)
        (uri (pypi-uri "keyrings.alt" version))
        (sha256
         (base32
          "0gdjdqpq2hf770p6iwi891mil0vbsdhvy88x0v8b2w4y4b28lcli"))
        (modules '((guix build utils)))
        (snippet
         '(begin
            (delete-file "keyrings/alt/_win_crypto.py")
            ;; Rely on python-keyring>20:
            ;; https://github.com/jaraco/keyrings.alt/issues/33
            (substitute* '("keyrings/alt/tests/test_Gnome.py"
                           "keyrings/alt/tests/test_Google.py"
                           "keyrings/alt/tests/test_Windows.py"
                           "keyrings/alt/tests/test_file.py"
                           "keyrings/alt/tests/test_pyfs.py")
              (("keyring.tests.test_backend") "keyring.testing.backend")
              (("keyring.tests.util") "keyring.testing.util"))
            #t))))
    (build-system python-build-system)
    (native-inputs
     (list python-keyring python-pytest python-setuptools-scm))
    (home-page "https://github.com/jaraco/keyrings.alt")
    (synopsis "Alternate keyring implementations")
    (description "Keyrings in this package may have security risks or other
implications.  These backends were extracted from the main keyring project to
make them available for those who wish to employ them, but are discouraged for
general production use.  Include this module and use its backends at your own
risk.")
    (license license:expat)))

(define-public python-certauth
  (package
    (name "python-certauth")
    (version "1.3.0")
    (source
     (origin
       (method url-fetch)
       (uri (pypi-uri "certauth" version))
       (sha256
        (base32
         "1yxqfb5131wahjyw9pxz03bq476rcfx62s6k53xx4cqbzzgdaqkq"))))
    (build-system python-build-system)
    (propagated-inputs
     (list python-pyopenssl python-tldextract))
    (native-inputs
     (list python-pytest-cov))
    (home-page "https://github.com/ikreymer/certauth")
    (synopsis "Certificate authority creation tool")
    (description "This package provides a small library, built on top of
pyOpenSSL, which allows for creating a custom certificate authority (CA)
certificate, and generating on-demand dynamic host certs using that CA
certificate.  It is most useful for use with a man-in-the-middle HTTPS proxy,
for example, for recording or replaying web content.")
    (license license:expat)))

(define-public python-certifi
  (package
    (name "python-certifi")
    (version "2021.10.8")
    (source (origin
              (method url-fetch)
              (uri (pypi-uri "certifi" version))
              (sha256
               (base32
                "0wl8ln7acd797i1q7mmb430l6hqwhmk4bd37x8ycw02b3my4x23q"))))
    (build-system python-build-system)
    (arguments '(#:tests? #f))          ;no tests
    (home-page "https://certifi.io/")
    (synopsis "Python CA certificate bundle")
    (description
     "Certifi is a Python library that contains a CA certificate bundle, which
is used by the Requests library to verify HTTPS requests.")
    (license license:asl2.0)))

<<<<<<< HEAD
(define-public python2-certifi
  (package-with-python2 python-certifi))

(define-public python-cryptography-vectors-next
=======
(define-public python-cryptography-vectors
>>>>>>> 75af73e1
  (package
    (name "python-cryptography-vectors")
    (version "36.0.1")
    (source
     (origin
       (method url-fetch)
       (uri (pypi-uri "cryptography_vectors" version))
       (sha256
        (base32
         "166mvhhmgglqai1sjkkb76mpdkad2yykam11d2w44hs2snpr117w"))))
    (build-system python-build-system)
    (home-page "https://github.com/pyca/cryptography")
    (synopsis "Test vectors for the cryptography package")
    (description
      "This package contains test vectors for the cryptography package.")
    ;; Distributed under either BSD-3 or ASL2.0
    (license (list license:bsd-3 license:asl2.0))))

<<<<<<< HEAD
(define-public python-cryptography-vectors
=======
(define-public python-cryptography
  (package
    (name "python-cryptography")
    (version "3.3.1")
    (source
     (origin
       (method url-fetch)
       (uri (pypi-uri "cryptography" version))
       (sha256
        (base32
         "1ribd1vxq9wwz564mg60dzcy699gng54admihjjkgs9dx95pw5vy"))))
    (build-system python-build-system)
    (inputs
     (list openssl))
    (propagated-inputs
     (list python-asn1crypto python-cffi python-six python-idna
           python-iso8601))
    (native-inputs
     (list python-cryptography-vectors python-hypothesis python-pretend
           python-pytz python-pytest))
    (home-page "https://github.com/pyca/cryptography")
    (synopsis "Cryptographic recipes and primitives for Python")
    (description
      "cryptography is a package which provides cryptographic recipes and
primitives to Python developers.  It aims to be the “cryptographic standard
library” for Python.  The package includes both high level recipes, and low
level interfaces to common cryptographic algorithms such as symmetric ciphers,
message digests and key derivation functions.")
    ;; Distributed under either BSD-3 or ASL2.0
    (license (list license:bsd-3 license:asl2.0))))

;; TODO: Make this the default in the next staging cycle.
(define-public python-cryptography-vectors-next
>>>>>>> 75af73e1
  (package
    (inherit python-cryptography-vectors-next)
    (version "3.4.8")
    (source (origin
              (method url-fetch)
              (uri (pypi-uri "cryptography_vectors" version))
              (sha256
               (base32 "1wl0ynh3lzhc6q59g8mybvijmnp195x7fjxlb3h3sgcraw14312c"))))))

(define-public python-cryptography-next
  (package
    (name "python-cryptography")
    (version "36.0.1")
    (source
     (origin
       (method url-fetch)
       (uri (pypi-uri "cryptography" version))
       (sha256
        (base32
         "0f1n8bvngarhsssm60xc59xfzkh7yqpyyyypaph3v5bs7pfc3rak"))))
    (build-system python-build-system)
    (arguments
     (list
      #:imported-modules (append %cargo-build-system-modules
                                 %python-build-system-modules)
      #:modules `(((guix build cargo-build-system) #:prefix cargo:)
                  ,@%python-build-system-modules
                  (srfi srfi-1)
                  (ice-9 match))
      #:phases
      #~(modify-phases (@ (guix build python-build-system) %standard-phases)
          (add-after 'unpack 'loosen-ouroboros-version
            (lambda _
              (substitute* "src/rust/Cargo.toml"
                (("ouroboros = \"0\\.13\"")
                 "ouroboros = \"0.14\""))))
          (add-before 'build 'configure-cargo
            (lambda* (#:key inputs #:allow-other-keys)
              ;; Hide irrelevant inputs from cargo-build-system so it does
              ;; not try to unpack sanity-check.py, etc.
              (let ((cargo-inputs (filter (match-lambda
                                            ((name . path)
                                             (or (string-prefix? "rust-" name)
                                                 (string=? "gcc" name))))
                                          inputs)))
                (with-directory-excursion "src/rust"
                  ((assoc-ref cargo:%standard-phases 'unpack-rust-crates)
                   #:inputs cargo-inputs
                   #:vendor-dir "guix-vendor")
                  ((assoc-ref cargo:%standard-phases 'configure)
                   #:inputs cargo-inputs)
                  ((assoc-ref cargo:%standard-phases 'patch-cargo-checksums)
                   #:vendor-dir "guix-vendor"))
                (rename-file "src/rust/.cargo" ".cargo"))))
          (replace 'check
            (lambda* (#:key tests? #:allow-other-keys)
              (when tests?
                (invoke "pytest" "-vv" "tests")))))))
    (inputs
     (list openssl
           rust-aliasable-0.1
           rust-asn1-0.8
           rust-asn1-derive-0.8
           rust-autocfg-1
           rust-base64-0.13
           rust-bitflags-1
           rust-cfg-if-0.1
           rust-cfg-if-1
           rust-chrono-0.4
           rust-cloudabi-0.1
           rust-lazy-static-1
           rust-libc-0.2
           rust-indoc-0.3
           rust-indoc-impl-0.3
           rust-inflector-0.11
           rust-instant-0.1
           rust-lock-api-0.4
           rust-num-integer-0.1
           rust-num-traits-0.2
           rust-once-cell-1
           rust-ouroboros-0.14
           rust-ouroboros-macro-0.14
           rust-parking-lot-0.11
           rust-parking-lot-core-0.8
           rust-paste-0.1
           rust-paste-impl-0.1
           rust-pem-1
           rust-proc-macro-error-1
           rust-proc-macro-error-attr-1
           rust-proc-macro-hack-0.5
           rust-proc-macro2-1
           rust-pyo3-0.15
           rust-pyo3-build-config-0.15
           rust-pyo3-macros-0.15
           rust-pyo3-macros-backend-0.15
           rust-quote-1
           rust-redox-syscall-0.2
           rust-scopeguard-1
           rust-smallvec-1
           rust-stable-deref-trait-1
           rust-syn-1
           rust-unicode-xid-0.2
           rust-unindent-0.1
           rust-version-check-0.9
           rust-winapi-0.3))
    (propagated-inputs
     (list python-asn1crypto python-cffi python-six python-idna
           python-iso8601))
    (native-inputs
     (list python-cryptography-vectors-next
           python-hypothesis
           python-pretend
           python-pytz
           python-pytest
           python-pytest-subtests
           python-setuptools-rust
           rust
           `(,rust "cargo")))
    (home-page "https://github.com/pyca/cryptography")
    (synopsis "Cryptographic recipes and primitives for Python")
    (description
      "cryptography is a package which provides cryptographic recipes and
primitives to Python developers.  It aims to be the “cryptographic standard
library” for Python.  The package includes both high level recipes, and low
level interfaces to common cryptographic algorithms such as symmetric ciphers,
message digests and key derivation functions.")
    ;; Distributed under either BSD-3 or ASL2.0
    (license (list license:bsd-3 license:asl2.0))
    (properties `((python2-variant . ,(delay python2-cryptography))))))

(define-public python-cryptography
  (package
    (inherit python-cryptography-next)
    (version "3.4.8")
    (source (origin
              (method url-fetch)
              (uri (pypi-uri "cryptography" version))
              (sha256
               (base32 "072awar70cwfd2hnx0pvp1dkc7gw45mbm3wcyddvxz5frva5xk4l"))))
    (arguments
     (list #:phases
           #~(modify-phases %standard-phases
               (add-after 'unpack 'set-no-rust
                 (lambda _
                   (setenv "CRYPTOGRAPHY_DONT_BUILD_RUST" "1"))))))
    (inputs (list openssl))
    (native-inputs
     (list python-cryptography-vectors
           python-hypothesis
           python-pretend
           python-pytz
           python-pytest
           python-setuptools-rust))))

(define-public python2-cryptography-vectors
  (package
    (inherit python-cryptography-vectors)
    (name "python2-cryptography-vectors")
    (version "3.3.2")
    (source (origin
              (method url-fetch)
              (uri (pypi-uri "cryptography_vectors" version))
              (sha256
               (base32
                "1yhaps0f3h2yjb6lmz953z1l1d84y9swk4k3gj9nqyk4vbx5m7cc"))))
    (arguments
     (list #:python python-2))))

(define-public python2-cryptography
  (let ((crypto (package-with-python2
                 (strip-python2-variant python-cryptography))))
    (package
      (inherit crypto)
      (version "3.3.2")
      (source (origin
                (method url-fetch)
                (uri (pypi-uri "cryptography" version))
                (sha256
                 (base32
                  "1vcvw4lkw1spiq322pm1256kail8nck6bbgpdxx3pqa905wd6q2s"))))
      (arguments
       `(#:python ,python-2
         #:phases
         (modify-phases %standard-phases
           ;; The sanity-check attempts attempts to import the non-existent
           ;; modules "_openssl" and "_padding".
           (delete 'sanity-check))))
      (native-inputs
       (list python2-cryptography-vectors python2-hypothesis python2-pretend
             python2-pytz python2-pytest))
      (inputs (list openssl))
      (propagated-inputs
       (modify-inputs (package-propagated-inputs crypto)
         (prepend python2-ipaddress
                  python2-backport-ssl-match-hostname
                  python2-enum34))))))

;; This is the last version which is compatable with python-cryptography < 35.
(define-public python-pyopenssl
  (package
    (name "python-pyopenssl")
    (version "21.0.0")
    (source
     (origin
       (method url-fetch)
       (uri (pypi-uri "pyOpenSSL" version))
       (sha256
        (base32
         "1cqcc20fwl521z3fxsc1c98gbnhb14q55vrvjfp6bn6h8rg8qbay"))
       (patches (search-patches "python2-pyopenssl-openssl-compat.patch"))))
    (build-system python-build-system)
    (arguments
     (list
      #:phases
      #~(modify-phases %standard-phases
          (replace 'check
            (lambda* (#:key tests? #:allow-other-keys)
              (when tests?
                ;; PyOpenSSL runs tests against a certificate with a fixed
                ;; expiry time.  To ensure successful builds in the future,
                ;; set the time to roughly the release date.
                (invoke "faketime" "2022-02-01" "py.test" "-v" "-k"
                        (string-append
                         ;; This test tries to look up certificates from
                         ;; the compiled-in default path in OpenSSL, which
                         ;; does not exist in the build environment.
                         "not test_fallback_default_verify_paths "
                         ;; This test attempts to make a connection to
                         ;; an external web service.
                         "and not test_set_default_verify_paths "
                         ;; Fails on i686-linux and possibly other 32-bit platforms
                         ;; https://github.com/pyca/pyopenssl/issues/974
                         "and not test_verify_with_time"))))))))
    (propagated-inputs
     (list python-cryptography python-six))
    (inputs
     (list openssl))
    (native-inputs
     (list libfaketime python-flaky python-pretend python-pytest))
    (home-page "https://github.com/pyca/pyopenssl")
    (synopsis "Python wrapper module around the OpenSSL library")
    (description
      "PyOpenSSL is a high-level wrapper around a subset of the OpenSSL
library.")
    (license license:asl2.0)))

(define-public python-ed25519
  (package
    (name "python-ed25519")
    (version "1.4")
    (source
      (origin
        (method url-fetch)
        (uri (pypi-uri "ed25519" version))
        (sha256
          (base32
            "0ahx1nkxa0xis3cw0h5c4fpgv8mq4znkq7kajly33lc3317bk499"))))
    (build-system python-build-system)
    (home-page "https://github.com/warner/python-ed25519")
    (synopsis "Ed25519 public-key signatures")
    (description "Ed25519 public-key signatures")
    (license license:expat)))

(define-public python-axolotl-curve25519
  (package
    (name "python-axolotl-curve25519")
    (version "0.4.1.post2")
    (source
     (origin
       (method url-fetch)
       (uri (pypi-uri "python-axolotl-curve25519" version))
       (sha256
        (base32
         "18v3rfyv7xi26fb97nw1xc0l6x8wi0i4xj8dlq4gblpbjxiac187"))))
    (build-system python-build-system)
    (home-page "https://github.com/tgalal/python-axolotl-curve25519")
    (synopsis "Python wrapper for curve25519 library")
    (description "This is a python wrapper for the curve25519 library
with ed25519 signatures.  The C code was pulled from
libaxolotl-android.  At the moment this wrapper is meant for use by
python-axolotl.")
    (license (list license:gpl3    ; Most files
                   license:bsd-3)))) ; curve/curve25519-donna.c

(define-public python-axolotl
  (package
    (name "python-axolotl")
    (version "0.2.3")
    (source
     (origin
       (method url-fetch)
       (uri (pypi-uri "python-axolotl" version))
       (sha256
        (base32
         "1bwdp24fmriffwx91aigs9k162albb51iskp23nc939z893q23py"))))
    (build-system python-build-system)
    (arguments
     `(#:phases
       (modify-phases %standard-phases
         ;; Don't install tests
         (add-before 'install 'remove-tests
           (lambda _
             (for-each delete-file-recursively
                       '("axolotl/tests" "build/lib/axolotl/tests"))
             #t)))))
    (propagated-inputs
     (list python-axolotl-curve25519 python-cryptography python-protobuf))
    (home-page "https://github.com/tgalal/python-axolotl")
    (synopsis "Python port of libaxolotl-android")
    (description "This is a python port of libaxolotl-android.  This
is a ratcheting forward secrecy protocol that works in synchronous and
asynchronous messaging environments.")
    (license license:gpl3)))


(define-public python-pyaes
  (package
    (name "python-pyaes")
    (version "1.6.1")
    (source
     (origin
       (method url-fetch)
       (uri (pypi-uri "pyaes" version))
       (sha256
        (base32
         "13vdaff15k0jyfcss4b4xvfgm8xyv0nrbyw5n1qc7lrqbi0b3h82"))))
    (build-system python-build-system)
    (home-page "https://github.com/ricmoo/pyaes")
    (synopsis "Implementation of AES in Python")
    (description "This package contains a pure-Python implementation of the
AES block cipher algorithm and the common modes of operation (CBC, CFB, CTR,
ECB and OFB).")
    (license license:expat)))

(define-public python-asn1crypto
  (package
    (name "python-asn1crypto")
    (version "1.4.0")
    (source
     (origin
       (method git-fetch)
       (uri (git-reference
             (url "https://github.com/wbond/asn1crypto")
             (commit version)))
       (file-name (git-file-name name version))
       (sha256
        (base32
         "19abibn6jw20mzi1ln4n9jjvpdka8ygm4m439hplyrdfqbvgm01r"))))
    (build-system python-build-system)
    (arguments
     '(#:phases (modify-phases %standard-phases
                  (replace 'check
                    (lambda _
                      (invoke "python" "run.py" "tests"))))))
    (home-page "https://github.com/wbond/asn1crypto")
    (synopsis "ASN.1 parser and serializer in Python")
    (description "asn1crypto is an ASN.1 parser and serializer with definitions
for private keys, public keys, certificates, CRL, OCSP, CMS, PKCS#3, PKCS#7,
PKCS#8, PKCS#12, PKCS#5, X.509 and TSP.")
    (license license:expat)))

(define-public python-pynacl
  (package
    (name "python-pynacl")
    (version "1.4.0")
    (source
     (origin
       (method url-fetch)
       (uri (pypi-uri "PyNaCl" version))
       (modules '((guix build utils)))
       (snippet
        '(begin
           ;; Remove spurious dependency on python-wheel, can be removed
           ;; for 1.5.
           (substitute* "setup.py"
             (("\"wheel\"") ""))
           ;; Remove bundled libsodium.
           (delete-file-recursively "src/libsodium")))
       (sha256
        (base32
         "01b56hxrbif3hx8l6rwz5kljrgvlbj7shmmd2rjh0hn7974a5sal"))))
    (build-system python-build-system)
    (arguments
     `(#:phases
       (modify-phases %standard-phases
         (add-before 'build 'use-system-sodium
           (lambda _
             (setenv "SODIUM_INSTALL" "system")))
         (replace 'check
           (lambda _
             (invoke "pytest" "-vv"))))))
    (native-inputs
     (list python-hypothesis python-pytest))
    (propagated-inputs
     (list python-cffi python-six libsodium))
    (home-page "https://github.com/pyca/pynacl/")
    (synopsis "Python bindings to libsodium")
    (description
     "PyNaCl is a Python binding to libsodium, which is a fork of the
Networking and Cryptography library.  These libraries have a stated goal
of improving usability, security and speed.")
    (license license:asl2.0)))

(define-public python-blurhash
  (package
    (name "python-blurhash")
    (version "1.1.4")
    (source
      (origin
        ;; Tests not included in pypi release and releases not tagged in git repo.
        (method git-fetch)
        (uri (git-reference
               (url "https://github.com/halcy/blurhash-python")
               (commit "22e081ef1c24da1bb5c5eaa2c1d6649724deaef8")))
        (file-name (git-file-name name version))
        (sha256
         (base32
          "1qq6mhydlp7q3na4kmaq3871h43wh3pyfyxr4b79bia73wjdylxf"))))
    (build-system python-build-system)
    (arguments
     '(#:phases
       (modify-phases %standard-phases
         (replace 'check
           (lambda _
             (delete-file "setup.cfg")
             (invoke "pytest"))))))
    (native-inputs
     (list python-numpy python-pillow python-pytest))
    (home-page "https://github.com/halcy/blurhash-python")
    (synopsis
     "Pure-Python implementation of the blurhash algorithm")
    (description
     "Pure-Python implementation of the blurhash algorithm.")
    (license license:expat)))

(define-public python-ecpy
  (package
    (name "python-ecpy")
    (version "0.10.0")
    (source
      (origin
        (method url-fetch)
        (uri (pypi-uri "ECPy" version))
        (sha256
          (base32
            "1gc3i5s93zq6x1nkaxkq1dvmsc12vmrw0hns9f5s1hcb78ni52c8"))))
    (build-system python-build-system)
    (propagated-inputs
     (list python-future))
    (home-page "https://github.com/ubinity/ECPy")
    (synopsis "Pure Python Elliptic Curve Library")
    (description "This package provides a Elliptic Curve Library in pure
Python.")
    (license license:asl2.0)))

(define-public python-josepy
  (package
    (name "python-josepy")
    (version "1.1.0")
    (source (origin
              (method url-fetch)
              (uri (pypi-uri "josepy" version))
              (sha256
               (base32
                "11khz8malzrv375b27jjkv66z6z6khdx1v5mkkr4vq16gp3n4p7v"))))
    (build-system python-build-system)
    (arguments
     ;; The tests require flake8 >= 3.5, which is not yet packaged.
     '(#:tests? #f))
    (propagated-inputs
     (list python-cryptography python-pyopenssl python-six))
;; TODO Enable when we have flake8 >= 3.5.
;    (native-inputs
;     `(("python-coverage" ,python-coverage)
;       ("python-flake8" ,python-flake8)
;       ("python-isort" ,python-isort)
;       ("python-mock" ,python-mock)
;       ("python-pytest" ,python-pytest)
;       ("python-pytest-cov" ,python-pytest-cov)
;       ("python-pytest-cache" ,python-pytest-cache)
;       ("python-pytest-flake8" ,python-pytest-flake8)))
    (home-page "https://github.com/certbot/josepy")
    (synopsis "JOSE protocol implementation in Python")
    (description "This package provides a Python implementation of the JOSE
protocol (Javascript Object Signing and Encryption).")
    (license license:asl2.0)))

(define pycryptodome-unbundle-tomcrypt-snippet
  #~(begin
      ;; Unbundle libtomcrypt.
      (delete-file-recursively "src/libtom")
      (substitute* "src/DES.c"
        (("#include \"libtom/tomcrypt_des.c\"")
         "#include <tomcrypt.h>"))
      (substitute* "setup.py"
        (("include_dirs=\\['src/', 'src/libtom/'\\]")
         ;; FIXME: why does '-ltomcrypt' need to be added
         ;; manually, even when 'tomcrypt' is added to 'libraries'?
         ;; This behaviour is not documented at
         ;; <https://docs.python.org/3/extending/building.html>.
         "include_dirs=['src/'], libraries=['tomcrypt', 'tommath'],
 extra_link_args=['-ltomcrypt', '-ltommath']"))))

(define-public python-pycryptodome
  (package
    (name "python-pycryptodome")
    (version "3.11.0")
    (source
     (origin
       (method url-fetch)
       (uri (pypi-uri "pycryptodome" version))
       (sha256
        (base32
         "1l3a80z3lxcj1q0hzj1d3plavy2d51y4vzcd85zj0zm7yyxrd022"))
       (modules '((guix build utils)))
       (snippet pycryptodome-unbundle-tomcrypt-snippet)))
    (build-system python-build-system)
    (inputs
     (list libtomcrypt libtommath))
    (home-page "https://www.pycryptodome.org")
    (synopsis "Low-level cryptographic Python library")
    (description
     "PyCryptodome is a self-contained Python package of low-level
cryptographic primitives.  It's not a wrapper to a separate C library like
OpenSSL.  To the largest possible extent, algorithms are implemented in pure
Python.  Only the pieces that are extremely critical to performance (e.g.,
block ciphers) are implemented as C extensions.

You are expected to have a solid understanding of cryptography and security
engineering to successfully use these primitives.  You must also be able to
recognize that some are obsolete (e.g., TDES) or even insecure (RC4).

It provides many enhancements over the last release of PyCrypto (2.6.1):

@itemize
@item Authenticated encryption modes (GCM, CCM, EAX, SIV, OCB)
@item Accelerated AES on Intel platforms via AES-NI
@item First-class support for PyPy
@item Elliptic curves cryptography (NIST P-256 curve only)
@item Better and more compact API (nonce and iv attributes for ciphers,
automatic generation of random nonces and IVs, simplified CTR cipher mode, and
more)
@item SHA-3 (including SHAKE XOFs) and BLAKE2 hash algorithms
@item Salsa20 and ChaCha20 stream ciphers
@item scrypt and HKDF
@item Deterministic (EC)DSA
@item Password-protected PKCS#8 key containers
@item Shamir’s Secret Sharing scheme
@item Random numbers get sourced directly from the OS (and not from a CSPRNG
in userspace)
@item Cleaner RSA and DSA key generation (largely based on FIPS 186-4)
@item Major clean-ups and simplification of the code base
@end itemize

This package provides drop-in compatibility with PyCrypto.  It is one of two
PyCryptodome variants, the other being python-pycryptodomex.")
    (license (list license:bsd-2
                   license:public-domain)))) ; code inherited from PyCrypto

(define-public python-pycryptodomex
  (package (inherit python-pycryptodome)
    (name "python-pycryptodomex")
    (version (package-version python-pycryptodome))
    (source
     (origin
       (method url-fetch)
       (uri (pypi-uri "pycryptodomex" version))
       (sha256
        (base32 "0vcd65ylri2a4pdqcc1897jasj7wfmqklj8x3pdynmdvark3d603"))
       (modules '((guix build utils)))
       (snippet pycryptodome-unbundle-tomcrypt-snippet)))
    (description
     "PyCryptodome is a self-contained Python package of low-level
cryptographic primitives.  It's not a wrapper to a separate C library like
OpenSSL.  To the largest possible extent, algorithms are implemented in pure
Python.  Only the pieces that are extremely critical to performance (e.g.,
block ciphers) are implemented as C extensions.

You are expected to have a solid understanding of cryptography and security
engineering to successfully use these primitives.  You must also be able to
recognize that some are obsolete (e.g., TDES) or even insecure (RC4).

It provides many enhancements over the last release of PyCrypto (2.6.1):

@itemize
@item Authenticated encryption modes (GCM, CCM, EAX, SIV, OCB)
@item Accelerated AES on Intel platforms via AES-NI
@item First-class support for PyPy
@item Elliptic curves cryptography (NIST P-256 curve only)
@item Better and more compact API (nonce and iv attributes for ciphers,
automatic generation of random nonces and IVs, simplified CTR cipher mode, and
more)
@item SHA-3 (including SHAKE XOFs) and BLAKE2 hash algorithms
@item Salsa20 and ChaCha20 stream ciphers
@item scrypt and HKDF
@item Deterministic (EC)DSA
@item Password-protected PKCS#8 key containers
@item Shamir’s Secret Sharing scheme
@item Random numbers get sourced directly from the OS (and not from a CSPRNG
in userspace)
@item Cleaner RSA and DSA key generation (largely based on FIPS 186-4)
@item Major clean-ups and simplification of the code base
@end itemize

PyCryptodomex is the stand-alone version of PyCryptodome that no longer
provides drop-in compatibility with PyCrypto.")))

(define-public python-m2crypto
  (package
    (name "python-m2crypto")
    (version "0.35.2")
    (source
     (origin
       (method url-fetch)
       (uri (pypi-uri "M2Crypto" version))
       (sha256
        (base32 "09yirf3w77w6f49q6nxhrjm9c3a4y9s30s1k09chqrw8zdgx8sjc"))))
    (build-system python-build-system)
    (arguments
     `(;; FIXME: Tests start failing with time due to date checks in TLS
       ;; certificates.
       #:tests? #f))
    (inputs (list openssl))
    (native-inputs (list swig))
    (home-page "https://gitlab.com/m2crypto/m2crypto")
    (synopsis "Python crypto and TLS toolkit")
    (description "@code{M2Crypto} is a complete Python wrapper for OpenSSL
featuring RSA, DSA, DH, EC, HMACs, message digests, symmetric ciphers
(including AES); TLS functionality to implement clients and servers; HTTPS
extensions to Python's httplib, urllib, and xmlrpclib; unforgeable HMAC'ing
AuthCookies for web session management; FTP/TLS client and server; S/MIME;
M2Crypto can also be used to provide TLS for Twisted.  Smartcards supported
through the Engine interface.")
    (license license:expat)))

(define-public python-pykeepass
  (package
    (name "python-pykeepass")
    (version "3.2.1")
    (source
     (origin
       (method git-fetch)
       ;; Source tarball on PyPI doesn't include tests.
       (uri (git-reference
             (url "https://github.com/libkeepass/pykeepass")
             (commit version)))
       (file-name (git-file-name name version))
       (sha256
        (base32 "1symxf4ahylynihnp9z4z3lh2vy65ipvg8s4hjrnn936hcaaxghk"))))
    (build-system python-build-system)
    (arguments
     `(#:phases
       (modify-phases %standard-phases
         (add-after 'unpack 'make-kdbx-writable
           ;; Tests have to write to the .kdbx files in the test directory.
           (lambda _
             (with-directory-excursion "tests"
               (for-each make-file-writable (find-files "."))
               #t)))
         (add-before 'build 'patch-requirements
           (lambda _
             ;; Update requirements from dependency==version
             ;; to dependency>=version.
             (substitute* "setup.py"
               (("==") ">="))
             #t)))))
    (propagated-inputs
     (list python-argon2-cffi
           python-construct
           python-dateutil
           python-future
           python-lxml
           python-pycryptodomex))
    (home-page "https://github.com/libkeepass/pykeepass")
    (synopsis "Python library to interact with keepass databases")
    (description
     "This library allows you to write entries to a KeePass database.  It
supports KDBX3 and KDBX4.")
    ;; There are no copyright headers in the source code.  The LICENSE file
    ;; indicates GPL3.
    (license license:gpl3+)))

(define-public python-pylibscrypt
  (package
    (name "python-pylibscrypt")
    (version "1.7.1")
    (source
     (origin
       (method url-fetch)
       (uri (pypi-uri "pylibscrypt" version))
       (sha256
        (base32
         "1b3rgzl6dbzs08vhv41b6y4n5189wv7lr27acxn104hs45745abs"))))
    (build-system python-build-system)
    (arguments
     `(#:phases
       (modify-phases %standard-phases
         (add-before 'build 'hard-code-path-to-libscrypt
           (lambda* (#:key inputs #:allow-other-keys)
             (let ((libscrypt (assoc-ref inputs "libscrypt")))
               (substitute* "pylibscrypt/pylibscrypt.py"
                 (("find_library\\('scrypt'\\)")
                  (string-append "'" libscrypt "/lib/libscrypt.so'")))
               #t))))
       ;; The library can use various scrypt implementations and tests all of
       ;; them.  Since we only provide a single implementation, most tests
       ;; fail.  Simply skip them.
       #:tests? #f))
    ;; FIXME: Using "libscrypt" is the second best choice.  The best one
    ;; requires "hashlib.scrypt", provided by Python 3.6+ built with OpenSSL
    ;; 1.1+.  Use that as soon as Guix provides it.
    (inputs
     (list libscrypt))
    (home-page "https://github.com/jvarho/pylibscrypt")
    (synopsis "Scrypt for Python")
    (description "There are a lot of different scrypt modules for Python, but
none of them have everything that I'd like, so here's one more.  It uses
@code{libscrypt}.")
    (license license:isc)))

(define-public python-libnacl
  (package
    (name "python-libnacl")
    (version "1.7.2")
    (source
     (origin
       (method url-fetch)
       (uri (pypi-uri "libnacl" version))
       (sha256
        (base32
         "0srx7i264v4dq9and8y6gpzzhrg8jpxs5iy9ggw4plimfj0rjfdm"))))
    (build-system python-build-system)
    (arguments
     `(#:phases
       (modify-phases %standard-phases
         (add-after 'unpack 'locate-libsodium
           (lambda* (#:key inputs #:allow-other-keys)
             (substitute* "libnacl/__init__.py"
               (("/usr/local/lib/libsodium.so")
                (search-input-file inputs "/lib/libsodium.so"))))))))
    (native-inputs
     (list python-pyhamcrest))
    (inputs
     (list libsodium))
    (home-page "https://libnacl.readthedocs.org/")
    (synopsis "Python bindings for libsodium based on ctypes")
    (description "@code{libnacl} is used to gain direct access to the
functions exposed by @code{NaCl} library via @code{libsodium}.  It has
been constructed to maintain extensive documentation on how to use
@code{NaCl} as well as being completely portable.")
    (license license:asl2.0)))

(define-public python-pyotp
  (package
    (name "python-pyotp")
    (version "2.4.1")
    (source
     (origin
       (method url-fetch)
       (uri (pypi-uri "pyotp" version))
       (sha256
        (base32 "0jsqfmx9i7j8z81r4zazv76xzy1fcq8v9s2r4kvx7ajfndq3z2h3"))))
    (build-system python-build-system)
    (home-page "https://github.com/pyauth/pyotp")
    (synopsis "Python One Time Password Library")
    (description
     "PyOTP is a Python library for generating and verifying one-time
passwords.  It can be used to implement two-factor (2FA) or multi-factor
(MFA) authentication methods in web applications and in other systems that
require users to log in.")
    (license license:expat)))

(define-public python-scrypt
  (package
    (name "python-scrypt")
    (version "0.8.7")
    (source
     (origin
       (method url-fetch)
       (uri (pypi-uri "scrypt" version))
       (sha256
        (base32
         "0hjk71k3mgnl8siikm9lii9im8kv0rb7inkjzx78rnancra48xxr"))))
    (build-system python-build-system)
    (inputs
     (list openssl))
    (home-page "https://bitbucket.org/mhallin/py-scrypt")
    (synopsis "Bindings for the scrypt key derivation function library")
    (description "This is a set of Python bindings for the scrypt key
derivation function.")
    (license license:bsd-2)))

(define-public python-service-identity
  (package
    (name "python-service-identity")
    (version "18.1.0")
    (source
     (origin
       (method url-fetch)
       (uri (pypi-uri "service_identity" version))
       (sha256
        (base32
         "0b9f5qiqjy8ralzgwjgkhx82h6h8sa7532psmb8mkd65md5aan08"))))
    (build-system python-build-system)
    (propagated-inputs
     (list python-attrs python-pyasn1 python-pyasn1-modules
           python-pyopenssl))
    (home-page "https://service-identity.readthedocs.io/")
    (synopsis "Service identity verification for PyOpenSSL")
    (description
     "@code{service_identity} aspires to give you all the tools you need
for verifying whether a certificate is valid for the intended purposes.
In the simplest case, this means host name verification.  However,
service_identity implements RFC 6125 fully and plans to add other
relevant RFCs too.")
    (license license:expat)))

(define-public python-hkdf
  (package
    (name "python-hkdf")
    (version "0.0.3")
    (source
      (origin
        (method url-fetch)
        (uri (pypi-uri "hkdf" version))
        (sha256
         (base32
          "1jhxk5vhxmxxjp3zj526ry521v9inzzl8jqaaf0ma65w6k332ak2"))))
    (build-system python-build-system)
    (native-inputs
     (list python-nose))
    (home-page "https://github.com/casebeer/python-hkdf")
    (synopsis "HMAC-based Extract-and-Expand Key Derivation Function (HKDF)")
    (description "This package provides a Python implementation of the HMAC Key
Derivation function (HKDF) defined in RFC 5869.")
    (license license:bsd-2)))

(define-public python-spake2
  (package
    (name "python-spake2")
    (version "0.8")
    (source
      (origin
        (method url-fetch)
        (uri (pypi-uri "spake2" version))
        (sha256
         (base32
          "1x16r7lrbklvfzbacb66qv9iiih6liq1y612dqh2chgf555n2yn1"))))
    (build-system python-build-system)
    (propagated-inputs
     (list python-hkdf))
    (home-page "https://github.com/warner/python-spake2")
    (synopsis "SPAKE2 password-authenticated key exchange in Python")
    (description "This package provides a Python implementation of the SPAKE2
Password-Authenticated Key Exchange algorithm.")
    (license license:expat)))

(define-public python-txtorcon
  (package
    (name "python-txtorcon")
    (version "19.0.0")
    (source
      (origin
        (method url-fetch)
        (uri (pypi-uri "txtorcon" version))
        (sha256
         (base32
          "0fxzhsc62bhmr730vj9pzallmw56gz6iykvl28a5agrycm0bfc9p"))))
    (build-system python-build-system)
    (arguments
      ;; The tests fail immediately due to a missing file. Reported upstream:
      ;; <https://github.com/meejah/txtorcon/issues/330>
     `(#:tests? #f))
    (propagated-inputs
     (list python-automat
           python-idna
           python-incremental
           python-service-identity
           python-twisted
           python-zope-interface))
    (home-page "https://github.com/meejah/txtorcon")
    (synopsis "Twisted-based Tor controller client")
    (description "This package provides a Twisted-based Tor controller client,
with state-tracking and configuration abstractions.")
    (license license:expat)))

(define-public python-keyutils
  (package
    (name "python-keyutils")
    (version "0.6")
    (source
     (origin
       (method url-fetch)
       (uri (pypi-uri "keyutils" version))
       (sha256
        (base32
         "0lipygpzhwzzsq2k5imb1jgkmj8y4khxdwhzadjs3bd56g6bmkx9"))))
    (build-system python-build-system)
    (native-inputs
     (list python-pytest python-pytest-runner))
    (inputs
     (list keyutils))
    (arguments
     '(#:tests? #f))
    (home-page "https://github.com/sassoftware/python-keyutils")
    (synopsis "Python bindings for keyutils")
    (description
     "This is a set of python bindings for keyutils, a key management suite
that leverages the infrastructure provided by the Linux kernel for safely
storing and retrieving sensitive information in your programs.")
    (license license:asl2.0)))

(define-public python-mcuboot-imgtool
  (package
    (name "python-mcuboot-imgtool")
    (version "1.4.0")
    (source
     (origin
       (method git-fetch)
       (uri (git-reference
             (url "https://github.com/JuulLabs-OSS/mcuboot")
             (commit (string-append "v" version))))
       (file-name (git-file-name name version))
       (sha256
        (base32
         "1m1csyvzq4jx81zg635ssy1n7sc0z539z0myh872ll3nwqx7wa0q"))))
    (build-system python-build-system)
    (arguments
     `(#:phases
       (modify-phases %standard-phases
         (add-after 'unpack 'fix-broken-test
           (lambda _
             (substitute* "scripts/imgtool/keys/ed25519_test.py"
               (("raw_sign") "sign_digest"))
             #t))
         (add-before 'build 'change-directory
           (lambda _
             (chdir "scripts")
             #t)))))
    (propagated-inputs
     (list python-click python-intelhex python-cryptography))
    (home-page "https://mcuboot.com")
    (synopsis "Tool to securely sign firmware images for booting by MCUboot")
    (description "MCUboot is a secure bootloader for 32-bit MCUs.  This
package provides a tool to securely sign firmware images for booting by
MCUboot.")
    (license license:expat)))

(define-public python-ntlm-auth
  (package
    (name "python-ntlm-auth")
    (version "1.4.0")
    (source
     (origin
       (method url-fetch)
       (uri (pypi-uri "ntlm-auth" version))
       (sha256
        (base32
         "16mavidki4ma5ip8srqalr19gz4f5yn3cnmmgps1fmgfr24j63rm"))))
    (build-system python-build-system)
    (propagated-inputs
     (list python-cryptography))
    (home-page "https://github.com/jborean93/ntlm-auth")
    (synopsis
     "Calculates NTLM Authentication codes")
    (description
     "This library handles the low-level details of NTLM authentication for
use in authenticating with a service that uses NTLM.  It will create and parse
the 3 different message types in the order required and produce a base64
encoded value that can be attached to the HTTP header.

The goal of this library is to offer full NTLM support including signing and
sealing of messages as well as supporting MIC for message integrity and the
ability to customise and set limits on the messages sent.  Please see Features
and Backlog for a list of what is and is not currently supported.")
    (license license:expat)))

(define-public python-secretstorage
  (package
    (name "python-secretstorage")
    (version "3.3.1")
    (source
      (origin
        (method url-fetch)
        (uri (pypi-uri "SecretStorage" version))
        (sha256
         (base32
          "15ginv4gzxrx77n7517xnvf2jcpqc6ran12s951hc85zlr8nqrpx"))))
    (build-system python-build-system)
    (arguments
     '(#:tests? #f)) ; Tests require a running dbus service.
    (propagated-inputs
     (list python-cryptography python-jeepney))
    (home-page "https://github.com/mitya57/secretstorage")
    (synopsis "Python bindings to FreeDesktop.org Secret Service API")
    (description
     "@code{python-secretstorage} provides a way for securely storing passwords
and other secrets.  It uses D-Bus Secret Service API that is supported by GNOME
Keyring (since version 2.30) and KSecretsService.  SecretStorage supports most
of the functions provided by Secret Service, including creating and deleting
items and collections, editing items, locking and unlocking collections
(asynchronous unlocking is also supported).")
    (license license:bsd-3)))

(define-public python-trustme
  (package
    (name "python-trustme")
    (version "0.6.0")
    (source
     (origin
       (method url-fetch)
       (uri (pypi-uri "trustme" version))
       (sha256
        (base32 "0v3vr5z6apnfmklf07m45kv5kaqvm6hxrkaqywch57bjd2siiywx"))))
    (build-system python-build-system)
    (arguments
     `(#:phases
       (modify-phases %standard-phases
         (replace 'check
           (lambda* (#:key inputs outputs #:allow-other-keys)
             (add-installed-pythonpath inputs outputs)
             (invoke "pytest" "-vv"))))))
    (native-inputs
     (list python-more-itertools
           python-pyopenssl
           python-pytest
           python-pytest-cov
           python-service-identity
           python-zipp))
    (propagated-inputs
     (list python-cryptography))
    (home-page "https://github.com/python-trio/trustme")
    (synopsis "Fake a certificate authority for tests")
    (description
     "@code{trustme} is a tiny Python package that does one thing: it gives you
a fake certificate authority (CA) that you can use to generate fake TLS certs to
use in your tests.")
    ;; Either license applies.
    (license (list license:expat license:asl2.0))))

(define-public python-certipy
  (package
    (name "python-certipy")
    (version "0.1.3")
    (source
      (origin
        (method url-fetch)
        (uri (pypi-uri "certipy" version))
        (sha256
         (base32
          "0n980gqpzh0fm58h3i4mi2i10wgj606lscm1r5sk60vbf6vh8mv9"))))
    (build-system python-build-system)
    (propagated-inputs
     (list python-pyopenssl))
    (native-inputs
     (list python-pytest))
    (home-page "https://github.com/LLNL/certipy")
    (synopsis "Utility to create and sign CAs and certificates")
    (description
     "Certipy was made to simplify the certificate creation process.  To that
end, certipy exposes methods for creating and managing certificate authorities,
certificates, signing and building trust bundles.")
    (license license:bsd-3)))

(define-public python-jeepney
  (package
    (name "python-jeepney")
    (version "0.6.0")
    (source
      (origin
        (method url-fetch)
        (uri (pypi-uri "jeepney" version))
        (sha256
         (base32 "0mw6ch5s4czpmsiwqwhcidgk27858pl8vlvb7acrxjkm4ribcnbx"))))
    (build-system python-build-system)
    (native-inputs
     (list python-testpath python-tornado python-trio python-pytest
           python-pytest-trio))
    (home-page "https://gitlab.com/takluyver/jeepney")
    (synopsis "Low-level, pure Python DBus protocol wrapper")
    (description
     "This is a low-level, pure Python DBus protocol client.  It has an
I/O-free core, and integration modules for different event loops.")
    (license license:expat)))

(define-public python-argon2-cffi
  (package
    (name "python-argon2-cffi")
    (version "20.1.0")
    (source
      (origin
        (method url-fetch)
        (uri (pypi-uri "argon2-cffi" version))
        (sha256
         (base32
          "0zgr4mnnm0p4i99023safb0qb8cgvl202nly1rvylk2b7qnrn0nq"))
        (modules '((guix build utils)))
        (snippet '(begin (delete-file-recursively "extras") #t))))
    (build-system python-build-system)
    (arguments
     '(#:phases
       (modify-phases %standard-phases
         (replace 'build
           (lambda _
             (setenv "ARGON2_CFFI_USE_SYSTEM" "1")
             (invoke "python" "setup.py" "build")))
         (replace 'check
           (lambda* (#:key inputs outputs #:allow-other-keys)
             (add-installed-pythonpath inputs outputs)
             (invoke "pytest")
             (invoke "python" "-m" "argon2" "--help")
             ;; see tox.ini
             (invoke "python" "-m" "argon2" "-n" "1" "-t" "1" "-m" "8" "-p" "1"))))))
    (propagated-inputs
     (list python-cffi python-six))
    (inputs (list argon2))
    (native-inputs
     (list python-hypothesis python-pytest))
    (home-page "https://argon2-cffi.readthedocs.io/")
    (synopsis "Secure Password Hashes for Python")
    (description
     "Argon2 is a secure password hashing algorithm.  It is designed to have
both a configurable runtime as well as memory consumption.  This means that you
can decide how long it takes to hash a password and how much memory is required.")
    (license license:expat)))

(define-public python-privy
  (package
    (name "python-privy")
    (version "6.0.0")
    (source
      (origin
        (method git-fetch)
        (uri (git-reference
               ;; Releases are untagged
               (url "https://github.com/ofek/privy")
               (commit "2838db3df239797c71bddacc48a4c49a83f35747")))
        (file-name (git-file-name name version))
        (sha256
         (base32
          "1m32dh5fqc8cy7jyf1z5fs6zvmdkbq5fi98hr609gbl7s0l0y0i9"))))
    (build-system python-build-system)
    (arguments
     '(#:phases
       (modify-phases %standard-phases
         (replace 'check
           (lambda _
             (invoke "python" "-m" "pytest"))))))
    (native-inputs
     (list python-pytest))
    (propagated-inputs
     (list python-argon2-cffi python-cryptography))
    (home-page "https://www.dropbox.com/developers")
    (synopsis "Library to password-protect your data")
    (description
     "Privy is a small and fast utility for password-protecting secret
data such as API keys, cryptocurrency wallets, or seeds for digital
signatures.")
    (license (list license:expat license:asl2.0)))) ; dual licensed

(define-public python-pgpy
  (package
    (name "python-pgpy")
    (version "0.5.3")
    (source
      (origin
        (method url-fetch)
        (uri (pypi-uri "PGPy" version))
        (sha256
         (base32 "11rrq15gmn6qbahli7czflfcngjl7zyybjlvk732my6axnf2d754"))))
    (build-system python-build-system)
    (arguments
     `(#:phases
       (modify-phases %standard-phases
         (replace 'check
           (lambda* (#:key tests? #:allow-other-keys)
             (when tests?
               (invoke "pytest")))))))
    (native-inputs
     (list python-pytest
           python-wheel))
    (propagated-inputs (list python-cryptography python-pyasn1
                             python-singledispatch python-six))
    (home-page "https://github.com/SecurityInnovation/PGPy")
    (synopsis "Python implementation of OpenPGP")
    (description
     "Currently, PGPy can load keys and signatures of all kinds in both ASCII
armored and binary formats.

It can create and verify RSA, DSA, and ECDSA signatures, at the moment.  It
can also encrypt and decrypt messages using RSA and ECDH.")
    (license license:bsd-3)))

(define-public python-pyu2f
  (package
    (name "python-pyu2f")
    (version "0.1.5")
    (source
     (origin
       (method url-fetch)
       (uri (pypi-uri "pyu2f" version))
       (sha256
        (base32 "0srhzdbgdsqwpcw7awqm19yg3xbabqckfvrp8rbpvz2232hs7jm3"))))
    (build-system python-build-system)
    (arguments '(#:tests? #f))          ;none included
    (propagated-inputs (list python-six))
    (native-inputs
     (list python-mock
           python-pyfakefs
           python-pytest
           python-unittest2))
    (home-page "https://github.com/google/pyu2f/")
    (synopsis "U2F host library for interacting with a U2F device over USB")
    (description
     "Pyu2f is a Python-based U2F host library.  It provides functionality for
interacting with a U2F device over USB.")
    (license license:asl2.0)))

(define-public python-sop
  (package
    (name "python-sop")
    (version "0.2.0")
    (source
      (origin
        (method url-fetch)
        (uri (pypi-uri "sop" version))
        (sha256
         (base32
          "0gljyjsdn6hdmwlwwb5g5s0c031p6izamvfxp0d39x60af8k5jyf"))))
    (build-system python-build-system)
    (arguments
     '(#:tests? #f)) ; There are no tests, and unittest throws an error trying
                     ; to find some:
                     ;     TypeError: don't know how to make test from: 0.2.0
    (home-page "https://gitlab.com/dkg/python-sop")
    (synopsis "Stateless OpenPGP Command-Line Interface")
    (description
     "The Stateless OpenPGP Command-Line Interface (or sop) is a
specification that encourages OpenPGP implementors to provide a common,
relatively simple command-line API for purposes of object security.

This Python module helps implementers build such a CLI from any implementation
accessible to the Python interpreter.

It does not provide such an implementation itself -- this is just the
scaffolding for the command line, which should make it relatively easy to
supply a handful of python functions as methods to a class.")
    (license license:expat))) ; MIT license<|MERGE_RESOLUTION|>--- conflicted
+++ resolved
@@ -437,14 +437,7 @@
 is used by the Requests library to verify HTTPS requests.")
     (license license:asl2.0)))
 
-<<<<<<< HEAD
-(define-public python2-certifi
-  (package-with-python2 python-certifi))
-
 (define-public python-cryptography-vectors-next
-=======
-(define-public python-cryptography-vectors
->>>>>>> 75af73e1
   (package
     (name "python-cryptography-vectors")
     (version "36.0.1")
@@ -463,43 +456,7 @@
     ;; Distributed under either BSD-3 or ASL2.0
     (license (list license:bsd-3 license:asl2.0))))
 
-<<<<<<< HEAD
 (define-public python-cryptography-vectors
-=======
-(define-public python-cryptography
-  (package
-    (name "python-cryptography")
-    (version "3.3.1")
-    (source
-     (origin
-       (method url-fetch)
-       (uri (pypi-uri "cryptography" version))
-       (sha256
-        (base32
-         "1ribd1vxq9wwz564mg60dzcy699gng54admihjjkgs9dx95pw5vy"))))
-    (build-system python-build-system)
-    (inputs
-     (list openssl))
-    (propagated-inputs
-     (list python-asn1crypto python-cffi python-six python-idna
-           python-iso8601))
-    (native-inputs
-     (list python-cryptography-vectors python-hypothesis python-pretend
-           python-pytz python-pytest))
-    (home-page "https://github.com/pyca/cryptography")
-    (synopsis "Cryptographic recipes and primitives for Python")
-    (description
-      "cryptography is a package which provides cryptographic recipes and
-primitives to Python developers.  It aims to be the “cryptographic standard
-library” for Python.  The package includes both high level recipes, and low
-level interfaces to common cryptographic algorithms such as symmetric ciphers,
-message digests and key derivation functions.")
-    ;; Distributed under either BSD-3 or ASL2.0
-    (license (list license:bsd-3 license:asl2.0))))
-
-;; TODO: Make this the default in the next staging cycle.
-(define-public python-cryptography-vectors-next
->>>>>>> 75af73e1
   (package
     (inherit python-cryptography-vectors-next)
     (version "3.4.8")
@@ -627,8 +584,7 @@
 level interfaces to common cryptographic algorithms such as symmetric ciphers,
 message digests and key derivation functions.")
     ;; Distributed under either BSD-3 or ASL2.0
-    (license (list license:bsd-3 license:asl2.0))
-    (properties `((python2-variant . ,(delay python2-cryptography))))))
+    (license (list license:bsd-3 license:asl2.0))))
 
 (define-public python-cryptography
   (package
@@ -653,49 +609,6 @@
            python-pytz
            python-pytest
            python-setuptools-rust))))
-
-(define-public python2-cryptography-vectors
-  (package
-    (inherit python-cryptography-vectors)
-    (name "python2-cryptography-vectors")
-    (version "3.3.2")
-    (source (origin
-              (method url-fetch)
-              (uri (pypi-uri "cryptography_vectors" version))
-              (sha256
-               (base32
-                "1yhaps0f3h2yjb6lmz953z1l1d84y9swk4k3gj9nqyk4vbx5m7cc"))))
-    (arguments
-     (list #:python python-2))))
-
-(define-public python2-cryptography
-  (let ((crypto (package-with-python2
-                 (strip-python2-variant python-cryptography))))
-    (package
-      (inherit crypto)
-      (version "3.3.2")
-      (source (origin
-                (method url-fetch)
-                (uri (pypi-uri "cryptography" version))
-                (sha256
-                 (base32
-                  "1vcvw4lkw1spiq322pm1256kail8nck6bbgpdxx3pqa905wd6q2s"))))
-      (arguments
-       `(#:python ,python-2
-         #:phases
-         (modify-phases %standard-phases
-           ;; The sanity-check attempts attempts to import the non-existent
-           ;; modules "_openssl" and "_padding".
-           (delete 'sanity-check))))
-      (native-inputs
-       (list python2-cryptography-vectors python2-hypothesis python2-pretend
-             python2-pytz python2-pytest))
-      (inputs (list openssl))
-      (propagated-inputs
-       (modify-inputs (package-propagated-inputs crypto)
-         (prepend python2-ipaddress
-                  python2-backport-ssl-match-hostname
-                  python2-enum34))))))
 
 ;; This is the last version which is compatable with python-cryptography < 35.
 (define-public python-pyopenssl
