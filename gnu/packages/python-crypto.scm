--- conflicted
+++ resolved
@@ -521,11 +521,7 @@
            python-hypothesis
            python-iso8601
            python-pretend
-<<<<<<< HEAD
            python-pytest                ;for subtests
-=======
-           python-pytest-7.1            ;for subtests
->>>>>>> 50dd91bc
            python-pytest-benchmark
            python-pytest-subtests))
     (inputs (list python-cryptography-rust))
