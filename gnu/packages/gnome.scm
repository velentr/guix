;;; GNU Guix --- Functional package management for GNU
;;; Copyright © 2013, 2015 Andreas Enge <andreas@enge.fr>
;;; Copyright © 2014, 2015, 2016, 2017, 2018, 2019, 2020 Ludovic Courtès <ludo@gnu.org>
;;; Copyright © 2014 Ian Denhardt <ian@zenhack.net>
;;; Copyright © 2014, 2016 Eric Bavier <bavier@member.fsf.org>
;;; Copyright © 2014, 2015 Federico Beffa <beffa@fbengineering.ch>
;;; Copyright © 2015, 2016 Sou Bunnbu <iyzsong@gmail.com>
;;; Copyright © 2015 Mathieu Lirzin <mthl@openmailbox.org>
;;; Copyright © 2015, 2017 Andy Wingo <wingo@igalia.com>
;;; Copyright © 2015 David Hashe <david.hashe@dhashe.com>
;;; Copyright © 2015, 2016, 2017, 2018, 2019 Ricardo Wurmus <rekado@elephly.net>
;;; Copyright © 2015, 2016, 2017, 2018 Mark H Weaver <mhw@netris.org>
;;; Copyright © 2015 David Thompson <davet@gnu.org>
;;; Copyright © 2015, 2016, 2017, 2018, 2019, 2020 Efraim Flashner <efraim@flashner.co.il>
;;; Copyright © 2016, 2017, 2018 Rene Saavedra <pacoon@protonmail.com>
;;; Copyright © 2016 Jochem Raat <jchmrt@riseup.net>
;;; Copyright © 2016, 2017, 2019 Kei Kebreau <kkebreau@posteo.net>
;;; Copyright © 2016 Jan Nieuwenhuizen <janneke@gnu.org>
;;; Copyright © 2016 Roel Janssen <roel@gnu.org>
;;; Copyright © 2016, 2018 Leo Famulari <leo@famulari.name>
;;; Copyright © 2016 Alex Griffin <a@ajgrf.com>
;;; Copyright © 2016, 2017 ng0 <ng0@n0.is>
;;; Copyright © 2016 David Craven <david@craven.ch>
;;; Copyright © 2016, 2017, 2018, 2019, 2020 Tobias Geerinckx-Rice <me@tobias.gr>
;;; Copyright © 2017 Thomas Danckaert <post@thomasdanckaert.be>
;;; Copyright © 2017 Hartmut Goebel <h.goebel@crazy-compilers.com>
;;; Copyright © 2017, 2018 nee <nee-git@hidamari.blue>
;;; Copyright © 2017 Chris Marusich <cmmarusich@gmail.com>
;;; Copyright © 2017 Mohammed Sadiq <sadiq@sadiqpk.org>
;;; Copyright © 2017 Brendan Tildesley <mail@brendan.scot>
;;; Copyright © 2017, 2018 Rutger Helling <rhelling@mykolab.com>
;;; Copyright © 2018 Jovany Leandro G.C <bit4bit@riseup.net>
;;; Copyright © 2018 Vasile Dumitrascu <va511e@yahoo.com>
;;; Copyright © 2018 Björn Höfling <bjoern.hoefling@bjoernhoefling.de>
;;; Copyright © 2018, 2019 Timothy Sample <samplet@ngyro.com>
;;; Copyright © 2019 Danny Milosavljevic <dannym@scratchpost.org>
;;; Copyright © 2019, 2020 Marius Bakke <mbakke@fastmail.com>
;;; Copyright © 2019 Florian Pelz <pelzflorian@pelzflorian.de>
;;; Copyright © 2019 Giacomo Leidi <goodoldpaul@autistici.org>
;;; Copyright © 2019 Jelle Licht <jlicht@fsfe.org>
;;; Copyright © 2019 Jonathan Frederickson <jonathan@terracrypt.net>
;;; Copyright © 2019, 2020 Maxim Cournoyer <maxim.cournoyer@gmail.com>
;;; Copyright © 2019, 2020 Martin Becze <mjbecze@riseup.net>
;;; Copyright © 2019 David Wilson <david@daviwil.com>
;;; Copyright © 2019, 2020 Raghav Gururajan <raghavgururajan@disroot.org>
;;; Copyright © 2019 Jonathan Brielmaier <jonathan.brielmaier@web.de>
;;; Copyright © 2019 Leo Prikler <leo.prikler@student.tugraz.at>
;;; Copyright © 2020 Oleg Pykhalov <go.wigust@gmail.com>
;;; Copyright © 2020 Pierre Neidhardt <mail@ambrevar.xyz>
;;;
;;; This file is part of GNU Guix.
;;;
;;; GNU Guix is free software; you can redistribute it and/or modify it
;;; under the terms of the GNU General Public License as published by
;;; the Free Software Foundation; either version 3 of the License, or (at
;;; your option) any later version.
;;;
;;; GNU Guix is distributed in the hope that it will be useful, but
;;; WITHOUT ANY WARRANTY; without even the implied warranty of
;;; MERCHANTABILITY or FITNESS FOR A PARTICULAR PURPOSE.  See the
;;; GNU General Public License for more details.
;;;
;;; You should have received a copy of the GNU General Public License
;;; along with GNU Guix.  If not, see <http://www.gnu.org/licenses/>.

(define-module (gnu packages gnome)
  #:use-module (gnu packages)
  #:use-module (gnu packages admin)
  #:use-module (gnu packages aspell)
  #:use-module (gnu packages autotools)
  #:use-module (gnu packages avahi)
  #:use-module (gnu packages backup)
  #:use-module (gnu packages base)
  #:use-module (gnu packages bash)
  #:use-module (gnu packages bison)
  #:use-module (gnu packages boost)
  #:use-module (gnu packages build-tools)
  #:use-module (gnu packages calendar)
  #:use-module (gnu packages cdrom)
  #:use-module (gnu packages check)
  #:use-module (gnu packages cmake)
  #:use-module (gnu packages compression)
  #:use-module (gnu packages crates-io)
  #:use-module (gnu packages cups)
  #:use-module (gnu packages curl)
  #:use-module (gnu packages cyrus-sasl)
  #:use-module (gnu packages databases)
  #:use-module (gnu packages dbm)
  #:use-module (gnu packages djvu)
  #:use-module (gnu packages dns)
  #:use-module (gnu packages docbook)
  #:use-module (gnu packages documentation)
  #:use-module (gnu packages enchant)
  #:use-module (gnu packages flex)
  #:use-module (gnu packages fonts)
  #:use-module (gnu packages file-systems)
  #:use-module (gnu packages fontutils)
  #:use-module (gnu packages freedesktop)
  #:use-module (gnu packages game-development)
  #:use-module (gnu packages gettext)
  #:use-module (gnu packages ghostscript)
  #:use-module (gnu packages gl)
  #:use-module (gnu packages glib)
  #:use-module (gnu packages gnupg)
  #:use-module (gnu packages gnuzilla)
  #:use-module (gnu packages geo)
  #:use-module (gnu packages gperf)
  #:use-module (gnu packages graphviz)
  #:use-module (gnu packages gstreamer)
  #:use-module (gnu packages gtk)
  #:use-module (gnu packages guile)
  #:use-module (gnu packages ibus)
  #:use-module (gnu packages icu4c)
  #:use-module (gnu packages image)
  #:use-module (gnu packages imagemagick)
  #:use-module (gnu packages inkscape)
  #:use-module (gnu packages iso-codes)
  #:use-module (gnu packages kerberos)
  #:use-module (gnu packages libcanberra)
  #:use-module (gnu packages libunistring)
  #:use-module (gnu packages libusb)
  #:use-module (gnu packages linux)
  #:use-module (gnu packages lirc)
  #:use-module (gnu packages lua)
  #:use-module (gnu packages mail)
  #:use-module (gnu packages mp3)
  #:use-module (gnu packages multiprecision)
  #:use-module (gnu packages music)
  #:use-module (gnu packages ncurses)
  #:use-module (gnu packages nettle)
  #:use-module (gnu packages networking)
  #:use-module (gnu packages ninja)
  #:use-module (gnu packages nss)
  #:use-module (gnu packages openldap)
  #:use-module (gnu packages password-utils)
  #:use-module (gnu packages pcre)
  #:use-module (gnu packages pdf)
  #:use-module (gnu packages perl)
  #:use-module (gnu packages photo)
  #:use-module (gnu packages pkg-config)
  #:use-module (gnu packages polkit)
  #:use-module (gnu packages popt)
  #:use-module (gnu packages pretty-print)
  #:use-module (gnu packages pulseaudio)
  #:use-module (gnu packages python)
  #:use-module (gnu packages python-crypto)
  #:use-module (gnu packages python-web)
  #:use-module (gnu packages python-xyz)
  #:use-module (gnu packages rdesktop)
  #:use-module (gnu packages readline)
  #:use-module (gnu packages ruby)
  #:use-module (gnu packages rust)
  #:use-module (gnu packages samba)
  #:use-module (gnu packages scanner)
  #:use-module (gnu packages selinux)
  #:use-module (gnu packages slang)
  #:use-module (gnu packages speech)
  #:use-module (gnu packages spice)
  #:use-module (gnu packages sqlite)
  #:use-module (gnu packages ssh)
  #:use-module (gnu packages tex)
  #:use-module (gnu packages time)
  #:use-module (gnu packages tls)
  #:use-module (gnu packages version-control)
  #:use-module (gnu packages video)
  #:use-module (gnu packages virtualization)
  #:use-module (gnu packages vpn)
  #:use-module (gnu packages web)
  #:use-module (gnu packages webkit)
  #:use-module (gnu packages xdisorg)
  #:use-module (gnu packages xiph)
  #:use-module (gnu packages xml)
  #:use-module (gnu packages xorg)
  #:use-module (gnu artwork)
  #:use-module (guix build-system cargo)
  #:use-module (guix build-system cmake)
  #:use-module (guix build-system glib-or-gtk)
  #:use-module (guix build-system gnu)
  #:use-module (guix build-system meson)
  #:use-module (guix build-system python)
  #:use-module (guix build-system trivial)
  #:use-module (guix download)
  #:use-module (guix git-download)
  #:use-module ((guix licenses) #:prefix license:)
  #:use-module (guix packages)
  #:use-module (guix utils)
  #:use-module (guix gexp)
  #:use-module (guix monads)
  #:use-module (guix store)
  #:use-module (ice-9 match)
  #:use-module (srfi srfi-1))

(define-public brasero
  (package
    (name "brasero")
    (version "3.12.2")
    (source (origin
             (method url-fetch)
             (uri (string-append "mirror://gnome/sources/brasero/"
                                 (version-major+minor version) "/"
                                 "brasero-" version ".tar.xz"))
             (sha256
              (base32
               "0h90y674j26rvjahb8cc0w79zx477rb6zaqcj26wzvq8kmpic8k8"))))
    (build-system glib-or-gtk-build-system)
    (arguments
     `(#:configure-flags (list
                          (string-append "--with-girdir="
                                         (assoc-ref %outputs "out")
                                         "/share/gir-1.0")
                          (string-append "--with-typelibdir="
                                         (assoc-ref %outputs "out")
                                         "/lib/girepository-1.0"))
       #:phases
       (modify-phases %standard-phases
         (add-before 'configure 'embed-growisofs
           (lambda* (#:key inputs #:allow-other-keys)
             (substitute* "plugins/growisofs/burn-growisofs.c"
               (("\"growisofs") (string-append "\"" (which "growisofs"))))
             #t)))))
    (propagated-inputs
     `(("hicolor-icon-theme" ,hicolor-icon-theme)))
    (native-inputs
     `(("intltool" ,intltool)
       ("itstool" ,itstool)
       ("glib" ,glib "bin")                       ; glib-compile-schemas, etc.
       ("gobject-introspection" ,gobject-introspection)
       ("pkg-config" ,pkg-config)))
    (inputs
     `(("dvd+rw-tools" ,dvd+rw-tools)
       ("glib" ,glib)
       ("gnome-doc-utils" ,gnome-doc-utils)
       ("gstreamer" ,gstreamer)
       ("gst-plugins-base" ,gst-plugins-base)
       ("gtk+" ,gtk+)
       ("libcanberra" ,libcanberra)
       ("libice" ,libice)
       ("libnotify" ,libnotify)
       ("libsm" ,libsm)
       ("libxml2" ,libxml2)
       ("totem-pl-parser" ,totem-pl-parser)))
    (home-page "https://wiki.gnome.org/Apps/Brasero")
    (synopsis "CD/DVD burning tool for Gnome")
    (description "Brasero is an application to burn CD/DVD for the Gnome
Desktop.  It is designed to be as simple as possible and has some unique
features to enable users to create their discs easily and quickly.")
    (license license:gpl2+)))

(define-public gnome-color-manager
  (package
   (name "gnome-color-manager")
   (version "3.32.0")
   (source (origin
            (method url-fetch)
            (uri (string-append "mirror://gnome/sources/" name "/"
                                (version-major+minor version) "/"
                                name "-" version ".tar.xz"))
            (sha256
             (base32
              "1vpxa2zjz3lkq9ldjg0fl65db9s6b4kcs8nyaqfz3jygma7ifg3w"))))
   (build-system meson-build-system)
   (arguments
    `(#:glib-or-gtk? #t
      #:phases
       (modify-phases %standard-phases
        (add-before
         'check 'pre-check
         (lambda _
           ;; Tests require a running X server.
           (system "Xvfb :1 &")
           (setenv "DISPLAY" ":1")
           #t)))))
   (native-inputs
    `(("desktop-file-utils" ,desktop-file-utils)
      ("gettext" ,gettext-minimal)
      ("glib:bin" ,glib "bin")
      ("gtk+:bin" ,gtk+ "bin")
      ("itstool" ,itstool)
      ("pkg-config" ,pkg-config)
      ("xorg-server" ,xorg-server-for-tests)))
   (inputs
    `(("adwaita-icon-theme" ,adwaita-icon-theme)
      ("appstream-glib" ,appstream-glib)
      ("colord-gtk" ,colord-gtk)
      ("exiv2" ,exiv2)
      ("gnome-desktop" ,gnome-desktop)
      ("libcanberra" ,libcanberra)
      ("libexif" ,libexif)
      ("libtiff" ,libtiff)
      ("libxrandr" ,libxrandr)
      ("libxtst" ,libxtst)
      ("libxxf86vm" ,libxxf86vm)
      ("vte" ,vte)
      ("xorgproto" ,xorgproto)))
   (synopsis "Color profile manager for the GNOME desktop")
   (description "GNOME Color Manager is a session framework that makes
it easy to manage, install and generate color profiles
in the GNOME desktop.")
   (home-page "https://gitlab.gnome.org/GNOME/gnome-color-manager")
   (license license:gpl2+)))

(define-public gnome-online-miners
  (package
    (name "gnome-online-miners")
    (version "3.30.0")
    (source (origin
              (method url-fetch)
              (uri (string-append "mirror://gnome/sources/" name "/"
                                  (version-major+minor version) "/"
                                  name "-" version ".tar.xz"))
              (sha256
               (base32
                "0pjamwwzn5wqgihyss357dyl2q70r0bngnqmwsqawchx5f9aja9c"))))
    (build-system glib-or-gtk-build-system)
    (native-inputs
     `(("gettext" ,gettext-minimal)
       ("glib:bin" ,glib "bin")
       ("gobject-introspection" ,gobject-introspection)
       ("gtk+:bin" ,gtk+ "bin")
       ("pkg-config" ,pkg-config)))
    (inputs
     `(("gnome-online-accounts" ,gnome-online-accounts)
       ("gnome-online-accounts:lib" ,gnome-online-accounts "lib")
       ("grilo" ,grilo)
       ("libgdata" ,libgdata)
       ("libgfbgraph" ,gfbgraph)
       ("libzapojit" ,libzapojit)
       ("rest" ,rest)
       ("tracker" ,tracker)))
    (synopsis "Web Crawlers for GNOME")
    (description "GNOME Online Miners provides a set of crawlers that
go through your online content and index them locally in Tracker.
It has miners for Facebook, Flickr, Google, ownCloud and SkyDrive.")
    (home-page "https://wiki.gnome.org/Projects/GnomeOnlineMiners")
    (license license:gpl2+)))

(define-public gssdp
  (package
   (name "gssdp")
   (version "1.2.2")
   (source (origin
            (method url-fetch)
            (uri (string-append "mirror://gnome/sources/" name "/"
                                (version-major+minor version) "/"
                                name "-" version ".tar.xz"))
            (sha256
             (base32
              "195hi10vrsvh6i927mm6rm1ld5sxah3h5sr3bsjm90vb8lxrxfya"))))
   (build-system meson-build-system)
   (native-inputs
    `(("gettext" ,gettext-minimal)
      ("glib:bin" ,glib "bin")
      ("gobject-introspection" ,gobject-introspection)
      ("gtk-doc" ,gtk-doc)
      ("pkg-config" ,pkg-config)
      ("vala" ,vala)))
   (inputs
    `(("gtk+" ,gtk+)
      ("libsoup" ,libsoup)))
   (synopsis "GObject-based API over @acronym{SSDP, Simple Service Discovery
Protocol} for GNOME")
   (description "This package provides a library to handle resource discovery
and announcement over @acronym{SSDP, Simple Service Discovery Protocol} and
a debugging tool, @command{gssdp-device-sniffer}.")
   (home-page "https://gitlab.gnome.org/GNOME/gssdp")
   (license license:lgpl2.0+)))

(define-public gupnp
  (package
   (name "gupnp")
   (version "1.2.2")
   (source (origin
            (method url-fetch)
            (uri (string-append "mirror://gnome/sources/" name "/"
                                (version-major+minor version) "/"
                                name "-" version ".tar.xz"))
            (sha256
             (base32
              "12cr3isww4zl0d4himpd2fhl2wmy3jh8sbxp4snp51sw7savv04s"))))
   (build-system meson-build-system)
   (native-inputs
    `(("gettext" ,gettext-minimal)
      ("glib:bin" ,glib "bin")
      ("gobject-introspection" ,gobject-introspection)
      ("gtk-doc" ,gtk-doc)
      ("pkg-config" ,pkg-config)
      ("vala" ,vala)))
   (inputs
    `(("gssdp" ,gssdp)
      ("gtk+" ,gtk+)
      ("libsoup" ,libsoup)))
   (synopsis "PnP API for GNOME")
   (description "This package provides GUPnP, an object-oriented framework
for creating UPnP devices and control points, written in C using
@code{GObject} and @code{libsoup}.")
   (home-page "https://gitlab.gnome.org/GNOME/gupnp")
   (license license:lgpl2.0+)))

(define-public gupnp-dlna
  (package
   (name "gupnp-dlna")
   (version "0.10.5")
   (source (origin
            (method url-fetch)
            (uri (string-append "mirror://gnome/sources/" name "/"
                                (version-major+minor version) "/"
                                name "-" version ".tar.xz"))
            (sha256
             (base32
              "0spzd2saax7w776p5laixdam6d7smyynr9qszhbmq7f14y13cghj"))))
   (build-system gnu-build-system)
   (native-inputs
    `(("gettext" ,gettext-minimal)
      ("glib:bin" ,glib "bin")
      ("gobject-introspection" ,gobject-introspection)
      ("gtk-doc" ,gtk-doc)
      ("libxml" ,libxml2)
      ("pkg-config" ,pkg-config)
      ("vala" ,vala)))
   (inputs
    `(("gstreamer" ,gstreamer)
      ("gupnp" ,gupnp)))
   (propagated-inputs
    `(("gst-plugins-base" ,gst-plugins-base)
      ("gst-plugins-good" ,gst-plugins-good)))
   (synopsis "GUPnP DLNA for GNOME")
   (description "This package provides a small utility library to
support DLNA-related tasks such as media profile guessing, transcoding to a
given profile, etc.  DLNA is a subset of UPnP A/V.")
   (home-page "https://gitlab.gnome.org/GNOME/gupnp-dlna")
   (license license:lgpl2.0+)))

(define-public gupnp-av
  (package
   (name "gupnp-av")
   (version "0.12.11")
   (source (origin
            (method url-fetch)
            (uri (string-append "mirror://gnome/sources/" name "/"
                                (version-major+minor version) "/"
                                name "-" version ".tar.xz"))
            (sha256
             (base32
              "1p3grslwqm9bc8rmpn4l48d7v9s84nina4r9xbd932dbj8acz7b8"))))
   (build-system gnu-build-system)
   (native-inputs
    `(("gettext" ,gettext-minimal)
      ("glib:bin" ,glib "bin")
      ("gobject-introspection" ,gobject-introspection)
      ("gtk-doc" ,gtk-doc)
      ("libxml" ,libxml2)
      ("pkg-config" ,pkg-config)))
   (inputs
    `(("gtk+" ,gtk+)
      ("gupnp" ,gupnp)))
   (synopsis "GUPnP A/V for GNOME")
   (description "This package provides a small library for handling
and implementation of UPnP A/V profiles.")
   (home-page "https://gitlab.gnome.org/GNOME/gupnp-av")
   (license license:lgpl2.0+)))

(define-public libmediaart
  (package
    (name "libmediaart")
    (version "1.9.4")
    (source (origin
              (method url-fetch)
              (uri (string-append "mirror://gnome/sources/" name "/"
                                  (version-major+minor version) "/"
                                  name "-" version ".tar.xz"))
              (sha256
               (base32
                "0gc10imyabk57ar54m0qzms0x9dnmkymhkzyk8w1aj3y4lby0yx5"))))
    (build-system gnu-build-system)
    (native-inputs
     `(("glib:bin" ,glib "bin")
       ("pkg-config" ,pkg-config)))
    (inputs
     `(("gdk-pixbuf" ,gdk-pixbuf)
       ("gettext" ,gettext-minimal)
       ("gobject-introspection" ,gobject-introspection)
       ("gtk+:doc", gtk+ "doc")
       ("vala" ,vala)))
    (synopsis "Media art library for the GNOME desktop")
    (description
     "The libmediaart library is the foundation for media art caching,
extraction, and lookup for applications on the desktop.")
    (home-page "https://gitlab.gnome.org/GNOME/libmediaart")
    (license license:lgpl2.1+)))

(define-public gnome-initial-setup
  (package
   (name "gnome-initial-setup")
   (version "3.32.1")
   (source (origin
            (method url-fetch)
           (uri (string-append "mirror://gnome/sources/gnome-initial-setup/"
                                (version-major+minor version)
                                "/gnome-initial-setup-" version ".tar.xz"))
            (sha256
             (base32
              "1gwhp7dalyc8zsb2pa66cmpdrj2d6drbq5p331sq6zp8ds10k9ry"))))
   (build-system meson-build-system)
   (arguments
    '(#:configure-flags '(;; Enable camera support for user selfie.
                          "-Dcheese=auto"
                          "-Dsystemd=false")))
   (native-inputs
    `(("gettext" ,gettext-minimal)
      ("glib:bin" ,glib "bin")
      ("gobject-introspection" ,gobject-introspection)
      ("gtk+:bin" ,gtk+ "bin")
      ("pkg-config" ,pkg-config)))
   (inputs
    `(("accountsservice" ,accountsservice)
      ;("adwaita-icon-theme" ,adwaita-icon-theme)
      ("gdm" ,gdm)
      ("geoclue" ,geoclue)
      ("gnome-desktop" ,gnome-desktop)
      ("gnome-getting-started-docs" ,gnome-getting-started-docs)
      ("gnome-online-accounts" ,gnome-online-accounts)
      ("gnome-online-accounts:lib" ,gnome-online-accounts "lib")
      ("gstreamer" ,gstreamer)
      ("ibus" ,ibus)
      ("json-glib" ,json-glib)
      ("krb5" ,mit-krb5)
      ("libgweather" ,libgweather)
      ("libsecret" ,libsecret)
      ("network-manager" ,network-manager)
      ("network-manager-applet" ,network-manager-applet)
      ("packagekit" ,packagekit)
      ("polkit" ,polkit)
      ("pwquality" ,libpwquality)
      ("rest" ,rest)
      ("upower" ,upower)
      ("webkitgtk" ,webkitgtk)))
   (synopsis "Initial setup wizard for GNOME desktop")
   (description "This package provides a set-up wizard when a
user logs into GNOME for the first time.  It typically provides a
tour of all gnome components and allows the user to set them up.")
   (home-page "https://gitlab.gnome.org/GNOME/gnome-initial-setup")
   (license license:gpl2)))

(define-public gnome-user-share
  (package
   (name "gnome-user-share")
   (version "3.33.1")
   (source (origin
            (method url-fetch)
            (uri (string-append "mirror://gnome/sources/" name "/"
                                (version-major+minor version) "/"
                                name "-" version ".tar.xz"))
            (sha256
             (base32
              "0lf790pyamdyj7180ils8vizjl8brxcg7jsm1iavfp9ay4wa8mz7"))))
   (build-system meson-build-system)
   (arguments
    `(#:glib-or-gtk? #t
      #:configure-flags
       `("-Dsystemd=false"
         ;; Enable nautilus extension for file sharing.
         "-Dnautilus_extension=true")))
   (native-inputs
    `(("gettext" ,gettext-minimal)
      ("glib:bin" ,glib "bin")
      ("gobject-introspection" ,gobject-introspection)
      ("gtk+:bin" ,gtk+ "bin")
      ("pkg-config" ,pkg-config)
      ("yelp-tools" ,yelp-tools)))
   (inputs
    `(("glib" ,glib)
      ("gnome-bluetooth" ,gnome-bluetooth)
      ("gtk+" ,gtk+)
      ("libcanberra" ,libcanberra)
      ("libnotify" ,libnotify)
      ("nautilus" ,nautilus)))      ; For nautilus extension.
   (synopsis "File sharing for GNOME desktop")
   (description "GNOME User Share is a small package that binds together
various free software projects to bring easy to use user-level file
sharing to the masses.")
   (home-page "https://gitlab.gnome.org/GNOME/gnome-user-share")
   (license license:gpl2+)))

(define-public sushi
  (package
    (name "sushi")
    (version "3.32.1")
    (source (origin
              (method url-fetch)
              (uri (string-append "mirror://gnome/sources/" name "/"
                                  (version-major+minor version) "/"
                                  name "-" version ".tar.xz"))
              (sha256
               (base32
                "02idvqjk76lii9xyg3b1yz4rw721709bdm5j8ikjym6amcghl0aj"))))
    (build-system meson-build-system)
    (arguments
     `(#:glib-or-gtk? #t
       #:phases
       (modify-phases %standard-phases
         (add-after 'glib-or-gtk-wrap 'wrap-typelib
           (lambda* (#:key outputs #:allow-other-keys)
             (let ((prog (string-append (assoc-ref outputs "out")
                                        "/bin/sushi")))
               ;; Put existing typelibs before sushi's deps, so as to correctly
               ;; infer gdk-pixbuf
               (wrap-program prog
                 `("GI_TYPELIB_PATH" suffix (,(getenv "GI_TYPELIB_PATH"))))
               #t))))))
    (native-inputs
     `(("glib:bin" ,glib "bin")
       ("gettext" ,gettext-minimal)
       ("gobject-introspection" ,gobject-introspection)
       ("pkg-config" ,pkg-config)))
    (inputs
     `(("clutter" ,clutter)
       ("clutter-gst" ,clutter-gst)
       ("clutter-gtk" ,clutter-gtk)
       ("evince" ,evince)                         ; For file previewing.
       ("freetype" ,freetype)
       ("gdk-pixbuf" ,gdk-pixbuf)
       ("gjs" ,gjs)
       ("gst-plugins-base" ,gst-plugins-base)
       ("gstreamer" ,gstreamer)
       ("gtksourceview" ,gtksourceview-3)
       ("harfbuzz" ,harfbuzz)
       ("libepoxy" ,libepoxy)
       ("libmusicbrainz" ,libmusicbrainz)
       ("libxml2" ,libxml2)
       ("neon" ,neon)
       ("webkitgtk" ,webkitgtk)))
    (synopsis "File previewer for the GNOME desktop")
    (description "Sushi is a DBus-activated service that allows applications to
preview files on the GNOME desktop.")
    (home-page "https://gitlab.gnome.org/GNOME/sushi")
    (license license:gpl2+)))

(define-public rygel
  (package
    (name "rygel")
    (version "0.38.3")
    (source (origin
              (method url-fetch)
              (uri (string-append "mirror://gnome/sources/" name "/"
                                  (version-major+minor version) "/"
                                  name "-" version ".tar.xz"))
              (sha256
               (base32
                "003xficqb08r1dgid20i7cn889lbfwrglpx78rjd5nkvgxbimhh8"))))
    (build-system gnu-build-system)
    (native-inputs
     `(("gettext" ,gettext-minimal)
       ("gobject-introspection" ,gobject-introspection)
       ("gtk-doc" ,gtk-doc)
       ("pkg-config" ,pkg-config)
       ("vala" ,vala)))
    (inputs
     `(("gdk-pixbuf" ,gdk-pixbuf)
       ("gssdp" ,gssdp)
       ("gstreamer" ,gstreamer)
       ("gst-plugins-base" ,gst-plugins-base)
       ("gtk+" ,gtk+)
       ("gupnp" ,gupnp)
       ("gupnp-av" ,gupnp-av)
       ("gupnp-dlna" ,gupnp-dlna)
       ("libgee" ,libgee)
       ("libmediaart" ,libmediaart)
       ("libsoup" ,libsoup)
       ("libxslt" ,libxslt)
       ("libunistring" ,libunistring)
       ("tracker" ,tracker)))
    (synopsis "Share audio, video, and pictures with other devices")
    (description
     "Rygel is a home media solution (@dfn{UPnP AV MediaServer and
MediaRenderer}) for GNOME that allows you to easily share audio, video, and
pictures, and to control a media player on your home network.

Rygel achieves interoperability with other devices by trying to conform to the
strict requirements of DLNA and by converting media on-the-fly to formats that
client devices can handle.")
    (home-page "https://wiki.gnome.org/Projects/Rygel")
    (license (list
              ;; For logo (data/icons/*).
              license:cc-by-sa3.0
              ;; For all others.
              license:lgpl2.1+))))

(define-public libnma
  (package
   (name "libnma")
   (version "1.8.26")
   (source (origin
            (method url-fetch)
            (uri (string-append "mirror://gnome/sources/" name "/"
                                (version-major+minor version) "/"
                                name "-" version ".tar.xz"))
            (sha256
             (base32
              "1w9lld38risnk1krknfwln24kabdxnj274pyz4jhndphwigrshaf"))))
   (build-system meson-build-system)
   (arguments
    `(#:glib-or-gtk? #t))
   (native-inputs
    `(("gettext" ,gettext-minimal)
      ("glib:bin" ,glib "bin")
      ("gtk-doc" ,gtk-doc)
      ("gobject-introspection" ,gobject-introspection)
      ("pkg-config" ,pkg-config)))
   (inputs
    `(("adwaita-icon-theme" ,adwaita-icon-theme)
      ("gcr" ,gcr)
      ("gtk+" ,gtk+)
      ("iso-codes" ,iso-codes)
      ("mobile-broadband-provider-info" ,mobile-broadband-provider-info)
      ("network-manager" ,network-manager)))
   (synopsis "Network Manager's applet library")
   (description "Libnma is an applet library for Network Manager.  It was
initially part of network-manager-applet and has now become a separate
project.")
   (home-page "https://gitlab.gnome.org/GNOME/libnma")

   ;; Some files carry the "GPL-2.0+" SPDX identifier while others say
   ;; "LGPL-2.1+".
   (license license:gpl2+)))

(define-public gnome-menus
  (package
    (name "gnome-menus")
    (version "3.32.0")
    (source (origin
              (method url-fetch)
              (uri (string-append "mirror://gnome/sources/gnome-menus/"
                                  (version-major+minor version) "/"
                                  name "-" version ".tar.xz"))
              (sha256
               (base32
                "0x2blzqrapmbsbfzxjcdcpa3vkw9hq5k96h9kvjmy9kl415wcl68"))))
    (build-system gnu-build-system)
    (native-inputs
     `(("gettext" ,gettext-minimal)
       ("glib" ,glib)
       ("pkg-config" ,pkg-config)))
    (synopsis "Menu support for GNOME desktop")
    (description "GNOME Menus contains the libgnome-menu library, the layout
configuration files for the GNOME menu, as well as a simple menu editor.")
    (home-page "https://gitlab.gnome.org/GNOME/gnome-menus")
    (license license:lgpl2.0+)))

(define-public deja-dup
  (package
    (name "deja-dup")
    (version "34.3")
    (source (origin
             (method url-fetch)
             (uri "https://launchpadlibrarian.net/295170991/deja-dup-34.3.tar.xz")
             (sha256
              (base32
               "1xqcr61hpbahbla7gdjn4ngjfz7w6f57y7f5pkb77yk05f60j2n9"))
             (patches
               (search-patches "deja-dup-use-ref-keyword-for-iter.patch"))))
    (build-system glib-or-gtk-build-system)
    (arguments
     `(#:modules ((guix build gnu-build-system)
                  ((guix build cmake-build-system) #:prefix cmake:)
                  (guix build glib-or-gtk-build-system)
                  (guix build utils))
       #:imported-modules (,@%glib-or-gtk-build-system-modules
                           (guix build cmake-build-system))
       #:test-target "test"
       #:configure-flags (list (string-append
                                "-DCMAKE_INSTALL_FULL_DATADIR=" %output)
                               (string-append
                                "-DCMAKE_INSTALL_LIBEXECDIR=" %output))
       #:phases
       (modify-phases %standard-phases
         (add-after 'unpack 'patch-lockfile-deletion
           (lambda rest
             (substitute* "libdeja/tools/duplicity/DuplicityInstance.vala"
               (("/bin/rm")
                (which "rm")))))
         (replace 'configure
           (assoc-ref cmake:%standard-phases 'configure))
         (delete 'check) ;; Fails due to issues with DBus
         (add-after 'install 'wrap-deja-dup
           (lambda* (#:key inputs outputs #:allow-other-keys)
             (let ((python      (assoc-ref inputs "python"))
                   (python-path (getenv "PYTHONPATH"))
                   (duplicity   (assoc-ref inputs "duplicity"))
                   (out         (assoc-ref outputs "out")))
               (for-each
                (lambda (program)
                  (wrap-program program
                    `("PATH" ":" prefix (,(string-append python "/bin")
                                         ,(string-append duplicity "/bin"))))
                  (wrap-program program
                    `("PYTHONPATH" ":" prefix (,python-path))))

                (find-files (string-append out "/bin")))
               #t))))))
    (inputs
     `(("gsettings-desktop-schemas" ,gsettings-desktop-schemas)
       ("gobject-introspection" ,gobject-introspection)
       ("duplicity" ,duplicity)
       ("python" ,python-2)
       ("python-pygobject" ,python2-pygobject)
       ("gtk+" ,gtk+)
       ("libnotify" ,libnotify)
       ("libpeas" ,libpeas)
       ("libsecret" ,libsecret)
       ("packagekit" ,packagekit)))
    (native-inputs
     `(("pkg-config" ,pkg-config)
       ("vala" ,vala)
       ("gettext" ,gettext-minimal)
       ("itstool" ,itstool)
       ("intltool" ,intltool)
       ("cmake" ,cmake-minimal)))
    (home-page "https://launchpad.net/deja-dup")
    (synopsis "Simple backup tool, for regular encrypted backups")
    (description
     "Déjà Dup is a simple backup tool, for regular encrypted backups.  It
uses duplicity as the backend, which supports incremental backups and storage
either on a local, or remote machine via a number of methods.")
    (license license:gpl3+)))

(define-public gnome-user-docs
  (package
   (name "gnome-user-docs")
   (version "3.32.3")
   (source
    (origin
      (method url-fetch)
      (uri (string-append "mirror://gnome/sources/gnome-user-docs/"
                          (version-major+minor version)
                          "/gnome-user-docs-" version ".tar.xz"))
      (sha256
       (base32 "0dvsl0ldg8rf7yq0r4dv1pn41s7gjgcqp7agkbflkbmhrl6vbhig"))))
   (build-system gnu-build-system)
   (native-inputs
    `(("gettext" ,gettext-minimal)
      ("itstool" ,itstool)
      ("pkg-config" ,pkg-config)
      ("xmllint" ,libxml2)))
   (synopsis "User documentation for the GNOME desktop")
   (description
    "The GNOME User Documentation explains how to use the GNOME desktop and its
components.  It covers usage and setup of the core GNOME programs by end-users
and system administrators.")
   (home-page "https://live.gnome.org/DocumentationProject")
   (license license:cc-by3.0)))

(define-public gnome-getting-started-docs
  (package
   (name "gnome-getting-started-docs")
   (version "3.32.2")
   (source
    (origin
      (method url-fetch)
      (uri (string-append "mirror://gnome/sources/gnome-getting-started-docs/"
                          (version-major+minor version)
                          "/gnome-getting-started-docs-" version ".tar.xz"))
      (sha256
       (base32 "1v4k465mlzrhgcdddzs6bmm0yliyrfx6jg3gh0s17a08i0w5rbwq"))))
   (build-system gnu-build-system)
   (native-inputs
    `(("gettext" ,gettext-minimal)
      ("itstool" ,itstool)
      ("pkg-config" ,pkg-config)
      ("xmllint" ,libxml2)))
   (synopsis "Help to get new users started with the GNOME desktop")
   (description
    "The GNOME Getting Started Documentation contains GNOME's intuitive
\"Getting Started\" tour, with video guides, that can be viewed with Yelp.

It is normally used together with @command{gnome-initial-setup}, but is also
useful as a tutorial and users' guide for new or less experienced users.")
   (home-page "https://live.gnome.org/DocumentationProject")
   (license license:cc-by-sa3.0)))

(define-public dia
  ;; This version from GNOME's repository includes fixes for compiling with
  ;; recent versions of the build tools.  The latest activity on the
  ;; pre-GNOME version has been in 2014, while GNOME has continued applying
  ;; fixes in 2016.
  (let ((commit "fbc306168edab63db80b904956117cbbdc514ee4"))
    (package
      (name "dia")
      (version (git-version "0.97.3" "1" commit))
      (source (origin
                (method git-fetch)
                (uri (git-reference
                      (url "https://gitlab.gnome.org/GNOME/dia.git/")
                      (commit commit)))
                (file-name (git-file-name name version))
                (sha256
                 (base32
                  "1b4bba0k8ph4cwgw8xjglss0p6n111bpd5app67lrq79mp0ad06l"))))
      (build-system gnu-build-system)
      (inputs
       `(("freetype" ,freetype)
         ("gdk-pixbuf" ,gdk-pixbuf)
         ("gtk+" ,gtk+-2)
         ("libart-lgpl" ,libart-lgpl)
         ("libxml2" ,libxml2)
         ("pango" ,pango)))
      (native-inputs
       `(("autoconf" ,autoconf)
         ("automake" ,automake)
         ("intltool" ,intltool)
         ("glib" ,glib "bin")
         ("libtool" ,libtool)
         ("perl" ,perl)
         ("pkg-config" ,pkg-config)
         ("python-wrapper" ,python-wrapper)))
      (home-page "https://wiki.gnome.org/Apps/Dia")
      (synopsis "Diagram creation for GNOME")
      (description "Dia can be used to draw different types of diagrams, and
includes support for UML static structure diagrams (class diagrams), entity
relationship modeling, and network diagrams.  The program supports various file
formats like PNG, SVG, PDF and EPS.")
      (license license:gpl2+))))

;; This is the unstable release, but it is required for the current stable
;; release of gvfs (1.38.1).
(define-public libgdata
  (package
    (name "libgdata")
    (version "0.17.9")
    (source (origin
              (method url-fetch)
              (uri (string-append "mirror://gnome/sources/" name "/"
                                  (version-major+minor version)  "/"
                                  name "-" version ".tar.xz"))
              (sha256
               (base32
                "0fj54yqxdapdppisqm1xcyrpgcichdmipq0a0spzz6009ikzgi45"))))
    (build-system gnu-build-system)
    (arguments
     '(#:phases
       (modify-phases %standard-phases
         (add-before 'check 'disable-failing-tests
           (lambda _
             ;; The PicasaWeb API tests fail with gnome-online-accounts@3.24.2.
             ;; They have been removed in libgdata 0.17.6, so just do the same.
             (substitute* "gdata/tests/Makefile"
               (("picasaweb\\$\\(EXEEXT\\) ") ""))
             #t)))))
    (native-inputs
     `(("glib:bin" ,glib "bin")
       ("gsettings-desktop-schemas" ,gsettings-desktop-schemas)
       ("intltool" ,intltool)
       ("pkg-config" ,pkg-config)
       ("uhttpmock" ,uhttpmock)))
    (inputs
     `(("cyrus-sasl" ,cyrus-sasl)
       ("glib-networking" ,glib-networking)))
    (propagated-inputs
     `(("gcr" ,gcr)
       ("glib" ,glib)
       ("gnome-online-accounts:lib" ,gnome-online-accounts "lib")
       ("json-glib" ,json-glib)
       ("liboauth" ,liboauth)
       ("libsoup" ,libsoup)
       ("libxml2" ,libxml2)))
    (home-page "https://wiki.gnome.org/Projects/libgdata")
    (synopsis "Library for accessing online service APIs")
    (description
     "libgdata is a GLib-based library for accessing online service APIs using
the GData protocol — most notably, Google's services.  It provides APIs to
access the common Google services, and has full asynchronous support.")
    (license license:lgpl2.1+)))

(define-public libgxps
  (package
    (name "libgxps")
    (version "0.3.1")
    (source (origin
              (method url-fetch)
              (uri (string-append "mirror://gnome/sources/" name "/"
                                  (version-major+minor version) "/"
                                  name "-" version ".tar.xz"))
              (sha256
               (base32
                "157s4c9gjjss6yd7qp7n4q6s72gz1k4ilsx4xjvp357azk49z4qs"))))
    (build-system meson-build-system)
    (native-inputs
     `(("gobject-introspection" ,gobject-introspection)
       ("pkg-config" ,pkg-config)))
    (inputs
     `(("gtk+" ,gtk+)
       ("libjpeg" ,libjpeg-turbo)
       ("lcms" ,lcms)
       ("libtiff" ,libtiff)))
    (propagated-inputs
     ;; In Requires of libgxps.pc.
     `(("cairo" ,cairo)
       ("glib" ,glib)
       ("libarchive" ,libarchive)))
    (home-page "https://wiki.gnome.org/Projects/libgxps")
    (synopsis "GObject-based library for handling and rendering XPS documents")
    (description
     "libgxps is a GObject-based library for handling and rendering XPS
documents.  This package also contains binaries that can convert XPS documents
to other formats.")
    (license license:lgpl2.1+)))

(define-public gnome-characters
  (package
    (name "gnome-characters")
    (version "3.30.0")
    (source
     (origin
       (method url-fetch)
       (uri (string-append "mirror://gnome/sources/"
                           "gnome-characters/" (version-major+minor version)
                           "/gnome-characters-" version ".tar.xz"))
       (sha256
        (base32
         "08cwz39iwgsyyb2wqhb8vfbmh1cwfkgfiy7adp08w7rwqi99x3dp"))))
    (build-system meson-build-system)
    (arguments
     `(#:glib-or-gtk? #t
       #:phases (modify-phases %standard-phases
                  (add-after 'install 'wrap
                    (lambda* (#:key outputs #:allow-other-keys)
                      ;; GNOME Characters needs Typelib files from GTK and
                      ;; gnome-desktop.
                      (wrap-program (string-append (assoc-ref outputs "out")
                                                   "/bin/gnome-characters")
                        `("GI_TYPELIB_PATH" ":" prefix
                          (,(getenv "GI_TYPELIB_PATH"))))
                      #t)))))
    (native-inputs
     `(("gettext" ,gettext-minimal)
       ("glib:bin" ,glib "bin")
       ("gtk+:bin" ,gtk+ "bin")
       ("pkg-config" ,pkg-config)
       ("python" ,python-minimal)))
    (inputs
     `(("gjs" ,gjs)
       ("gtk+" ,gtk+)
       ("libunistring" ,libunistring)
       ("gnome-desktop" ,gnome-desktop)))
    (home-page "https://wiki.gnome.org/Apps/CharacterMap")
    (synopsis "Find and insert unusual characters")
    (description "Characters is a simple utility application to find
and insert unusual characters.  It allows you to quickly find the
character you are looking for by searching for keywords.")
    (license license:bsd-3)))

(define-public gnome-common
  (package
    (name "gnome-common")
    (version "3.18.0")
    (source
     (origin
       (method url-fetch)
       (uri (string-append "mirror://gnome/sources/" name "/"
                           (version-major+minor version)  "/"
                           name "-" version ".tar.xz"))
       (sha256
        (base32
         "1kzqi8qvh5p1zncj8msazlmvcwsczjz2hqxp4x2y0mg718vrwmi2"))))
    (build-system gnu-build-system)
    (home-page "https://www.gnome.org/")
    (synopsis "Bootstrap GNOME modules built from Git")
    (description "gnome-common contains various files needed to bootstrap
GNOME modules built from Git.  It contains a common \"autogen.sh\" script that
can be used to configure a source directory checked out from Git and some
commonly used macros.")
    (license license:gpl2+)))

(define-public gnome-contacts
  (package
    (name "gnome-contacts")
    (version "3.32.1")
    (source (origin
              (method url-fetch)
              (uri (string-append "mirror://gnome/sources/gnome-contacts/"
                                  (version-major+minor version) "/"
                                  name "-" version ".tar.xz"))
              (sha256
               (base32
                "17g1gh8yj58cfpdx69h2szivlbjgvv982kmhnkkh0i5bwj0zs2yy"))))
    (build-system meson-build-system)
    (arguments
     `(#:phases
       (modify-phases %standard-phases
         (add-after 'unpack 'generate-vapis
           (lambda* (#:key inputs #:allow-other-keys)
             ;; To generate goa's missing .vapi file
             (define goa
               (assoc-ref inputs "gnome-online-accounts:lib"))

             (invoke "vapigen" "--directory=vapi" "--pkg=gio-2.0"
                     "--library=goa-1.0"
                     (string-append goa "/share/gir-1.0/Goa-1.0.gir"))
             #t)))))
    (native-inputs
     `(("glib:bin" ,glib "bin")
       ("gtk+:bin" ,gtk+ "bin")
       ("pkg-config" ,pkg-config)))
    (inputs
     `(("cheese" ,cheese)
       ("docbook-xml" ,docbook-xml)
       ("dockbook-xsl" ,docbook-xsl)
       ("evolution-data-server" ,evolution-data-server)
       ("gettext" ,gettext-minimal)
       ("gnome-desktop" ,gnome-desktop)
       ("gnome-online-accounts:lib" ,gnome-online-accounts "lib")
       ("gobject-introspection" ,gobject-introspection)
       ("gst-plugins-base" ,gst-plugins-base)
       ("gtk+" ,gtk+)
       ("libgee" ,libgee)
       ("libxslt" ,libxslt)
       ("telepathy-glib" ,telepathy-glib)
       ("vala" ,vala)))
    (propagated-inputs
     `(("folks", folks)
       ("telepathy-mission-control" ,telepathy-mission-control)))
    (synopsis "GNOME's integrated address book")
    (description
     "GNOME Contacts organizes your contact information from online and
offline sources, providing a centralized place for managing your contacts.")
    (home-page "https://wiki.gnome.org/Apps/Contacts")
    (license license:gpl2+)))

(define-public gnome-desktop
  (package
    (name "gnome-desktop")
    (version "3.32.2")
    (source
     (origin
      (method url-fetch)
      (uri (string-append "mirror://gnome/sources/" name "/"
                          (version-major+minor version)  "/"
                          name "-" version ".tar.xz"))
      (sha256
       (base32
        "0bidx4626x7k2myv6f64qv4fzmxv8v475wibiz19kj8hjfr737q9"))))
    (build-system meson-build-system)
    (arguments
     '(#:phases
       (modify-phases %standard-phases
         (add-before 'configure 'patch-path
           (lambda* (#:key inputs #:allow-other-keys)
             (let ((libc   (assoc-ref inputs "libc")))
               (substitute* "libgnome-desktop/gnome-languages.c"
                 (("\"locale\"")
                  (string-append "\"" libc "/bin/locale\"")))
               #t)))
         (add-before 'check 'pre-check
           (lambda* (#:key inputs #:allow-other-keys)
             ;; Tests require a running X server and locales.
             (system "Xvfb :1 &")
             (setenv "DISPLAY" ":1")
             (setenv "GUIX_LOCPATH"
                     (string-append (assoc-ref inputs "glibc-locales")
                                    "/lib/locale"))
             #t)))))
    (native-inputs
     `(("glib:bin" ,glib "bin") ; for gdbus-codegen
       ("glibc-locales" ,glibc-locales) ; for tests
       ("gobject-introspection" ,gobject-introspection)
       ("itstool" ,itstool)
       ("intltool" ,intltool)
       ("pkg-config" ,pkg-config)
       ("xmllint" ,libxml2)
       ("xorg-server" ,xorg-server-for-tests)))
    (propagated-inputs
     ;; Required by gnome-desktop-3.0.pc.
     `(("gsettings-desktop-schemas" ,gsettings-desktop-schemas)
       ("gtk+" ,gtk+)
       ("iso-codes" ,iso-codes)
       ("libseccomp" ,libseccomp)
       ("libx11" ,libx11)
       ("xkeyboard-config" ,xkeyboard-config)))
    (inputs
     `(("gdk-pixbuf" ,gdk-pixbuf)
       ("glib" ,glib)
       ("libxext" ,libxext)
       ("libxkbfile" ,libxkbfile)
       ("libxrandr" ,libxrandr)))
    (home-page "https://www.gnome.org/")
    (synopsis
     "Libgnome-desktop, gnome-about, and desktop-wide documents")
    (description
     "The libgnome-desktop library provides API shared by several applications
on the desktop, but that cannot live in the platform for various reasons.
There is no API or ABI guarantee, although we are doing our best to provide
stability.  Documentation for the API is available with gtk-doc.

The gnome-about program helps find which version of GNOME is installed.")
    ; Some bits under the LGPL.
    (license license:gpl2+)))

(define-public gnome-doc-utils
  (package
    (name "gnome-doc-utils")
    (version "0.20.10")
    (source
     (origin
      (method url-fetch)
      (uri (string-append "mirror://gnome/sources/" name "/"
                          (version-major+minor version)  "/"
                          name "-" version ".tar.xz"))
      (sha256
       (base32
        "19n4x25ndzngaciiyd8dd6s2mf9gv6nv3wv27ggns2smm7zkj1nb"))))
    (build-system gnu-build-system)
    (native-inputs
     `(("intltool" ,intltool)
       ("docbook-xml" ,docbook-xml-4.4)
       ("python2-libxml2" ,python2-libxml2)
       ("libxml2" ,libxml2)
       ("libxslt" ,libxslt)
       ("pkg-config" ,pkg-config)
       ("python-2" ,python-2)))
    (home-page "https://wiki.gnome.org/GnomeDocUtils")
    (synopsis
     "Documentation utilities for the Gnome project")
    (description
     "Gnome-doc-utils is a collection of documentation utilities for the
Gnome project.  It includes xml2po tool which makes it easier to translate
and keep up to date translations of documentation.")
    (license license:gpl2+))) ; xslt under lgpl

(define-public gnome-disk-utility
  (package
    (name "gnome-disk-utility")
    (version "3.32.1")
    (source (origin
              (method url-fetch)
              (uri (string-append "mirror://gnome/sources/" name "/"
                                  (version-major+minor version) "/"
                                  name "-" version ".tar.xz"))
              (sha256
               (base32
                "08vwbji9m1nhjjdiyhhaqi8cncys7i89b4bpy095f8475v8y05bg"))))
    (build-system meson-build-system)
    (arguments
     '(#:phases
       (modify-phases %standard-phases
         (add-after 'unpack 'skip-gtk-update-icon-cache
           ;; Don't create 'icon-theme.cache'.
           (lambda _
             (substitute* "meson_post_install.py"
               (("gtk-update-icon-cache") "true"))
             #t)))))
    (native-inputs
     `(("glib:bin" ,glib "bin")
       ("intltool" ,intltool)
       ("pkg-config" ,pkg-config)
       ("docbook-xml" ,docbook-xml)
       ("docbook-xsl" ,docbook-xsl)
       ("libxml2" ,libxml2)
       ("libxslt" ,libxslt)))
    (inputs
     `(("glib" ,glib)
       ("appstream-glib" ,appstream-glib)
       ("gnome-settings-daemon" ,gnome-settings-daemon)
       ("gtk+" ,gtk+)
       ("libcanberra" ,libcanberra)
       ("libdvdread" ,libdvdread)
       ("libnotify" ,libnotify)
       ("libpwquality" ,libpwquality)
       ("libsecret" ,libsecret)
       ("udisks" ,udisks)))
    (home-page "https://git.gnome.org/browse/gnome-disk-utility")
    (synopsis "Disk management utility for GNOME")
    (description "Disk management utility for GNOME.")
    (license license:gpl2+)))

(define-public gnome-font-viewer
  (package
    (name "gnome-font-viewer")
    (version "3.30.0")
    (source (origin
              (method url-fetch)
              (uri (string-append "mirror://gnome/sources/gnome-font-viewer/"
                                  (version-major+minor version)
                                  "/gnome-font-viewer-" version ".tar.xz"))
              (sha256
               (base32
                "1wwnx2zrlbd2d6np7m9s78alx6j6ranrnh1g2z6zrv9qcj8rpzz5"))))
    (build-system meson-build-system)
    (arguments
     '(#:phases
       (modify-phases %standard-phases
         (add-after 'unpack 'patch-post-install-script
           (lambda _
             (substitute* "meson-postinstall.sh"
               (("update-desktop-database") (which "true")))
             #t)))))
    (native-inputs
     `(("gettext" ,gettext-minimal)
       ("glib:bin" ,glib "bin")
       ("pkg-config" ,pkg-config)))
    (inputs
     `(("glib" ,glib)
       ("gnome-desktop" ,gnome-desktop)
       ("gtk+" ,gtk+)))
    (home-page "https://gitlab.gnome.org/GNOME/gnome-font-viewer")
    (synopsis "GNOME Fonts")
    (description "Application to show you the fonts installed on your computer
for your use as thumbnails.  Selecting any thumbnails shows the full view of how
the font would look under various sizes.")
    (license license:gpl2+)))

(define-public gcr
  (package
    (name "gcr")
    (version "3.34.0")
    (source (origin
              (method url-fetch)
              (uri (string-append "mirror://gnome/sources/" name "/"
                                  (version-major+minor version)  "/"
                                  name "-" version ".tar.xz"))
              (sha256
               (base32
                "0925snsixzkwh49xiayqmj6fcrmklqk8kyy0jkv7m64h9abm1pr9"))))
    (build-system gnu-build-system)
    (arguments
     '(#:phases
       (modify-phases %standard-phases
         ;; These fail because /var/lib/dbus/machine-id is not present in the
         ;; build environment.
         (add-after 'unpack 'disable-failing-tests
           (lambda _
             (substitute* "Makefile.in"
               (("[[:blank:]]+test-system-prompt\\$\\(EXEEXT\\)")
                ""))
             #t))
         (add-before 'check 'pre-check
           (lambda _
             ;; Some tests expect to write to $HOME.
             (setenv "HOME" "/tmp")
             #t)))))
    (inputs
     `(("dbus" ,dbus)
       ("gnupg" ,gnupg)                ;called as a child process during tests
       ("libgcrypt" ,libgcrypt)))
    (native-inputs
     `(("python" ,python-wrapper)       ;for tests
       ("pkg-config" ,pkg-config)
       ("gettext" ,gettext-minimal)
       ("glib" ,glib "bin")
       ("gobject-introspection" ,gobject-introspection)
       ("libxml2" ,libxml2)
       ("vala" ,vala)
       ("xsltproc" ,libxslt)))
    ;; mentioned in gck.pc, gcr.pc and gcr-ui.pc
    (propagated-inputs
     `(("p11-kit" ,p11-kit)
       ("glib" ,glib)
       ("gtk+" ,gtk+)))
    (home-page "https://www.gnome.org")
    (synopsis "Libraries for displaying certificates and accessing key stores")
    (description
     "The GCR package contains libraries used for displaying certificates and
accessing key stores.  It also provides the viewer for crypto files on the
GNOME Desktop.")
    (license license:lgpl2.1+)))

(define-public libgnome-keyring
  (package
    (name "libgnome-keyring")
    (version "3.12.0")
    (source (origin
             (method url-fetch)
             (uri (string-append "mirror://gnome/sources/" name "/"
                                 (version-major+minor version)  "/"
                                 name "-" version ".tar.xz"))
             (sha256
              (base32
               "10vpjhgbjm7z2djy04qakd02qlzpd02xnbfjhk2aqwjzn3xpihf4"))))
    (build-system gnu-build-system)
    (inputs
     `(("libgcrypt" ,libgcrypt)
       ("dbus" ,dbus)))
    (native-inputs
     `(("pkg-config" ,pkg-config)
       ("glib" ,glib "bin")
       ("intltool" ,intltool)))
    (propagated-inputs
     ;; Referred to in .h files and .pc.
     `(("glib" ,glib)))
    (home-page "https://www.gnome.org")
    (synopsis "Accessing passwords from the GNOME keyring")
    (description
     "Client library to access passwords from the GNOME keyring.")

    ;; Though a couple of files are LGPLv2.1+.
    (license license:lgpl2.0+)))

(define-public gnome-keyring
  (package
    (name "gnome-keyring")
    (version "3.28.2")
    (source (origin
             (method url-fetch)
             (uri (string-append "mirror://gnome/sources/" name "/"
                                 (version-major+minor version)  "/"
                                 name "-" version ".tar.xz"))
             (sha256
              (base32
               "0sk4las4ji8wv9nx8mldzqccmpmkvvr9pdwv9imj26r10xyin5w1"))))
    (build-system gnu-build-system)
    (arguments
     `(#:tests? #f ;48 of 603 tests fail because /var/lib/dbus/machine-id does
                   ;not exist
       #:configure-flags
       (list
        (string-append "--with-pkcs11-config="
                       (assoc-ref %outputs "out") "/share/p11-kit/modules/")
        (string-append "--with-pkcs11-modules="
                       (assoc-ref %outputs "out") "/share/p11-kit/modules/"))
       #:phases
       (modify-phases %standard-phases
         (add-after 'unpack 'fix-/bin/sh-reference
           (lambda _
             (substitute* "po/Makefile.in.in"
               (("/bin/sh") (which "sh")))
             #t))
         (add-after 'unpack 'fix-docbook
           (lambda* (#:key inputs #:allow-other-keys)
             (substitute* "docs/Makefile.am"
               (("http://docbook.sourceforge.net/release/xsl/current/manpages/docbook.xsl")
                (string-append (assoc-ref inputs "docbook-xsl")
                               "/xml/xsl/docbook-xsl-"
                               ,(package-version docbook-xsl)
                               "/manpages/docbook.xsl")))
             (setenv "XML_CATALOG_FILES"
                     (string-append (assoc-ref inputs "docbook-xml")
                                    "/xml/dtd/docbook/catalog.xml"))
             ;; Rerun the whole thing to avoid version mismatch ("This is
             ;; Automake 1.15.1, but the definition used by this
             ;; AM_INIT_AUTOMAKE comes from Automake 1.15.").  Note: we don't
             ;; use 'autoreconf' because it insists on running 'libtoolize'.
             (invoke "autoconf")
             (invoke "aclocal")
             (invoke "automake" "-ac"))))))
    (inputs
     `(("libgcrypt" ,libgcrypt)
       ("linux-pam" ,linux-pam)
       ("openssh" ,openssh)
       ("dbus" ,dbus)
       ("gcr" ,gcr)))
    (native-inputs
     `(("pkg-config" ,pkg-config)
       ("glib" ,glib "bin")
       ("glib" ,glib) ; for m4 macros
       ("python" ,python-2) ;for tests
       ("intltool" ,intltool)
       ("autoconf" ,autoconf)
       ("automake" ,automake)
       ("libxslt" ,libxslt) ;for documentation
       ("docbook-xml" ,docbook-xml-4.2)
       ("docbook-xsl" ,docbook-xsl)))
    (home-page "https://www.gnome.org")
    (synopsis "Daemon to store passwords and encryption keys")
    (description
     "gnome-keyring is a program that keeps passwords and other secrets for
users.  It is run as a daemon in the session, similar to ssh-agent, and other
applications locate it via an environment variable or D-Bus.

The program can manage several keyrings, each with its own master password,
and there is also a session keyring which is never stored to disk, but
forgotten when the session ends.")
    (license license:lgpl2.1+)))

(define-public evince
  (package
    (name "evince")
    (version "3.34.2")
    (source (origin
             (method url-fetch)
             (uri (string-append "mirror://gnome/sources/evince/"
                                 (version-major+minor version) "/"
                                 "evince-" version ".tar.xz"))
             (sha256
              (base32
               "05q6v9lssd21623mnj2p49clj9v9csw9kay7n4nklki025grbh1w"))))
    (build-system glib-or-gtk-build-system)
    (arguments
     `(#:configure-flags '("--disable-nautilus" "--enable-introspection")
       #:phases
       (modify-phases %standard-phases
         (add-before 'install 'skip-gtk-update-icon-cache
           ;; Don't create 'icon-theme.cache'.
           (lambda _
             (substitute* "data/Makefile"
               (("gtk-update-icon-cache") "true"))
             #t)))))
    (inputs
     `(("libarchive" ,libarchive)
       ("libgxps" ,libgxps)
       ("libspectre" ,libspectre)
       ("djvulibre" ,djvulibre)
       ("ghostscript" ,ghostscript)
       ("poppler" ,poppler)
       ("libtiff" ,libtiff)
       ;; TODO:
       ;;   Build libkpathsea as a shared library for DVI support.
       ;; ("libkpathsea" ,texlive-bin)
       ("gnome-desktop" ,gnome-desktop)
       ("gsettings-desktop-schemas" ,gsettings-desktop-schemas)
       ("gspell" ,gspell)
       ("libgnome-keyring" ,libgnome-keyring)
       ("adwaita-icon-theme" ,adwaita-icon-theme)
       ("gdk-pixbuf" ,gdk-pixbuf)
       ("atk" ,atk)
       ("pango" ,pango)
       ("gtk+" ,gtk+)
       ("glib" ,glib)
       ("libxml2" ,libxml2)
       ("libsm" ,libsm)
       ("libice" ,libice)
       ("shared-mime-info" ,shared-mime-info)
       ("dconf" ,dconf)
       ("libcanberra" ,libcanberra)
       ("libsecret" ,libsecret)

       ;; For tests.
       ("dogtail" ,python2-dogtail)))
    (native-inputs
     `(("itstool" ,itstool)
       ("intltool" ,intltool)
       ("glib" ,glib "bin")
       ("gobject-introspection" ,gobject-introspection)
       ("pkg-config" ,pkg-config)
       ("xmllint" ,libxml2)))
    (home-page
     "https://www.gnome.org/projects/evince/")
    (synopsis "GNOME's document viewer")
    (description
     "Evince is a document viewer for multiple document formats.  It
currently supports PDF, PostScript, DjVu, TIFF and DVI.  The goal
of Evince is to replace the multiple document viewers that exist
on the GNOME Desktop with a single simple application.")
    (license license:gpl2+)))

(define-public gsettings-desktop-schemas
  (package
    (name "gsettings-desktop-schemas")
    (version "3.32.0")
    (source
     (origin
      (method url-fetch)
      (uri (string-append "mirror://gnome/sources/" name "/"
                          (version-major+minor version)  "/"
                          name "-" version ".tar.xz"))
      (sha256
       (base32
        "0d8a6479vappgplq5crdr3ah0ykqcr3fw533wkx9v1a8lnrv8n9d"))))
    (build-system meson-build-system)
    (arguments
     '(#:phases (modify-phases %standard-phases
                  (add-after 'unpack 'set-adwaita-theme-file-name
                    (lambda* (#:key inputs #:allow-other-keys)
                      ;; Provide the correct file name of the default GNOME
                      ;; background, 'adwaita-timed.xml'.
                      (let ((theme (assoc-ref inputs "gnome-backgrounds")))
                        (substitute* (find-files "schemas"
                                                 "\\.gschema\\.xml\\.in$")
                          (("@datadir@/backgrounds/gnome")
                           (string-append theme "/share/backgrounds/gnome")))
                        #t))))))
    (inputs
     `(("glib" ,glib)
       ("gnome-backgrounds" ,gnome-backgrounds)))
    (native-inputs
     `(("intltool" ,intltool)
       ("glib" ,glib "bin")                       ; glib-compile-schemas, etc.
       ("gobject-introspection" ,gobject-introspection)
       ("pkg-config" ,pkg-config)))
    (home-page "https://launchpad.net/gsettings-desktop-schemas")
    (synopsis
     "GNOME settings for various desktop components")
    (description
     "Gsettings-desktop-schemas contains a collection of GSettings schemas
for settings shared by various components of the GNOME desktop.")
    (license license:lgpl2.1+)))

(define-public icon-naming-utils
  (package
    (name "icon-naming-utils")
    (version "0.8.90")
    (source
     (origin
      (method url-fetch)
      (uri (string-append "https://tango.freedesktop.org/releases/icon-naming-utils-"
                          version ".tar.bz2"))
      (sha256
       (base32
        "1mc3v28fdfqanx3lqx233vcr4glb4c2376k0kx2v91a4vxwqcdxi"))))
    (build-system gnu-build-system)
    (inputs
     `(("perl" ,perl)
       ("perl-xml-simple" ,perl-xml-simple)))
    (arguments
     '(#:phases
       (modify-phases %standard-phases
         (add-after 'install 'set-load-paths
           ;; Tell 'icon-name-mapping' where XML::Simple is.
           (lambda* (#:key outputs #:allow-other-keys)
             (let* ((out  (assoc-ref outputs "out"))
                    (prog (string-append out "/libexec/icon-name-mapping")))
               (wrap-program
                   prog
                 `("PERL5LIB" = ,(list (getenv "PERL5LIB")))))
             #t)))))
    (home-page "http://tango.freedesktop.org/Standard_Icon_Naming_Specification")
    (synopsis
     "Utility to implement the Freedesktop Icon Naming Specification")
    (description
     "To help with the transition to the Freedesktop Icon Naming
Specification, the icon naming utility maps the icon names used by the
GNOME and KDE desktops to the icon names proposed in the specification.")
    (license license:lgpl2.1+)))

(define-public gnome-icon-theme
  (package
    (name "gnome-icon-theme")
    (version "3.12.0")
    (source
     (origin
      (method url-fetch)
      (uri (string-append "mirror://gnome/sources/" name "/"
                          (version-major+minor version)  "/"
                          name "-" version ".tar.xz"))
      (sha256
       (base32
        "0fjh9qmmgj34zlgxb09231ld7khys562qxbpsjlaplq2j85p57im"))))
    (build-system gnu-build-system)
    (arguments
     '(#:configure-flags
       ;; Don't create 'icon-theme.cache'.
       (let* ((coreutils (assoc-ref %build-inputs "coreutils"))
              (true      (string-append coreutils "/bin/true")))
         (list (string-append "GTK_UPDATE_ICON_CACHE=" true)))))
    (native-inputs
     `(("icon-naming-utils" ,icon-naming-utils)
       ("intltool" ,intltool)
       ("pkg-config" ,pkg-config)))
    (home-page "https://wiki.gnome.org/Personalization")
    (synopsis "GNOME icon theme")
    (description "Icons for the GNOME desktop.")
    (license license:lgpl3))) ; or Creative Commons BY-SA 3.0

;; gnome-icon-theme was renamed to adwaita-icon-theme after version 3.12.0.
(define-public adwaita-icon-theme
  (package (inherit gnome-icon-theme)
    (name "adwaita-icon-theme")
    (version "3.32.0")
    (source (origin
              (method url-fetch)
              (uri (string-append "mirror://gnome/sources/" name "/"
                                  (version-major+minor version) "/"
                                  name "-" version ".tar.xz"))
              (sha256
               (base32
                "11ij35na8nisvxx3qh527iz33h6z2q1a7iinqyp7p65v0zjbd3b9"))))
    (native-inputs
     `(("gtk-encode-symbolic-svg" ,gtk+ "bin")))))

(define-public tango-icon-theme
  (package
    (name "tango-icon-theme")
    (version "0.8.90")
    (source (origin
              (method url-fetch)
              (uri (string-append "http://tango.freedesktop.org/releases/"
                                  "tango-icon-theme-" version ".tar.bz2"))
              (sha256
               (base32
                "034r9s944b4yikyfgn602yv7s54wdzlq0qfvqh52b9x6kbx08h79"))))
    (build-system gnu-build-system)
    (native-inputs
     `(("icon-naming-utils" ,icon-naming-utils)
       ("intltool" ,intltool)
       ("imagemagick" ,imagemagick)
       ("pkg-config" ,pkg-config)))
    (home-page "http://tango-project.org/")
    (synopsis "Tango icon theme")
    (description "This is an icon theme that follows the Tango visual
guidelines.")
    (license license:public-domain)))

(define-public shared-mime-info
  (package
    (name "shared-mime-info")
    (version "1.15")
    (source (origin
             (method url-fetch)
             (uri (string-append
                   "https://gitlab.freedesktop.org/xdg/shared-mime-info/uploads/"
                   "b27eb88e4155d8fccb8bb3cd12025d5b/shared-mime-info-" version
                   ".tar.xz"))
             (sha256
              (base32
               "146vynj78wcwdq0ms52jzm1r4m6dzi1rhyh3h4xyb6bw8ckv10pl"))))
    (build-system gnu-build-system)
    (arguments
     ;; The build system appears not to be parallel-safe.
     '(#:parallel-build? #f))
    (inputs
     `(("glib" ,glib)
       ("libxml2" ,libxml2)))
    (native-inputs
     `(("gettext" ,gettext-minimal)
       ("itstool" ,itstool)
       ("pkg-config" ,pkg-config)))
    (home-page "https://www.freedesktop.org/wiki/Software/shared-mime-info")
    (synopsis "Database of common MIME types")
    (description
     "The shared-mime-info package contains the core database of common types
and the update-mime-database command used to extend it.  It requires glib2 to
be installed for building the update command.  Additionally, it uses intltool
for translations, though this is only a dependency for the maintainers.  This
database is translated at Transifex.")
    (license license:gpl2+)))

(define-public system-config-printer
  (package
    (name "system-config-printer")
    (version "1.5.12")
    (source
     (origin
       (method url-fetch)
       (uri (string-append
             "https://github.com/OpenPrinting/system-config-printer/releases/"
             "download/" version
             "/system-config-printer-" version ".tar.xz"))
       (sha256
        (base32 "050yrx1vfh9f001qsn06y1jcidxq0ymxr64kxykasr0zzryp25kb"))))
    (build-system glib-or-gtk-build-system)
    (arguments
     `(#:imported-modules ((guix build python-build-system)
                           ,@%glib-or-gtk-build-system-modules)
       #:phases
       (modify-phases %standard-phases
         (add-after 'unpack 'patch-Makefile.am
           (lambda _
             ;; The Makefile generates some scripts, so set a valid shebang
             (substitute* "Makefile.am"
               (("/bin/bash") (which "bash")))
             (delete-file "configure")
             #t))
         (add-after 'unpack 'patch-docbook-xml
           (lambda* (#:key inputs #:allow-other-keys)
             ;; Modify the man XML otherwise xmlto tries to access the network
             (substitute* "man/system-config-printer.xml"
               (("http://www.oasis-open.org/docbook/xml/4.1.2/")
                (string-append (assoc-ref inputs "docbook-xml")
                               "/xml/dtd/docbook/")))
             #t))
         (add-after 'install 'wrap-for-python
           (@@ (guix build python-build-system) wrap))
         (add-after 'install 'wrap
           (lambda* (#:key outputs #:allow-other-keys)
             (let ((out               (assoc-ref outputs "out"))
                   (gi-typelib-path   (getenv "GI_TYPELIB_PATH")))
               (for-each
                (lambda (program)
                  (wrap-program program
                    `("GI_TYPELIB_PATH" ":" prefix (,gi-typelib-path))))
                (map (lambda (name)
                       (string-append out "/bin/" name))
                     '("system-config-printer"
                       "system-config-printer-applet"
                       "install-printerdriver"
                       "scp-dbus-service"))))
             #t)))))
    (inputs
     `(("gsettings-desktop-schemas" ,gsettings-desktop-schemas)
       ("gobject-introspection" ,gobject-introspection)
       ("python" ,python)
       ("cups" ,cups)
       ("python-dbus" ,python-dbus)
       ("python-pygobject" ,python-pygobject)
       ("python-pycups" ,python-pycups)
       ("python-requests" ,python-requests)
       ("python-pycairo" ,python-pycairo)
       ("libnotify" ,libnotify)
       ("packagekit" ,packagekit)))
    (native-inputs
     `(("pkg-config" ,pkg-config)
       ("desktop-file-utils" ,desktop-file-utils)
       ("glib" ,glib)
       ("autoconf" ,autoconf)
       ("automake" ,automake)
       ("intltool" ,intltool)
       ("xmlto" ,xmlto)
       ("docbook-xml" ,docbook-xml-4.1.2)
       ("docbook-xsl" ,docbook-xsl)
       ("libxml2" ,libxml2)))
    (home-page "https://github.com/zdohnal/system-config-printer")
    (synopsis "CUPS administration tool")
    (description
     "system-config-printer is a CUPS administration tool.  It's written in
Python using GTK+, and uses the @acronym{IPP, Internet Printing Protocol} when
configuring CUPS.")
    (license license:gpl2+)))

(define-public hicolor-icon-theme
  (package
    (name "hicolor-icon-theme")
    (version "0.17")
    (source
     (origin
      (method url-fetch)
      (uri (string-append "https://icon-theme.freedesktop.org/releases/"
                          "hicolor-icon-theme-" version ".tar.xz"))
      (sha256
       (base32
        "1n59i3al3zx6p90ff0l43gzpzmlqnzm6hf5cryxqrlbi48sq8x1i"))))
    (build-system gnu-build-system)
    (arguments
     `(#:tests? #f)) ; no check target
    (home-page "https://icon-theme.freedesktop.org/releases/")
    (synopsis
     "Freedesktop icon theme")
    (description
     "Freedesktop icon theme.")
    (license license:gpl2)))

(define-public libnotify
  (package
    (name "libnotify")
    (version "0.7.7")
    (source
     (origin
      (method url-fetch)
      (uri (string-append "mirror://gnome/sources/" name "/"
                          (version-major+minor version)  "/"
                          name "-" version ".tar.xz"))
      (sha256
       (base32
        "017wgq9n00hx39n0hm784zn18hl721hbaijda868cm96bcqwxd4w"))))
    (build-system gnu-build-system)
    (arguments
     `(#:configure-flags '("--disable-static")))
    (propagated-inputs
     `(;; In Requires of libnotify.pc.
       ("gdk-pixbuf" ,gdk-pixbuf)
       ("glib" ,glib)))
    (inputs
     `(("gtk+" ,gtk+)
       ("libpng" ,libpng)))
    (native-inputs
      `(("pkg-config" ,pkg-config)
        ("glib" ,glib "bin")
        ("gobject-introspection" ,gobject-introspection)))
    (home-page "https://developer-next.gnome.org/libnotify/")
    (synopsis
     "GNOME desktop notification library")
    (description
     "Libnotify is a library that sends desktop notifications to a
notification daemon, as defined in the Desktop Notifications spec.  These
notifications can be used to inform the user about an event or display
some form of information without getting in the user's way.")
    (license license:lgpl2.1+)))

(define-public libpeas
  (package
    (name "libpeas")
    (version "1.24.1")
    (source
     (origin
      (method url-fetch)
      (uri (string-append "mirror://gnome/sources/" name "/"
                          (version-major+minor version)  "/"
                          name "-" version ".tar.xz"))
      (sha256
       (base32
        "1162dr7smmfb02czmhshr0f93hqj7w0nw29bys5lzfvwarxcyflw"))))
    (build-system meson-build-system)
    (arguments
     '(#:phases
       (modify-phases %standard-phases
         (add-before 'check 'start-xserver
           (lambda* (#:key inputs #:allow-other-keys)
             (let ((xorg-server (assoc-ref inputs "xorg-server"))
                   (disp ":1"))
               (setenv "DISPLAY" disp)
               ;; Tests require a running X server.
               (system (format #f "~a/bin/Xvfb ~a &" xorg-server disp))
               #t))))))
    (inputs
     `(("gtk+" ,gtk+)
       ("glade" ,glade3)
       ("python" ,python)
       ("python-pygobject" ,python-pygobject)))
    (native-inputs
     `(("pkg-config" ,pkg-config)
       ("gettext" ,gettext-minimal)
       ("glib:bin" ,glib "bin")
       ("gobject-introspection" ,gobject-introspection)
       ("xorg-server" ,xorg-server-for-tests)))
    (propagated-inputs
     ;; The .pc file "Requires" gobject-introspection.
     `(("gobject-introspection" ,gobject-introspection)))
    (home-page "https://wiki.gnome.org/Libpeas")
    (synopsis "GObject plugin system")
    (description
     "Libpeas is a gobject-based plugin engine, targeted at giving every
application the chance to assume its own extensibility.  It also has a set of
features including, but not limited to: multiple extension points; on-demand
(lazy) programming language support for C, Python and JS; simplicity of the
API.")
    (license license:lgpl2.0+)))

(define-public gtkglext
  (package
    (name "gtkglext")
    (version "1.2.0")
    (source (origin
              (method url-fetch)
              (uri (string-append "mirror://sourceforge/gtkglext/gtkglext/"
                                  version "/gtkglext-" version ".tar.gz"))
              (sha256
               (base32 "1ya4d2j2aacr9ii5zj4ac95fjpdvlm2rg79mgnk7yvl1dcy3y1z5"))
              (patches (search-patches
                        "gtkglext-disable-disable-deprecated.patch"))))
    (build-system gnu-build-system)
    (arguments
     `(#:phases
       (modify-phases %standard-phases
         ;; Fix a collision between a local variable and a definition from
         ;; glibc's string.h.
         (add-after 'unpack 'fix-collision
           (lambda _
             (substitute* "gdk/gdkglshapes.c"
               ((" index") " triangle_index"))
             #t)))))
    (inputs `(("gtk+" ,gtk+-2)
              ("mesa" ,mesa)
              ("glu" ,glu)
              ("libx11" ,libx11)
              ("libxt" ,libxt)))
    (native-inputs `(("pkg-config" ,pkg-config)
                     ("glib" ,glib "bin")))
    (propagated-inputs `(("pangox-compat" ,pangox-compat)))
    (home-page "https://projects.gnome.org/gtkglext")
    (synopsis "OpenGL extension to GTK+")
    (description "GtkGLExt is an OpenGL extension to GTK+.  It provides
additional GDK objects which support OpenGL rendering in GTK+ and GtkWidget
API add-ons to make GTK+ widgets OpenGL-capable.")
    (license license:lgpl2.1+)))

(define-public glade3
  (package
    (name "glade")
    (version "3.22.1")
    (source (origin
              (method url-fetch)
              (uri (string-append "mirror://gnome/sources/" name "/"
                                  (version-major+minor version)  "/"
                                  name "-" version ".tar.xz"))
              (sha256
               (base32
                "16p38xavpid51qfy0s26n0n21f9ws1w9k5s65bzh1w7ay8p9my6z"))))
    (build-system glib-or-gtk-build-system)
    (arguments
     `(#:tests? #f ; needs X, GL, and software rendering
       #:phases
       (modify-phases %standard-phases
         (add-before 'configure 'fix-docbook
           (lambda* (#:key inputs #:allow-other-keys)
             (substitute* "man/Makefile.in"
               (("http://docbook.sourceforge.net/release/xsl/current/manpages/docbook.xsl")
                (string-append (assoc-ref inputs "docbook-xsl")
                               "/xml/xsl/docbook-xsl-"
                               ,(package-version docbook-xsl)
                               "/manpages/docbook.xsl")))
             #t)))))
    (inputs
     `(("gtk+" ,gtk+)
       ("libxml2" ,libxml2)))
    (native-inputs
     `(("intltool" ,intltool)
       ("itstool" ,itstool)
       ("libxslt" ,libxslt) ;for xsltproc
       ("docbook-xml" ,docbook-xml-4.2)
       ("docbook-xsl" ,docbook-xsl)
       ("python" ,python-2)
       ("pkg-config" ,pkg-config)))
    (home-page "https://glade.gnome.org")
    (synopsis "GTK+ rapid application development tool")
    (description "Glade is a rapid application development (RAD) tool to
enable quick & easy development of user interfaces for the GTK+ toolkit and
the GNOME desktop environment.")
    (license license:lgpl2.0+)))

(define-public libcroco
  (package
    (name "libcroco")
    (version "0.6.13")
    (source (origin
              (method url-fetch)
              (uri (string-append "mirror://gnome/sources/" name "/"
                                  (version-major+minor version)  "/"
                                  name "-" version ".tar.xz"))
              (sha256
               (base32
                "1m110rbj5d2raxcdp4iz0qp172284945awrsbdlq99ksmqsc4zkn"))))
    (build-system gnu-build-system)
    (native-inputs
     `(("pkg-config" ,pkg-config)))
    (inputs
     `(("glib" ,glib)
       ("libxml2" ,libxml2)
       ("zlib" ,zlib)))
    (home-page "https://github.com/GNOME/libcroco")
    (synopsis "CSS2 parsing and manipulation library")
    (description
     "Libcroco is a standalone CSS2 parsing and manipulation library.
The parser provides a low level event driven SAC-like API and a CSS object
model like API.  Libcroco provides a CSS2 selection engine and an experimental
XML/CSS rendering engine.")

    ;; LGPLv2.1-only.
    (license license:lgpl2.1)))

(define-public libgsf
  (package
    (name "libgsf")
    (version "1.14.46")
    (source (origin
              (method url-fetch)
              (uri (string-append "mirror://gnome/sources/" name "/"
                                  (version-major+minor version)  "/"
                                  name "-" version ".tar.xz"))
              (sha256
               (base32
                "0bddmlzg719sjhlbzqlhb7chwk93qc7g68m2r9r8xz112jdradpa"))))
    (build-system gnu-build-system)
    (native-inputs
     `(("intltool" ,intltool)
       ("pkg-config" ,pkg-config)))
    (inputs
     `(("python" ,python)
       ("zlib" ,zlib)
       ("bzip2" ,bzip2)))
    (propagated-inputs
     `(("gdk-pixbuf" ,gdk-pixbuf)
       ("glib" ,glib)
       ("libxml2" ,libxml2)))
    (home-page "https://www.gnome.org/projects/libgsf")
    (synopsis "GNOME's Structured File Library")
    (description
     "Libgsf aims to provide an efficient extensible I/O abstraction for
dealing with different structured file formats.")

    ;; LGPLv2.1-only.
    (license license:lgpl2.1)))

(define-public librsvg
  (package
    (name "librsvg")
    (version "2.40.21")
    (source (origin
              (method url-fetch)
              (uri (string-append "mirror://gnome/sources/" name "/"
                                  (version-major+minor version)  "/"
                                  name "-" version ".tar.xz"))
              (sha256
               (base32
                "1fljkag2gr7c4k5mn798lgf9903xslz8h51bgvl89nnay42qjqpp"))))
    (build-system gnu-build-system)
    (arguments
     `(#:configure-flags
       (list "--disable-static"
             "--enable-vala") ; needed for e.g. gnome-mines
       #:phases
       (modify-phases %standard-phases
         (add-before 'configure 'pre-configure
           (lambda* (#:key inputs #:allow-other-keys)
             (substitute* "gdk-pixbuf-loader/Makefile.in"
               ;; By default the gdk-pixbuf loader is installed under
               ;; gdk-pixbuf's prefix.  Work around that.
               (("gdk_pixbuf_moduledir = .*$")
                (string-append "gdk_pixbuf_moduledir = "
                               "$(prefix)/lib/gdk-pixbuf-2.0/2.10.0/"
                                "loaders\n"))
               ;; Drop the 'loaders.cache' file, it's in gdk-pixbuf+svg.
               (("gdk_pixbuf_cache_file = .*$")
                "gdk_pixbuf_cache_file = $(TMPDIR)/loaders.cache\n"))
             #t))
         (add-before 'check 'remove-failing-tests
           (lambda _
             (with-directory-excursion "tests/fixtures/reftests"
               (for-each delete-file
                         '(;; This test fails on i686:
                           "svg1.1/masking-path-04-b.svg"
                           ;; This test fails on armhf:
                           "svg1.1/masking-mask-01-b.svg"
                           ;; This test fails on aarch64:
                           "bugs/777834-empty-text-children.svg")))
             #t)))))
    (native-inputs
     `(("pkg-config" ,pkg-config)
       ("vala" ,vala)
       ("glib" ,glib "bin")                               ; glib-mkenums, etc.
       ("gobject-introspection" ,gobject-introspection))) ; g-ir-compiler, etc.
    (inputs
     `(;; XXX: 1.44 causes some test failures, so we stick with 1.42 for
       ;; this ancient version of librsvg.
       ("pango" ,pango-1.42)
       ("libcroco" ,libcroco)
       ("bzip2" ,bzip2)
       ("libgsf" ,libgsf)
       ("libxml2" ,libxml2)))
    (propagated-inputs
     ;; librsvg-2.0.pc refers to all of that.
     `(("cairo" ,cairo)
       ("gdk-pixbuf" ,gdk-pixbuf)
       ("glib" ,glib)))
    (home-page "https://wiki.gnome.org/LibRsvg")
    (synopsis "Render SVG files using Cairo")
    (description
     "Librsvg is a C library to render SVG files using the Cairo 2D graphics
library.")
    (license license:lgpl2.0+)))

(define* (computed-origin-method gexp-promise hash-algo hash
                                 #:optional (name "source")
                                 #:key (system (%current-system))
                                 (guile (default-guile)))
  "Return a derivation that executes the G-expression that results
from forcing GEXP-PROMISE."
  (mlet %store-monad ((guile (package->derivation guile system)))
    (gexp->derivation (or name "computed-origin")
                      (force gexp-promise)
                      #:graft? #f       ;nothing to graft
                      #:system system
                      #:guile-for-build guile)))

(define librsvg-next-source
  (let* ((version         "2.46.4")
         (upstream-source (origin
                           (method url-fetch)
                           (uri (string-append "mirror://gnome/sources/librsvg/"
                                               (version-major+minor version)  "/"
                                               "librsvg-" version ".tar.xz"))
                           (sha256
                            (base32
                             "0afc82nsxc6kw136xid4vcq9kmq4rmgzzk8bh2pvln2cnvirwnxl")))))
    (origin
      (method computed-origin-method)
      (file-name (string-append "librsvg-" version ".tar.xz"))
      (sha256 #f)
      (uri
       (delay
        (with-imported-modules '((guix build utils))
          #~(begin
              (use-modules (guix build utils))
              (set-path-environment-variable
               "PATH" '("bin")
               (list "/tmp"
                     #+(canonical-package xz)
                     #+(canonical-package gzip)
                     #+(canonical-package tar)))
              (invoke "tar" "xvf" #+upstream-source)
              (with-directory-excursion (string-append "librsvg-" #$version)
                ;; The following crate(s) are needed in addition to the ones replaced:
                (begin
                  (invoke
                   "tar" "xvf" #+(package-source rust-autocfg-0.1) "-C" "vendor")
                  (invoke
                   "tar" "xvf" #+(package-source rust-proc-macro2-0.4) "-C" "vendor")
                  (invoke
                   "tar" "xvf" #+(package-source rust-quote-0.6) "-C" "vendor")
                  (invoke
                   "tar" "xvf" #+(package-source rust-unicode-xid-0.1) "-C" "vendor")
                  (invoke
                   "tar" "xvf" #+(package-source rust-maybe-uninit-2.0) "-C" "vendor"))
                (for-each
                  (lambda (crate)
                    (delete-file-recursively (string-append "vendor/" (car crate)))
                    (invoke "tar" "xvf" (cdr crate) "-C" "vendor"))
                  '(("aho-corasick" . #+(package-source rust-aho-corasick-0.7))
;; alga 0.9
                    ("approx" . #+(package-source rust-approx-0.3))
                    ("arrayvec" . #+(package-source rust-arrayvec-0.4))
                    ("atty" . #+(package-source rust-atty-0.2))
                    ("autocfg" . #+(package-source rust-autocfg-1.0))
                    ("bitflags" . #+(package-source rust-bitflags-1))
;; block 0.1
                    ("bstr" . #+(package-source rust-bstr-0.2))
                    ("byteorder" . #+(package-source rust-byteorder-1.3))
;; cairo-rs 0.7
;; cairo-sys-rs 0.9
                    ("cast" . #+(package-source rust-cast-0.2))
                    ("cfg-if" . #+(package-source rust-cfg-if-0.1))
                    ("clap" . #+(package-source rust-clap-2))
                    ("cloudabi" . #+(package-source rust-cloudabi-0.0))
                    ("criterion" . #+(package-source rust-criterion-0.2))
                    ("criterion-plot" . #+(package-source rust-criterion-plot-0.3))
                    ("crossbeam-deque" . #+(package-source rust-crossbeam-deque-0.7))
                    ("crossbeam-epoch" . #+(package-source rust-crossbeam-epoch-0.8))
                    ("crossbeam-queue" . #+(package-source rust-crossbeam-queue-0.2))
                    ("crossbeam-utils" . #+(package-source rust-crossbeam-utils-0.7))
;; cssparser 0.25
;; cssparser-macros 0.3
                    ("csv" . #+(package-source rust-csv-1.1))
                    ("csv-core" . #+(package-source rust-csv-core-0.1))
;; data-url 0.1
;; downcast-rs 1.0
                    ("dtoa" . #+(package-source rust-dtoa-0.4))
;; dtoa-short 0.3
                    ("either" . #+(package-source rust-either-1.5))
                    ("encoding" . #+(package-source rust-encoding-0.2))
                    ("encoding-index-japanese" . #+(package-source rust-encoding-index-japanese-1.20141219))
                    ("encoding-index-korean" . #+(package-source rust-encoding-index-korean-1.20141219))
                    ("encoding-index-simpchinese" . #+(package-source rust-encoding-index-simpchinese-1.20141219))
                    ("encoding-index-singlebyte" . #+(package-source rust-encoding-index-singlebyte-1.20141219))
                    ("encoding-index-tradchinese" . #+(package-source rust-encoding-index-tradchinese-1.20141219))
                    ("encoding_index_tests" . #+(package-source rust-encoding-index-tests-0.1))
;; float-cmp 0.5
;; fragile 0.3
                    ("fuchsia-cprng" . #+(package-source rust-fuchsia-cprng-0.1))
                    ("futf" . #+(package-source rust-futf-0.1))
;; gdk-pixbuf 0.7
;; gdk-pixbuf-sys 0.9
                    ("generic-array" . #+(package-source rust-generic-array-0.12))
;; gio 0.7
                    ("gio-sys" . #+(package-source rust-gio-sys-0.9))
;; glib 0.8
                    ("glib-sys" . #+(package-source rust-glib-sys-0.9))
                    ("gobject-sys" . #+(package-source rust-gobject-sys-0.9))
                    ("idna" . #+(package-source rust-idna-0.2))
                    ("itertools" . #+(package-source rust-itertools-0.8))
                    ("itoa" . #+(package-source rust-itoa-0.4))
                    ("language-tags" . #+(package-source rust-language-tags-0.2))
                    ("lazy_static" . #+(package-source rust-lazy-static-1))
                    ("libc" . #+(package-source rust-libc-0.2))
                    ("libm" . #+(package-source rust-libm-0.1))
                    ("locale_config" . #+(package-source rust-locale-config-0.3))
                    ("log" . #+(package-source rust-log-0.4))
                    ("mac" . #+(package-source rust-mac-0.1))
                    ("malloc_buf" . #+(package-source rust-malloc-buf-0.0))
;; markup5ever 0.9
                    ("matches" . #+(package-source rust-matches-0.1))
;; matrixmultiply 0.2
                    ("memchr" . #+(package-source rust-memchr-2.2))
                    ("memoffset" . #+(package-source rust-memoffset-0.5))
;; nalgebra 0.18
                    ("new_debug_unreachable" . #+(package-source rust-new-debug-unreachable-1.0))
                    ("nodrop" . #+(package-source rust-nodrop-0.1))
                    ("num-complex" . #+(package-source rust-num-complex-0.2))
                    ("num-integer" . #+(package-source rust-num-integer-0.1))
                    ("num-rational" . #+(package-source rust-num-rational-0.2))
                    ("num-traits" . #+(package-source rust-num-traits-0.2))
                    ("num_cpus" . #+(package-source rust-num-cpus-1.10))
                    ("objc" . #+(package-source rust-objc-0.2))
                    ("objc-foundation" . #+(package-source rust-objc-foundation-0.1))
                    ("objc_id" . #+(package-source rust-objc-id-0.1))
;; pango 0.7
;; pango-sys 0.9
;; pangocairo 0.8
;; pangocairo-sys 0.10
                    ("percent-encoding" . #+(package-source rust-percent-encoding-2.1))
                    ("phf" . #+(package-source rust-phf-0.7))
                    ("phf_codegen" . #+(package-source rust-phf-codegen-0.7))
                    ("phf_generator" . #+(package-source rust-phf-generator-0.7))
                    ("phf_shared" . #+(package-source rust-phf-shared-0.7))
                    ("pkg-config" . #+(package-source rust-pkg-config-0.3))
                    ("precomputed-hash" . #+(package-source rust-precomputed-hash-0.1))
                    ("proc-macro2" . #+(package-source rust-proc-macro2-1.0))
;; procedural-masquerade 0.1
                    ("quote" . #+(package-source rust-quote-1.0))
                    ("rand" . #+(package-source rust-rand-0.6))
                    ("rand_chacha" . #+(package-source rust-rand-chacha-0.1))
                    ("rand_core-0.3.1" . #+(package-source rust-rand-core-0.3))
                    ("rand_core" . #+(package-source rust-rand-core-0.4))
                    ("rand_hc" . #+(package-source rust-rand-hc-0.1))
                    ("rand_isaac" . #+(package-source rust-rand-isaac-0.1))
                    ("rand_jitter" . #+(package-source rust-rand-jitter-0.1))
                    ("rand_os" . #+(package-source rust-rand-os-0.1))
                    ("rand_pcg" . #+(package-source rust-rand-pcg-0.1))
                    ("rand_xorshift" . #+(package-source rust-rand-xorshift-0.1))
                    ("rand_xoshiro" . #+(package-source rust-rand-xoshiro-0.1))
;; rawpointer 0.2
                    ("rayon" . #+(package-source rust-rayon-1.3))
                    ("rayon-core" . #+(package-source rust-rayon-core-1.7))
;; rctree 0.3
                    ("rdrand" . #+(package-source rust-rdrand-0.4))
                    ("regex" . #+(package-source rust-regex-1.3))
                    ("regex-automata" . #+(package-source rust-regex-automata-0.1))
                    ("regex-syntax" . #+(package-source rust-regex-syntax-0.6))
                    ("rustc_version" . #+(package-source rust-rustc-version-0.2))
                    ("ryu" . #+(package-source rust-ryu-1.0))
                    ("same-file" . #+(package-source rust-same-file-1.0))
                    ("scopeguard" . #+(package-source rust-scopeguard-1.0))
                    ("semver" . #+(package-source rust-semver-0.9))
                    ("semver-parser" . #+(package-source rust-semver-parser-0.7))
                    ("serde" . #+(package-source rust-serde-1.0))
                    ("serde_derive" . #+(package-source rust-serde-derive-1.0))
                    ("serde_json" . #+(package-source rust-serde-json-1.0))
                    ("siphasher" . #+(package-source rust-siphasher-0.2))
                    ("smallvec" . #+(package-source rust-smallvec-0.6))
                    ("string_cache" . #+(package-source rust-string-cache-0.7))
                    ("string_cache_codegen" . #+(package-source rust-string-cache-codegen-0.4))
                    ("string_cache_shared" . #+(package-source rust-string-cache-shared-0.3))
                    ("syn" . #+(package-source rust-syn-1.0))
                    ("tendril" . #+(package-source rust-tendril-0.4))
                    ("textwrap" . #+(package-source rust-textwrap-0.11))
                    ("thread_local" . #+(package-source rust-thread-local-1.0))
                    ("tinytemplate" . #+(package-source rust-tinytemplate-1.0))
                    ("typenum" . #+(package-source rust-typenum-1.10))
                    ("unicode-bidi" . #+(package-source rust-unicode-bidi-0.3))
                    ("unicode-normalization" . #+(package-source rust-unicode-normalization-0.1))
                    ("unicode-width" . #+(package-source rust-unicode-width-0.1))
                    ("unicode-xid" . #+(package-source rust-unicode-xid-0.2))
                    ("url" . #+(package-source rust-url-2.1))
                    ("utf-8" . #+(package-source rust-utf-8-0.7))
                    ("walkdir" . #+(package-source rust-walkdir-2.2))
                    ("winapi" . #+(package-source rust-winapi-0.3))
                    ("winapi-i686-pc-windows-gnu" . #+(package-source rust-winapi-i686-pc-windows-gnu-0.4))
                    ("winapi-util" . #+(package-source rust-winapi-util-0.1))
                    ("winapi-x86_64-pc-windows-gnu" . #+(package-source rust-winapi-x86-64-pc-windows-gnu-0.4))
                    ("xml-rs" . #+(package-source rust-xml-rs-0.8)))))
              (format #t "Replacing vendored crates in the tarball and repacking ...~%")
              (force-output)
              (invoke "tar" "cfa" #$output
                      ;; Avoid non-determinism in the archive.  We set the
                      ;; mtime of files in the archive to early 1980 because
                      ;; the build process fails if the mtime of source
                      ;; files is pre-1980, due to the creation of zip
                      ;; archives.
                      "--mtime=@315619200" ; 1980-01-02 UTC
                      "--owner=root:0"
                      "--group=root:0"
                      "--sort=name"
                      (string-append "librsvg-" #$version))
              #t)))))))

(define-public librsvg-next
  (package
    (name "librsvg")
    (version "2.46.4")
    (source librsvg-next-source)
    (build-system gnu-build-system)
    (arguments
     `(#:configure-flags
       (list "--disable-static"
             "--enable-vala") ; needed for e.g. gnome-mines
       #:make-flags '("CC=gcc")
       #:imported-modules ,%cargo-utils-modules ;for `generate-all-checksums'
       #:phases
       (modify-phases %standard-phases
         (add-after 'configure 'patch-cargo-checksums
           (lambda _
             (use-modules (guix build cargo-utils))
             (substitute* "librsvg/Cargo.toml"
               (("bitflags .*") "bitflags = \"1\"\n")) ; 1.2 is vendored
             (substitute* "rsvg_internals/Cargo.toml"
               (("\"=") "\""))
             (generate-all-checksums "vendor")
             (delete-file "Cargo.lock")
             (invoke "cargo" "generate-lockfile")))
         (add-before 'configure 'pre-configure
           (lambda* (#:key inputs #:allow-other-keys)
             (substitute* "gdk-pixbuf-loader/Makefile.in"
               ;; By default the gdk-pixbuf loader is installed under
               ;; gdk-pixbuf's prefix.  Work around that.
               (("gdk_pixbuf_moduledir = .*$")
                (string-append "gdk_pixbuf_moduledir = "
                               "$(prefix)/lib/gdk-pixbuf-2.0/2.10.0/"
                                "loaders\n"))
               ;; Drop the 'loaders.cache' file, it's in gdk-pixbuf+svg.
               (("gdk_pixbuf_cache_file = .*$")
                "gdk_pixbuf_cache_file = $(TMPDIR)/loaders.cache\n"))
             #t))
         (add-before 'check 'remove-failing-tests
           (lambda _
             (with-directory-excursion "tests/fixtures/reftests"
               (for-each delete-file
                         '(;; The images produced by these tests differ slightly
                           ;; from their reference counterparts due to differences
                           ;; in the build environment (missing fonts, etc).  See
                           ;; <tests/README.md> for details.
                           ;; These fail on x86_64.
                           "svg1.1/coords-viewattr-02-b.svg"
                           "svg1.1/filters-composite-04-f.svg"
                           "svg1.1/filters-image-01-b.svg"
                           "svg1.1/filters-conv-02-f.svg"
                           "svg1.1/filters-conv-04-f.svg"
                           ;; This test fails on i686:
                           "svg1.1/masking-path-04-b.svg"
                           ;; This test fails on armhf:
                           "svg1.1/masking-mask-01-b.svg"
                           ;; This test fails on aarch64:
                           "bugs/777834-empty-text-children.svg")))
             #t)))))
    (native-inputs
     `(("pkg-config" ,pkg-config)
       ;; This is the minimum supported Rust version in Librsvg 2.46.
       ("rust" ,rust-1.34)
       ("cargo" ,rust-1.34 "cargo")
       ("vala" ,vala)
       ("glib" ,glib "bin")                               ; glib-mkenums, etc.
       ("gobject-introspection" ,gobject-introspection))) ; g-ir-compiler, etc.
    (inputs
     `(("pango" ,pango)
       ("libcroco" ,libcroco)
       ("bzip2" ,bzip2)
       ("libgsf" ,libgsf)
       ("libxml2" ,libxml2)))
    (propagated-inputs
     ;; librsvg-2.0.pc refers to all of that.
     `(("cairo" ,cairo)
       ("gdk-pixbuf" ,gdk-pixbuf)
       ("glib" ,glib)))
    (home-page "https://wiki.gnome.org/LibRsvg")
    (synopsis "Render SVG files using Cairo")
    (description
     "Librsvg is a C library to render SVG files using the Cairo 2D graphics
library.")
    (license license:lgpl2.1+)))

(define-public libidl
  (package
    (name "libidl")
    (version "0.8.14")
    (source (origin
              (method url-fetch)
              (uri (string-append "mirror://gnome/sources/libIDL/"
                                  (version-major+minor version) "/"
                                  "libIDL-" version ".tar.bz2"))
              (sha256
               (base32
                "08129my8s9fbrk0vqvnmx6ph4nid744g5vbwphzkaik51664vln5"))))
    (build-system gnu-build-system)
    (inputs `(("glib" ,glib)))
    (native-inputs
     `(("pkg-config" ,pkg-config)
       ("flex" ,flex)
       ("bison" ,bison)))
    (home-page "http://freecode.com/projects/libidl")
    (synopsis "Create trees of CORBA Interface Definition Language files")
    (description  "Libidl is a library for creating trees of CORBA Interface
Definition Language (idl) files, which is a specification for defining
portable interfaces. libidl was initially written for orbit (the orb from the
GNOME project, and the primary means of libidl distribution).  However, the
functionality was designed to be as reusable and portable as possible.")
    (properties `((upstream-name . "libIDL")))
    (license license:lgpl2.0+)))


(define-public orbit2
  (package
    (name "orbit2")
    (version "2.14.19")
    (source (origin
              (method url-fetch)
              (uri (let ((upstream-name "ORBit2"))
                     (string-append "mirror://gnome/sources/" upstream-name "/"
                                    (version-major+minor version) "/"
                                    upstream-name "-" version ".tar.bz2")))
              (sha256
               (base32
                "0l3mhpyym9m5iz09fz0rgiqxl2ym6kpkwpsp1xrr4aa80nlh1jam"))))
    (build-system gnu-build-system)
    (arguments
     `(;; The "timeout-server" test hangs when run in parallel.
       #:parallel-tests? #f
       #:configure-flags
       '(;; We don't need static libraries, plus they don't build reproducibly
         ;; (non-deterministic ordering of .o files in the archive.)
         "--disable-static"

         ;; The programmer kindly gives us a hook to turn off deprecation
         ;; warnings ...
         "DISABLE_DEPRECATED_CFLAGS=-DGLIB_DISABLE_DEPRECATION_WARNINGS")
       ;; ... which they then completly ignore !!
       #:phases
       (modify-phases %standard-phases
         (add-before 'configure 'ignore-deprecations
           (lambda _
             (substitute* "linc2/src/Makefile.in"
               (("-DG_DISABLE_DEPRECATED") "-DGLIB_DISABLE_DEPRECATION_WARNINGS"))
             #t)))))
    (inputs `(("glib" ,glib)
              ("libidl" ,libidl)))
    (native-inputs
     `(("pkg-config" ,pkg-config)))
    (home-page "https://projects.gnome.org/orbit2/")
    (synopsis "CORBA 2.4-compliant Object Request Broker")
    (description  "ORBit2 is a CORBA 2.4-compliant Object Request Broker (orb)
featuring mature C, C++ and Python bindings.")
    ;; Licence notice is unclear.  The Web page simply say "GPL" without giving
    ;; a version.  SOME of the code files have licence notices for GPLv2+.
    ;; The tarball contains files of the text of GPLv2 and LGPLv2.
    (license license:gpl2+)
    (properties `((upstream-name . "ORBit2")))))


(define-public libbonobo
  (package
    (name "libbonobo")
    (version "2.32.1")
    (source (origin
              (method url-fetch)
              (uri (string-append "mirror://gnome/sources/" name "/"
                                  (version-major+minor version)
                                  "/" name "-" version ".tar.bz2"))
              (sha256
               (base32 "0swp4kk6x7hy1rvd1f9jba31lvfc6qvafkvbpg9h0r34fzrd8q4i"))
              (patches (search-patches
                        "libbonobo-activation-test-race.patch"))))
    (build-system gnu-build-system)
    (arguments
     ;; The programmer kindly gives us a hook to turn off deprecation warnings ...
     `(#:configure-flags
       '("DISABLE_DEPRECATED_CFLAGS=-DGLIB_DISABLE_DEPRECATION_WARNINGS")
       ;; ... which they then completly ignore !!
       #:phases
       (modify-phases %standard-phases
         (add-before 'configure 'ignore-deprecations
           (lambda _
             (substitute* "activation-server/Makefile.in"
               (("-DG_DISABLE_DEPRECATED") "-DGLIB_DISABLE_DEPRECATION_WARNINGS"))
             #t)))

       ;; There's apparently a race condition between the server stub
       ;; generation and linking of the example under 'samples/echo' that can
       ;; lead do undefined references when building in parallel, as reported
       ;; at <https://forums.gentoo.org/viewtopic-t-223376-start-550.html>.
       ;; Thus, disable parallel builds.
       #:parallel-build? #f))
    (inputs `(("popt" ,popt)
              ("libxml2" ,libxml2)))
    ;; The following are Required by the .pc file
    (propagated-inputs
     `(("glib" ,glib)
       ("orbit2" ,orbit2)))
    (native-inputs
     `(("intltool" ,intltool)
       ("pkg-config" ,pkg-config)
       ("glib" ,glib "bin")             ; for glib-genmarshal, etc.
       ("flex" ,flex)
       ("bison" ,bison)))
    (home-page "https://developer.gnome.org/libbonobo/")
    (synopsis "Framework for creating reusable components for use in GNOME applications")
    (description "Bonobo is a framework for creating reusable components for
use in GNOME applications, built on top of CORBA.")
    ;; Licence not explicitly stated.  Source files contain no licence notices.
    ;; Tarball contains text of both GPLv2 and LGPLv2
    ;; GPLv2 covers both conditions
    (license license:gpl2+)))


(define-public gconf
  (package
    (name "gconf")
    (version "3.2.6")
    (source (origin
              (method url-fetch)
              (uri
               (let ((upstream-name "GConf"))
                 (string-append "mirror://gnome/sources/" upstream-name "/"
                                (version-major+minor version) "/"
                                upstream-name "-" version ".tar.xz")))
              (sha256
               (base32 "0k3q9nh53yhc9qxf1zaicz4sk8p3kzq4ndjdsgpaa2db0ccbj4hr"))))
    (build-system gnu-build-system)
    (inputs `(("dbus-glib" ,dbus-glib)
              ("libxml2" ,libxml2)))
    (propagated-inputs `(("glib" ,glib) ; referred to in the .pc file
                         ("orbit2" ,orbit2)))
    (native-inputs
     `(("intltool" ,intltool)
       ("glib" ,glib "bin")             ; for glib-genmarshal, etc.
       ("pkg-config" ,pkg-config)))
    (home-page "https://projects.gnome.org/gconf/")
    (synopsis "Store application preferences")
    (description "Gconf is a system for storing application preferences.  It
is intended for user preferences; not arbitrary data storage.")
    (license license:lgpl2.0+)
    (properties '((upstream-name . "GConf")))))


(define-public gnome-mime-data
  (package
    (name "gnome-mime-data")
    (version "2.18.0")
    (source (origin
              (method url-fetch)
              (uri (string-append "mirror://gnome/sources/" name "/"
                                  (version-major+minor version)  "/"
                                  name "-" version ".tar.bz2"))
              (sha256
               (base32
                "1mvg8glb2a40yilmyabmb7fkbzlqd3i3d31kbkabqnq86xdnn69p"))))
    (build-system gnu-build-system)
    (native-inputs
     `(("perl" ,perl)
       ("intltool" ,intltool)))
    (arguments
     '(#:phases (modify-phases %standard-phases
                  (add-after 'configure 'use-our-intltool
                    (lambda _
                      ;; Do not use the bundled intltool commands, which lack
                      ;; the "dotless @INC" fixes of our 'intltool' package.
                      (substitute* (find-files "." "^Makefile$")
                        (("^INTLTOOL_(EXTRACT|UPDATE|MERGE) = .*$" _ tool)
                         (string-append "INTLTOOL_" tool " = intltool-"
                                        (string-downcase tool) "\n")))
                      #t)))))
    (home-page "https://www.gnome.org")
    (synopsis "Base MIME and Application database for GNOME")
    (description  "GNOME Mime Data is a module which contains the base MIME
and Application database for GNOME.  The data stored by this module is
designed to be accessed through the MIME functions in GnomeVFS.")
    (license license:gpl2+)))


(define-public gnome-vfs
  (package
    (name "gnome-vfs")
    (version "2.24.4")
    (source (origin
              (method url-fetch)
              (uri (string-append "mirror://gnome/sources/" name "/"
                                  (version-major+minor version)  "/"
                                  name "-" version ".tar.bz2"))
              (sha256
               (base32
                "1ajg8jb8k3snxc7rrgczlh8daxkjidmcv3zr9w809sq4p2sn9pk2"))))
    (build-system gnu-build-system)
    (arguments
     `(#:phases
       (modify-phases %standard-phases
         (add-before 'configure 'ignore-deprecations
           (lambda _
             (substitute* '("libgnomevfs/Makefile.in"
                            "daemon/Makefile.in")
               (("-DG_DISABLE_DEPRECATED") "-DGLIB_DISABLE_DEPRECATION_WARNINGS"))
             #t))
         (add-before 'configure 'patch-test-async-cancel-to-never-fail
           (lambda _
             (substitute* "test/test-async-cancel.c"
               (("EXIT_FAILURE") "77"))
             #t)))))
    (inputs `(("libxml2" ,libxml2)
              ("dbus-glib" ,dbus-glib)
              ("gconf" ,gconf)
              ("gnome-mime-data" ,gnome-mime-data)
              ("zlib" ,zlib)))
    (native-inputs
     `(("glib" ,glib "bin")             ; for glib-mkenums, etc.
       ("intltool" ,intltool)
       ("pkg-config" ,pkg-config)))
    (home-page "https://developer.gnome.org/gnome-vfs/")
    (synopsis "Access files and folders in GNOME applications")
    (description
     "GnomeVFS is the core library used to access files and folders in GNOME
applications.  It provides a file system abstraction which allows applications
to access local and remote files with a single consistent API.")
    (license license:lgpl2.0+)))



(define-public libgnome
  (package
    (name "libgnome")
    (version "2.32.1")
    (source (origin
              (method url-fetch)
              (uri (string-append "mirror://gnome/sources/" name "/"
                                  (version-major+minor version)  "/"
                                  name "-" version ".tar.bz2"))
              (sha256
               (base32
                "197pnq8y0knqjhm2fg4j6hbqqm3qfzfnd0irhwxpk1b4hqb3kimj"))
              (patches (search-patches "libgnome-encoding.patch"))))
    (build-system gnu-build-system)
    (arguments
     `(#:phases
       (modify-phases %standard-phases
         (add-before 'configure 'enable-deprecated
           (lambda _
             (substitute* "libgnome/Makefile.in"
               (("-DG_DISABLE_DEPRECATED") "-DGLIB_DISABLE_DEPRECATION_WARNINGS"))
             #t)))))
    (inputs `(("libxml2" ,libxml2)))
    (native-inputs
     `(("glib" ,glib "bin")             ; for glib-mkenums, etc.
       ("intltool" ,intltool)
       ("pkg-config" ,pkg-config)))
    ;; The following are listed as Required in the .pc file
    ;; (except for libcanberra -- which seems to be oversight on the part
    ;; of the upstream developers -- anything that links against libgnome,
    ;; must also link against libcanberra
    (propagated-inputs
     `(("libcanberra" ,libcanberra)
       ("libbonobo" ,libbonobo)
       ("gconf" ,gconf)
       ("gnome-vfs" ,gnome-vfs)
       ("popt" ,popt)))                       ;gnome-program.h includes popt.h
    (home-page "https://developer.gnome.org/libgnome/")
    (synopsis "Useful routines for building applications")
    (description  "The libgnome library provides a number of useful routines
for building modern applications, including session management, activation of
files and URIs, and displaying help.")
    (license license:lgpl2.0+)))


(define-public libart-lgpl
  (package
    (name "libart-lgpl")
    (version "2.3.21")
    (source (origin
              (method url-fetch)
              (uri (let ((upstream-name "libart_lgpl"))
                     (string-append "mirror://gnome/sources/" upstream-name "/"
                                    (version-major+minor version) "/"
                                    upstream-name "-" version ".tar.bz2")))
              (sha256
               (base32
                "1yknfkyzgz9s616is0l9gp5aray0f2ry4dw533jgzj8gq5s1xhgx"))))
    (build-system gnu-build-system)
    (native-inputs
     `(("pkg-config" ,pkg-config)))
    (home-page "https://people.gnome.org/~mathieu/libart")
    (synopsis "2D drawing library")
    (description  "Libart is a 2D drawing library intended as a
high-quality vector-based 2D library with antialiasing and alpha composition.")
    (license license:lgpl2.0+)))



(define-public libgnomecanvas
  (package
    (name "libgnomecanvas")
    (version "2.30.3")
    (source (origin
              (method url-fetch)
              (uri (string-append "mirror://gnome/sources/" name "/"
                                  (version-major+minor version)  "/"
                                  name "-" version ".tar.gz"))
              (sha256
               (base32
                "1nhnq4lfkk8ljkdafscwaggx0h95mq0rxnd7zgqyq0xb6kkqbjm8"))))
    (build-system gnu-build-system)
    ;; Mentioned as Required in the .pc file
    (propagated-inputs `(("libart-lgpl" ,libart-lgpl)
                         ("gtk+" ,gtk+-2)))
    (native-inputs
     `(("intltool" ,intltool)
       ("glib" ,glib "bin")             ; for glib-genmarshal, etc.
       ("pkg-config" ,pkg-config)))
    (home-page "https://developer.gnome.org/libgnomecanvas/")
    (synopsis "Flexible widget for creating interactive structured graphics")
    (description  "The GnomeCanvas widget provides a flexible widget for
creating interactive structured graphics.")
    (license license:lgpl2.0+)))

(define-public libgnomecanvasmm
  (package
    (name "libgnomecanvasmm")
    (version "2.26.0")
    (source (origin
              (method url-fetch)
              (uri (string-append "mirror://gnome/sources/" name "/"
                                  (version-major+minor version)  "/"
                                  name "-" version ".tar.bz2"))
              (sha256
               (base32
                "0679hcnpam2gkag2i63sm0wdm35gwvzafnz1354mg6j5gzwpfrcr"))))
    (build-system gnu-build-system)
    (propagated-inputs `(("libgnomecanvas" ,libgnomecanvas)))
    (native-inputs
     `(("gtkmm-2" ,gtkmm-2)
       ("pkg-config" ,pkg-config)))
    (home-page "https://gtkmm.org")
    (synopsis "C++ bindings to the GNOME Canvas library")
    (description "C++ bindings to the GNOME Canvas library.")
    (license license:lgpl2.0+)))

(define-public libgnomeui
  (package
    (name "libgnomeui")
    (version "2.24.5")
    (source (origin
              (method url-fetch)
              (uri (string-append "mirror://gnome/sources/" name "/"
                                  (version-major+minor version)  "/"
                                  name "-" version ".tar.bz2"))
              (patches (search-patches "libgnomeui-utf8.patch"))
              (sha256
               (base32
                "03rwbli76crkjl6gp422wrc9lqpl174k56cp9i96b7l8jlj2yddf"))))
    (build-system gnu-build-system)
    ;; Mentioned as Required in the .pc file
    (propagated-inputs `(("libbonoboui" ,libbonoboui)
                         ("libgnome" ,libgnome)
                         ("libgnomecanvas" ,libgnomecanvas)
                         ("libgnome-keyring" ,libgnome-keyring)))
    (inputs `(("libjpeg" ,libjpeg-turbo)
              ("popt" ,popt)
              ("libbonobo" ,libbonobo)
              ("libxml2" ,libxml2)
              ("libglade" ,libglade)))
    (native-inputs
     `(("glib" ,glib "bin")             ; for glib-mkenums, etc.
       ("intltool" ,intltool)
       ("pkg-config" ,pkg-config)))
    (home-page "https://developer.gnome.org/libgnomeui/")
    (synopsis "Additional widgets for applications")
    (description "The libgnomeui library provides additional widgets for
applications.  Many of the widgets from libgnomeui have already been
ported to GTK+.")
    (license license:lgpl2.0+)))

(define-public libglade
  (package
    (name "libglade")
    (version "2.6.4")
    (source (origin
              (method url-fetch)
              (uri (string-append "mirror://gnome/sources/" name "/"
                                  (version-major+minor version)  "/"
                                  name "-" version ".tar.bz2"))
              (sha256
               (base32
                "1v2x2s04jry4gpabws92i0wq2ghd47yr5n9nhgnkd7c38xv1wdk4"))))
    (build-system gnu-build-system)
    (inputs
     `(("python" ,python))) ;; needed for the optional libglade-convert program
    (propagated-inputs
     `(("gtk+-2" ,gtk+-2)
       ("libxml2" ,libxml2))) ; required by libglade-2.0.pc
    (native-inputs
     `(("pkg-config" ,pkg-config)))
    (home-page "https://developer.gnome.org/libglade")
    (synopsis "Load glade interfaces and access the glade built widgets")
    (description "Libglade is a library that provides interfaces for loading
graphical interfaces described in glade files and for accessing the
widgets built in the loading process.")
    (license license:gpl2+))) ; This is correct.  GPL not LGPL

(define-public libgnomeprint
  ;; This library has been deprecated since 2006; see
  ;; <https://mail.gnome.org/archives/devel-announce-list/2006-August/msg00005.html>.
  (package
    (name "libgnomeprint")
    (version "2.18.8")
    (source (origin
              (method url-fetch)
              (uri (string-append "mirror://gnome/sources/" name "/"
                                  (version-major+minor version)  "/"
                                  name "-" version ".tar.bz2"))
              (sha256
               (base32
                "14cnimvlc7ky22g2snyf4362412k3jk1syjf8b9887q5a63fqd0h"))))
    (build-system gnu-build-system)
    (inputs
     `(("popt" ,popt)
       ("libart-lgpl" ,libart-lgpl)
       ("gtk+" ,gtk+-2)
       ("libxml2" ,libxml2)))
    (native-inputs
     `(("intltool" ,intltool)
       ("glib" ,glib "bin")             ; for glib-genmarshal, etc.
       ("pkg-config" ,pkg-config)))
    (home-page "https://projects.gnome.org/gnome-print/home/faq.html")
    (synopsis "Printing framework for GNOME")
    (description
     "GNOME-print was a printing framework for GNOME.  It has been deprecated
since ca. 2006, when GTK+ itself incorporated printing support.")
    (license license:lgpl2.0+)))


(define-public libgnomeprintui
  ;; Deprecated; see libgnomeprint.
  (package
    (name "libgnomeprintui")
    (version "2.18.6")
    (source (origin
              (method url-fetch)
              (uri (string-append "mirror://gnome/sources/" name "/"
                                  (version-major+minor version)  "/"
                                  name "-" version ".tar.bz2"))
              (sha256
               (base32
                "0spl8vinb5n6n1krnfnr61dwaxidg67h8j94z9p59k2xdsvfashm"))))
    (build-system gnu-build-system)
    ;; Mentioned as Required in the .pc file
    (propagated-inputs `(("libgnomeprint" ,libgnomeprint)))
    (inputs `(("gtk+" ,gtk+-2)
              ("glib" ,glib)
              ("gnome-icon-theme" ,gnome-icon-theme)
              ("libgnomecanvas" ,libgnomecanvas)
              ("libxml2" ,libxml2)))
    (native-inputs
     `(("intltool" ,intltool)
       ("pkg-config" ,pkg-config)))
    (home-page "https://projects.gnome.org/gnome-print/home/faq.html")
    (synopsis "Printing framework for GNOME")
    (description (package-description libgnomeprint))
    (license license:lgpl2.0+)))

(define-public libbonoboui
  (package
    (name "libbonoboui")
    (version "2.24.5")
    (source (origin
              (method url-fetch)
              (uri (string-append "mirror://gnome/sources/" name "/"
                                  (version-major+minor version)  "/"
                                  name "-" version ".tar.bz2"))
              (sha256
               (base32
                "1kbgqh7bw0fdx4f1a1aqwpff7gp5mwhbaz60c6c98bc4djng5dgs"))))
    (build-system gnu-build-system)
    (arguments
     `(#:phases
       (modify-phases %standard-phases
         (add-before 'check 'start-xserver
           (lambda* (#:key inputs #:allow-other-keys)
             (let ((xorg-server (assoc-ref inputs "xorg-server"))
                   (disp ":1"))

               (setenv "HOME" (getcwd))
               (setenv "DISPLAY" disp)
               ;; There must be a running X server and make check doesn't start one.
               ;; Therefore we must do it.
               (zero? (system (format #f "~a/bin/Xvfb ~a &" xorg-server disp)))))))))
    ;; Mentioned as Required by the .pc file
    (propagated-inputs `(("libxml2" ,libxml2)))
    (inputs
     `(("popt" ,popt)
       ("pangox-compat" ,pangox-compat)
       ("libgnome" ,libgnome)
       ("libgnomecanvas" ,libgnomecanvas)
       ("libglade" ,libglade)))
    (native-inputs
     `(("glib" ,glib "bin")             ; for glib-genmarshal, etc.
       ("intltool" ,intltool)
       ("xorg-server" ,xorg-server-for-tests) ; For running the tests
       ("pkg-config" ,pkg-config)))
    (home-page "https://developer.gnome.org/libbonoboui/")
    (synopsis "Some user interface controls using Bonobo")
    (description  "The Bonobo UI library provides a number of user interface
controls using the Bonobo component framework.")
    (license license:lgpl2.0+)))

(define-public libwnck
  (package
    (name "libwnck")
    (version "3.32.0")
    (source (origin
              (method url-fetch)
              (uri (string-append "mirror://gnome/sources/" name "/"
                                  (version-major+minor version) "/"
                                  name "-" version ".tar.xz"))
              (sha256
               (base32
                "1jp3p1lnwnwi6fxl2rz3166cmwzwy9vqz896anpwc3wdy9f875cm"))))
    (build-system meson-build-system)
    (native-inputs
     `(("pkg-config" ,pkg-config)
       ("glib" ,glib "bin") ; for glib-mkenums
       ("gobject-introspection" ,gobject-introspection) ; for g-ir-scanner
       ("intltool" ,intltool)))
    (propagated-inputs
     `(("gtk+" ,gtk+)
       ("libxres" ,libxres)
       ("startup-notification" ,startup-notification)))
    (home-page "https://developer.gnome.org/libwnck/")
    (synopsis "Window Navigator Construction Kit")
    (description
     "Libwnck is the Window Navigator Construction Kit, a library for use in
writing pagers, tasklists, and more generally applications that are dealing
with window management.  It tries hard to respect the Extended Window Manager
Hints specification (EWMH).")
    (license license:lgpl2.0+)))

;; stable version for gtk2, required by xfwm4.
(define-public libwnck-2
  (package (inherit libwnck)
    (name "libwnck")
    (version "2.30.7")
    (source (origin
              (method url-fetch)
              (uri (string-append "mirror://gnome/sources/" name "/"
                                  (version-major+minor version) "/"
                                  name "-" version ".tar.xz"))
              (sha256
               (base32
                "15713yl0f8f3p99jzqqfmbicrdswd3vwpx7r3bkf1bgh6d9lvs4b"))))
    (build-system gnu-build-system)
    (native-inputs
     `(("pkg-config" ,pkg-config)
       ("intltool" ,intltool)))
    (propagated-inputs
     `(("gtk+" ,gtk+-2)
       ("libxres" ,libxres)
       ("startup-notification" ,startup-notification)))))

(define-public goffice
  (package
    (name "goffice")
    (version "0.10.46")
    (source (origin
              (method url-fetch)
              (uri (string-append "mirror://gnome/sources/goffice/"
                                  (version-major+minor version)  "/"
                                  "goffice-" version ".tar.xz"))
              (sha256
               (base32 "1a8kba36zwzr0ilafc0d1nsxxma1qibviiifd0jhbxp180x6v385"))))
    (build-system gnu-build-system)
    (outputs '("out"
               "doc"))                  ; 4.0 MiB of gtk-doc
    (arguments
     '(#:configure-flags (list (string-append "--with-html-dir="
                                              (assoc-ref %outputs "doc")
                                              "/share/gtk-doc/html"))))
    (inputs
     `(("gtk+" ,gtk+)
       ("libgsf" ,libgsf)
       ("librsvg" ,librsvg)
       ("libxslt" ,libxslt)
       ("libxml2" ,libxml2)))
    (native-inputs
     `(("intltool" ,intltool)
       ("glib" ,glib "bin")
       ("pkg-config" ,pkg-config)))
    (home-page "https://developer.gnome.org/goffice/")
    (synopsis "Document-centric objects and utilities")
    (description "A GLib/GTK+ set of document-centric objects and utilities.")
    (license
     ;; Dual licensed under GPLv2 or GPLv3 (both without "or later")
     ;; Note: NOT LGPL
     (list license:gpl2 license:gpl3))))

(define-public goffice-0.8
  (package (inherit goffice)
    (version "0.8.17")
    (source (origin
              (method url-fetch)
              (uri (string-append "mirror://gnome/sources/" (package-name goffice) "/"
                                  (version-major+minor version)  "/"
                                  (package-name goffice) "-" version ".tar.xz"))
              (sha256
               (base32 "05fvzbs5bin05bbsr4dp79aiva3lnq0a3a40zq55i13vnsz70l0n"))))
    (arguments
     `(#:phases
       (modify-phases %standard-phases
         (add-after 'unpack 'fix-pcre-check
           (lambda _
             ;; Only glib.h can be included directly.  See
             ;; https://bugzilla.gnome.org/show_bug.cgi?id=670316
             (substitute* "configure"
               (("glib/gregex\\.h") "glib.h")) #t)))

       ,@(package-arguments goffice)))
    (propagated-inputs
     ;; libgoffice-0.8.pc mentions libgsf-1
     `(("libgsf" ,libgsf)))
    (inputs
     `(("gtk" ,gtk+-2)
       ,@(alist-delete "gtk" (package-inputs goffice))))))

(define-public gnumeric
  (package
    (name "gnumeric")
    (version "1.12.46")
    (source (origin
              (method url-fetch)
              (uri (string-append "mirror://gnome/sources/gnumeric/"
                                  (version-major+minor version)  "/"
                                  "gnumeric-" version ".tar.xz"))
              (sha256
               (base32
                "1qdmw2dp7rmq8fmjapgwaks7ajh270wm6kyvlxlzwbgmg8vngp4z"))))
    (build-system glib-or-gtk-build-system)
    (arguments
     `(;; The gnumeric developers don't worry much about failing tests.
       ;; See https://bugzilla.gnome.org/show_bug.cgi?id=732387
       #:tests? #f
       #:phases
       (modify-phases %standard-phases
         (add-before
          'configure 'pre-conf
           (lambda* (#:key outputs #:allow-other-keys)
             ;; Make install tries to write into the directory of goffice
             ;; I am informed that this only affects the possibility to embed a
             ;; spreadsheet inside an Abiword document.   So presumably when we
             ;; package Abiword we'll have to refer it to this directory.
             (substitute* "configure"
               (("^GOFFICE_PLUGINS_DIR=.*")
                (string-append "GOFFICE_PLUGINS_DIR="
                               (assoc-ref outputs "out")
                               "/goffice/plugins"))))))))
    (inputs
     `(("glib" ,glib)
       ("gtk+" ,gtk+)
       ("goffice" ,goffice)
       ("libgsf" ,libgsf)
       ("librsvg" ,librsvg)
       ("libxml2" ,libxml2)
       ("libxslt" ,libxslt)
       ("python" ,python-2)
       ("python2-pygobject" ,python2-pygobject)
       ("zlib" ,zlib)))
    (native-inputs
     `(("bison" ,bison)
       ("docbook-xml" ,docbook-xml)
       ("intltool" ,intltool)
       ("itstool" ,itstool)
       ("glib:bin" ,glib "bin")
       ("pkg-config" ,pkg-config)))
    (home-page "http://www.gnumeric.org")
    (synopsis "Spreadsheet application")
    (description
     "GNUmeric is a GNU spreadsheet application, running under GNOME.  It is
interoperable with other spreadsheet applications.  It has a vast array of
features beyond typical spreadsheet functionality, such as support for linear
and non-linear solvers, statistical analysis, and telecommunication
engineering.")
    (license
    ;; Dual licensed under GPLv2 or GPLv3 (both without "or later")
     (list license:gpl2 license:gpl3))))

(define-public gnome-themes-standard
  (package
    (name "gnome-themes-standard")
    (version "3.22.3")
    (source
     (origin
       (method url-fetch)
       (uri (string-append "mirror://gnome/sources/" name "/"
                           (version-major+minor version) "/" name "-"
                           version ".tar.xz"))
       (sha256
        (base32
         "0smmiamrgcgf5sa88bsn8hwmvsyx4gczzs359nwxbkv14b2qgp31"))))
    (build-system gnu-build-system)
    (arguments
     '(#:configure-flags
       ;; Don't create 'icon-theme.cache'.
       (let* ((coreutils (assoc-ref %build-inputs "coreutils"))
              (true      (string-append coreutils "/bin/true")))
         (list (string-append "GTK_UPDATE_ICON_CACHE=" true)))))
    (inputs
     `(("gtk+" ,gtk+)
       ("gtk+-2" ,gtk+-2)
       ("librsvg" ,librsvg)
       ("libxml2" ,libxml2)
       ("glib" ,glib)))
    (native-inputs
     `(("intltool" ,intltool)
       ("glib:bin" ,glib "bin")
       ("pkg-config" ,pkg-config)))
    (home-page "https://launchpad.net/gnome-themes-standard")
    (synopsis "Default GNOME 3 themes")
    (description
     "The default GNOME 3 themes (Adwaita and some accessibility themes).")
    (license license:lgpl2.1+)))

(define-public seahorse
  (package
    (name "seahorse")
    (version "3.32.2")
    (source
     (origin
       (method url-fetch)
       (uri (string-append "mirror://gnome/sources/" name "/"
                           (version-major+minor version) "/" name "-"
                           version ".tar.xz"))
       (sha256
        (base32
         "0d8zdzmlz7fjv9xl20zl4ckidf465mvdjnbpxy3k08y9iw423q4x"))
       (patches (search-patches
                 "seahorse-gkr-use-0-on-empty-flags.patch"))))
    (build-system meson-build-system)
    (arguments
     '(#:glib-or-gtk? #t
       #:phases
       (modify-phases %standard-phases
         (add-after 'unpack 'skip-gtk-update-icon-cache
           ;; Don't create 'icon-theme.cache'.
           (lambda _
             (substitute* "build-aux/meson_post_install.py"
               (("gtk-update-icon-cache") "true"))
             #t)))))
    (inputs
     `(("gtk+" ,gtk+)
       ("gcr" ,gcr)
       ("gnupg" ,gnupg)
       ("gpgme" ,gpgme)
       ("openldap" ,openldap)
       ("openssh" ,openssh)
       ("avahi" ,avahi)
       ("libpwquality" ,libpwquality)
       ("libsecret" ,libsecret)
       ("libsoup" ,libsoup)))
    (native-inputs
     `(("gettext" ,gettext-minimal)
       ("glib:bin" ,glib "bin")
       ("itstool" ,itstool)
       ("pkg-config" ,pkg-config)
       ("vala" ,vala)
       ("xmllint" ,libxml2)))
    (home-page "https://wiki.gnome.org/Apps/Seahorse")
    (synopsis "Manage encryption keys and passwords in the GNOME keyring")
    (description
     "Seahorse is a GNOME application for managing encryption keys and
passwords in the GNOME keyring.")
    (license license:gpl2+)))

(define-public vala
  (package
    (name "vala")
    (version "0.46.5")
    (source (origin
              (method url-fetch)
              (uri (string-append "mirror://gnome/sources/" name "/"
                                  (version-major+minor version) "/"
                                  name "-" version ".tar.xz"))
              (sha256
               (base32
                "07fv895sp9wq74b20qig7hic0r4ynrr5pfaqba02r44xb794fy0s"))))
    (build-system gnu-build-system)
    (arguments
     '(#:phases
       (modify-phases %standard-phases
         (add-before 'check 'pre-check
                     (lambda _
                       (setenv "CC" "gcc")
                       (substitute* "valadoc/tests/testrunner.sh"
                         (("export PKG_CONFIG_PATH=" m)
                          (string-append m "$PKG_CONFIG_PATH:")))
                       ;; For missing '/etc/machine-id'.
                       (setenv "DBUS_FATAL_WARNINGS" "0")
                       #t)))))
    (native-inputs
     `(("pkg-config" ,pkg-config)
       ("flex" ,flex)
       ("bison" ,bison)
       ("xsltproc" ,libxslt)
       ("dbus" ,dbus)                                     ; for dbus tests
       ("gobject-introspection" ,gobject-introspection))) ; for gir tests
    (inputs
     `(("graphviz" ,graphviz)))
    (propagated-inputs
     `(("glib" ,glib))) ; required by libvala-0.40.pc
    (home-page "https://live.gnome.org/Vala/")
    (synopsis "Compiler for the GObject type system")
    (description
     "Vala is a programming language that aims to bring modern programming
language features to GNOME developers without imposing any additional runtime
requirements and without using a different ABI compared to applications and
libraries written in C.")
    (license license:lgpl2.1+)))

(define-public vte
  (package
    (name "vte")
    (version "0.58.3")
    (source (origin
              (method url-fetch)
              (uri (string-append "mirror://gnome/sources/vte/"
                                  (version-major+minor version) "/"
                                  "vte-" version ".tar.xz"))
              (sha256
               (base32
                "0xa9ipwic4jnhhbzlnqbhssz10xkzv61cpkl1ammc6mdq95bbp12"))))
    (build-system meson-build-system)
    (native-inputs
     `(("pkg-config" ,pkg-config)
       ("intltool" ,intltool)
       ("vala" ,vala)
       ("gobject-introspection" ,gobject-introspection)
       ("glib" ,glib "bin")             ; for glib-genmarshal, etc.
       ("gperf" ,gperf)
       ("xmllint" ,libxml2)))
    (propagated-inputs
     `(("gtk+" ,gtk+)                   ; required by vte-2.91.pc
       ("gnutls" ,gnutls)               ; ditto
       ("pcre2" ,pcre2)))               ; ditto
    (home-page "https://www.gnome.org/")
    (synopsis "Virtual Terminal Emulator")
    (description
     "VTE is a library (libvte) implementing a terminal emulator widget for
GTK+, and a minimal sample application (vte) using that.  Vte is mainly used in
gnome-terminal, but can also be used to embed a console/terminal in games,
editors, IDEs, etc.")
    (license license:lgpl2.1+)))

(define-public vte-ng
  (package
    (inherit vte)
    (name "vte-ng")
    (version "0.58.2.a")
    (home-page "https://github.com/thestinger/vte-ng")
    (source (origin
              (method git-fetch)
              (uri (git-reference (url home-page) (commit version)))
              (file-name (git-file-name name version))
              (sha256
               (base32
                "0rnm5c6m3abbm81jsfdas0y80z299ny54gr4syn4bfrms3s4g19l"))))
    (build-system meson-build-system)
    (native-inputs
     `(("gtk-doc" ,gtk-doc)
       ,@(package-native-inputs vte)))
    (arguments
     `(#:configure-flags '("-Ddocs=true")))
  (synopsis "Enhanced VTE terminal widget")
  (description
   "VTE is a library (libvte) implementing a terminal emulator widget for
GTK+, this fork provides additional functions exposed for keyboard text
selection and URL hints.")))

;; provides vte 2.90, required for some terminal emulators
;; tilda bug: https://github.com/lanoxx/tilda/issues/94
;; pantheon-terminal bug: https://bugs.debian.org/cgi-bin/bugreport.cgi?bug=788021
;; roxterm bug: http://sourceforge.net/p/roxterm/bugs/107/
;; pantheon-terminal, roxterm are not currently packaged
(define-public vte-0.36
  (package (inherit vte)
    (name "vte")
    (version "0.36.5")
    (source (origin
              (method url-fetch)
              (uri (string-append "mirror://gnome/sources/" name "/"
                                  (version-major+minor version) "/"
                                  name "-" version ".tar.xz"))
              (sha256
               (base32
                "1psfnqsmxx4qzc55qwvb8jai824ix4pqcdqhgxk0g2zh82bcxhn2"))))
    (propagated-inputs
     `(("gtk" ,gtk+)
       ("ncurses" ,ncurses)))))

;; stable version for gtk2, required by xfce4-terminal.
(define-public vte/gtk+-2
  (package (inherit vte)
    (name "vte")
    (version "0.28.2")
    (source (origin
              (method url-fetch)
              (uri (string-append "mirror://gnome/sources/" name "/"
                                  (version-major+minor version) "/"
                                  name "-" version ".tar.xz"))
              (sha256
               (base32
                "1bmhahkf8wdsra9whd3k5l5z4rv7r58ksr8mshzajgq2ma0hpkw6"))
              (patches (search-patches
                         "vte-CVE-2012-2738-pt1.patch"
                         "vte-CVE-2012-2738-pt2.patch"))))
    (build-system gnu-build-system)
    (arguments
     '(#:configure-flags '("--disable-python")))
    (native-inputs
     `(("pkg-config" ,pkg-config)
       ("intltool" ,intltool)
       ("glib" ,glib "bin")))   ; for glib-genmarshal, etc.
    (propagated-inputs
     `(("gtk+" ,gtk+-2)         ; required by libvte.pc
       ("ncurses" ,ncurses))))) ; required by libvte.la

(define-public vinagre
  (package
    (name "vinagre")
    (version "3.22.0")
    (source (origin
              (method url-fetch)
              (uri (string-append "mirror://gnome/sources/" name "/"
                                  (version-major+minor version) "/"
                                  name "-" version ".tar.xz"))
              (patches (search-patches "vinagre-newer-freerdp.patch"
                                       "vinagre-newer-rdp-parameters.patch"))
              (sha256
               (base32
                "10jya3jyrm18nbw3v410gbkc7677bqamax44pzgd3j15randn76d"))))
    (build-system glib-or-gtk-build-system)
    (arguments
     ;; Disable -Werror and such, to avoid build failures on compilation
     ;; warnings.
     '(#:configure-flags '("--enable-compile-warnings=minimum")
       #:phases
       (modify-phases %standard-phases
         (add-before 'install 'skip-gtk-update-icon-cache
           (lambda _
             ;; Don't create 'icon-theme.cache'
             (substitute* (find-files "." "^Makefile$")
               (("gtk-update-icon-cache") (which "true")))
             #t))
         (add-after 'unpack 'patch-configure
           (lambda _
             (substitute* "configure"
               (("freerdp") "freerdp2"))
             #t)))))
    (native-inputs
     `(("pkg-config" ,pkg-config)
       ("intltool" ,intltool)
       ("itstool" ,itstool)
       ("glib-bin" ,glib "bin")))                 ;for glib-compile-schemas
    (inputs
     `(("libxml2" ,libxml2)
       ("gtk-vnc" ,gtk-vnc)
       ("gnome-keyring" ,gnome-keyring)
       ("libsecret" ,libsecret)
       ("freerdp" ,freerdp)
       ("spice" ,spice)
       ("spice-gtk" ,spice-gtk)
       ("telepathy-glib" ,telepathy-glib)
       ("vte" ,vte)))
    (home-page "https://wiki.gnome.org/Apps/Vinagre")
    (synopsis "Remote desktop viewer for GNOME")
    (description "Vinagre is a remote display client supporting the VNC, SPICE
and RDP protocols.")
    (license license:gpl3+)))

(define-public dconf
  (package
    (name "dconf")
    (version "0.32.0")
    (source (origin
              (method url-fetch)
              (uri (string-append
                    "mirror://gnome/sources/" name "/"
                    (version-major+minor version) "/"
                    name "-" version ".tar.xz"))
              (patches (search-patches "dconf-meson-0.52.patch"))
              (sha256
               (base32
                "1azz4hb9z76yxn34yrrsiib3iqz5z4vpwn5q7cncp55w365ygg38"))))
    (build-system meson-build-system)
    (propagated-inputs
     ;; In Requires of dconf.pc.
     `(("glib" ,glib)))
    (inputs
     `(("gtk+" ,gtk+)
       ("dbus" ,dbus)))
    (native-inputs
     `(("bash-completion" ,bash-completion)
       ("libxslt" ,libxslt)                     ;for xsltproc
       ("libxml2" ,libxml2)                     ;for XML_CATALOG_FILES
       ("docbook-xml" ,docbook-xml-4.2)
       ("docbook-xsl" ,docbook-xsl)
       ("glib:bin" ,glib "bin")
       ("gtk-doc" ,gtk-doc)
       ("pkg-config" ,pkg-config)
       ("vala" ,vala)))
    (arguments
     `(#:tests? #f ; To contact dbus it needs to load /var/lib/dbus/machine-id
                   ; or /etc/machine-id.
       #:glib-or-gtk? #t
       #:configure-flags '("-Denable-gtk-doc=true")))
    (home-page "https://developer.gnome.org/dconf")
    (synopsis "Low-level GNOME configuration system")
    (description "Dconf is a low-level configuration system.  Its main purpose
is to provide a backend to GSettings on platforms that don't already have
configuration storage systems.")
    (license license:lgpl2.1+)))

(define-public json-glib
  (package
    (name "json-glib")
    (version "1.4.4")
    (source (origin
              (method url-fetch)
              (uri (string-append "mirror://gnome/sources/" name "/"
                                  (version-major+minor version) "/"
                                  name "-" version ".tar.xz"))
              (sha256
               (base32
                "0ixwyis47v5bkx6h8a1iqlw3638cxcv57ivxv4gw2gaig51my33j"))))
    (build-system meson-build-system)
    (native-inputs
     `(("gettext" ,gettext-minimal)
       ("glib" ,glib "bin")              ;for glib-mkenums and glib-genmarshal
       ("gobject-introspection" ,gobject-introspection)
       ("pkg-config" ,pkg-config)))
    (propagated-inputs
     `(("glib" ,glib)))                         ;according to json-glib-1.0.pc
    (home-page "https://wiki.gnome.org/Projects/JsonGlib")
    (synopsis "Compiler for the GObject type system")
    (description
     "JSON-GLib is a C library based on GLib providing serialization and
deserialization support for the JavaScript Object Notation (JSON) format
described by RFC 4627.  It provides parser and generator GObject classes and
various wrappers for the complex data types employed by JSON, such as arrays
and objects.")
    (license license:lgpl2.1+)))

(define-public libxklavier
  (package
    (name "libxklavier")
    (version "5.4")
    (source (origin
              ;; Note: There's no tarball at ftp.gnome.org for this version.
              (method git-fetch)
              (uri (git-reference
                    (url "https://anongit.freedesktop.org/git/libxklavier")
                    (commit (string-append "libxklavier-" version))))
              (sha256
               (base32
                "1w1x5mrgly2ldiw3q2r6y620zgd89gk7n90ja46775lhaswxzv7a"))
              (file-name (git-file-name name version))))
    (build-system gnu-build-system)
    (arguments
     '(#:configure-flags
       (list (string-append "--with-xkb-base="
                            (assoc-ref %build-inputs "xkeyboard-config")
                            "/share/X11/xkb")
             "--disable-xmodmap-support")))
    (native-inputs
     `(("glib:bin"              ,glib "bin") ; for glib-mkenums, etc.
       ("gobject-introspection" ,gobject-introspection)
       ("pkg-config"            ,pkg-config)
       ("gtk-doc" ,gtk-doc)
       ("intltool" ,intltool)
       ("which" ,which)
       ("autoconf" ,autoconf)
       ("automake" ,automake)
       ("libtool" ,libtool)))
    (propagated-inputs
     ;; Required by libxklavier.pc.
     `(("glib"    ,glib)
       ("libxml2" ,libxml2)))
    (inputs
     `(("iso-codes"        ,iso-codes)
       ("libxi"            ,libxi)
       ("libxkbfile"       ,libxkbfile)
       ("xkbcomp"          ,xkbcomp)
       ("xkeyboard-config" ,xkeyboard-config)))
    (home-page "https://www.freedesktop.org/wiki/Software/LibXklavier/")
    (synopsis "High-level API for X Keyboard Extension")
    (description
     "LibXklavier is a library providing high-level API for X Keyboard
Extension known as XKB.  This library is intended to support XFree86 and other
commercial X servers.  It is useful for creating XKB-related software (layout
indicators etc).")
    (license license:lgpl2.0+)))

(define-public python2-rsvg
  ;; XXX: This is actually a subset of gnome-python-desktop.
  (package
    (name "python2-rsvg")
    (version "2.32.0")
    (source
     (origin
       (method url-fetch)
       (uri (string-append
             "mirror://gnome/sources/gnome-python-desktop/2.32/gnome-python-desktop-"
             version ".tar.bz2"))
       (sha256
        (base32
         "1s8f9rns9v7qlwjv9qh9lr8crp88dpzfm45hj47zc3ivpy0dbnq9"))))
    (build-system gnu-build-system)
    (native-inputs
     `(("pkg-config" ,pkg-config)))
    (inputs
     `(("python" ,python-2)
       ("python2-pygtk" ,python2-pygtk)
       ("librsvg" ,librsvg)))
    (home-page "https://www.gnome.org")
    (synopsis "Python bindings to librsvg")
    (description
     "This package provides Python bindings to librsvg, the SVG rendering
library.")

    ;; This is the license of the rsvg bindings.  The license of each module
    ;; of gnome-python-desktop is given in 'COPYING'.
    (license license:lgpl2.1+)))

(define-public glib-networking
  (package
    (name "glib-networking")
    (version "2.60.3")
    (source (origin
              (method url-fetch)
              (uri (string-append "mirror://gnome/sources/glib-networking/"
                                  (version-major+minor version) "/"
                                  "glib-networking-" version ".tar.xz"))
              (sha256
               (base32
                "1mfw44qpmwvz6yzj8c6spx6z357wrmkk15byrkc5byagd82860fm"))))
    (build-system meson-build-system)
    (arguments
     `(#:configure-flags '("-Dlibproxy_support=false")))
    (native-inputs
     `(("pkg-config" ,pkg-config)
       ("intltool" ,intltool)))
    (inputs
     `(("glib" ,glib)
       ("gnutls" ,gnutls)
       ("gsettings-desktop-schemas" ,gsettings-desktop-schemas)))
    (home-page "https://www.gnome.org")
    (synopsis "Network-related GIO modules")
    (description
     "This package contains various network related extensions for the GIO
library.")
    (license license:lgpl2.0+)))

(define-public rest
  (package
    (name "rest")
    (version "0.8.1")
    (source (origin
              (method url-fetch)
              (uri (string-append "mirror://gnome/sources/rest/"
                                  (version-major+minor version) "/"
                                  name "-" version ".tar.xz"))
              (sha256
               (base32
                "1j81bgqmd55s5lxyaxcplym9n6xywcs1cm9wmvafsg2xiv9sl4q5"))))
    (build-system gnu-build-system)
    (arguments
     '(#:tests? #f ; tests require internet connection
       #:configure-flags
       '("--with-ca-certificates=/etc/ssl/certs/ca-certificates.crt")))
    (native-inputs
     `(("glib-mkenums" ,glib "bin")
       ("gobject-introspection" ,gobject-introspection)
       ("pkg-config" ,pkg-config)))
    (propagated-inputs
     ;; rest-0.7.pc refers to all these.
     `(("glib"    ,glib)
       ("libsoup" ,libsoup)
       ("libxml2" ,libxml2)))
    (home-page "https://www.gtk.org/")
    (synopsis "RESTful web api query library")
    (description
     "This library was designed to make it easier to access web services that
claim to be \"RESTful\".  It includes convenience wrappers for libsoup and
libxml to ease remote use of the RESTful API.")
    (license license:lgpl2.1+)))

(define-public libsoup
  (package
    (name "libsoup")
    (version "2.68.4")
    (source (origin
              (method url-fetch)
              (uri (string-append "mirror://gnome/sources/libsoup/"
                                  (version-major+minor version) "/"
                                  "libsoup-" version ".tar.xz"))
              (sha256
               (base32
                "151j5dc84gbl6a917pxvd0b372lw5za48n63lyv6llfc48lv2l1d"))))
    (build-system meson-build-system)
    (outputs '("out" "doc"))
    (arguments
     `(#:modules ((guix build utils)
                  (guix build meson-build-system)
                  (ice-9 popen))

       #:configure-flags '("-Dgtk_doc=true")
       #:phases
       (modify-phases %standard-phases
         (add-after 'unpack 'adjust-tests
           (lambda _
             ;; This test fails due to missing /etc/nsswitch.conf
             ;; in the build environment.
             (substitute* "tests/socket-test.c"
               ((".*/sockets/unconnected.*") ""))

             ;; These fail because "subdomain.localhost" does not resolve in
             ;; the build environment.
             (substitute* "tests/hsts-test.c"
               ((".*/hsts/basic.*") "")
               ((".*/hsts/subdomains.*") "")
               ((".*/hsts/superdomain.*") "")
               ((".*/hsts/utf8-address.*") ""))
             (substitute* "tests/hsts-db-test.c"
               ((".*/hsts-db/subdomains.*") ""))

             ;; Generate a self-signed certificate that has "localhost" as its
             ;; 'dnsName'.  Failing to do that, and starting with GnuTLS
             ;; 3.5.12, tests such as "ssl-tests" fail:
             ;;
             ;; ERROR:ssl-test.c:406:do_tls_interaction_test: Unexpected status 6 Unacceptable TLS certificate (expected 200 OK)
             ;;
             ;; 'certtool' is interactive so we have to pipe it the answers.
             ;; Reported at <https://bugzilla.gnome.org/show_bug.cgi?id=784696>.
             (let ((pipe (open-output-pipe "certtool --generate-self-signed \
 --load-privkey tests/test-key.pem --outfile tests/test-cert.pem")))
               (for-each (lambda (line)
                           (display line pipe)
                           (newline pipe))
                         '(""               ;Common name
                           ""               ;UID
                           "Guix"           ;Organizational unit name
                           "GNU"            ;Organization name
                           ""               ;Locality name
                           ""               ;State or province
                           ""               ;Country
                           ""               ;subject's domain component (DC)
                           ""               ;E-mail
                           ""               ;serial number
                           "-1"             ;expiration time
                           "N"              ;belong to authority?
                           "N"              ;web client certificate?
                           "N"              ;IPsec IKE?
                           "Y"              ;web server certificate?
                           "localhost"      ;dnsName of subject
                           ""               ;dnsName of subject (end)
                           ""               ;URI of subject
                           "127.0.0.1"      ;IP address of subject
                           ""               ;signing?
                           ""               ;encryption (RSA)?
                           ""               ;data encryption?
                           ""               ;sign OCSP requests?
                           ""               ;sign code?
                           ""               ;time stamping?
                           ""               ;email protection?
                           ""               ;URI of the CRL distribution point
                           "y"              ;above info OK?
                           ))
               (close-pipe pipe))
             #t))
         (add-after 'install 'move-doc
           (lambda* (#:key outputs #:allow-other-keys)
             (let ((out (assoc-ref outputs "out"))
                   (doc (assoc-ref outputs "doc")))
               (mkdir-p (string-append doc "/share"))
               (copy-recursively (string-append out "/share/gtk-doc")
                                 (string-append doc "/share/gtk-doc"))
               (delete-file-recursively (string-append out "/share/gtk-doc"))
               #t))))))
    (native-inputs
     `(("glib:bin" ,glib "bin")                   ; for glib-mkenums
       ("gobject-introspection" ,gobject-introspection)
       ("gtk-doc" ,gtk-doc)
       ("intltool" ,intltool)
       ("pkg-config" ,pkg-config)
       ("python" ,python-wrapper)
       ("vala" ,vala)
       ;; These are needed for the tests.
       ;; FIXME: Add PHP once available.
       ("curl" ,curl)
       ("gnutls" ,gnutls)                         ;for 'certtool'
       ("httpd" ,httpd)))
    (propagated-inputs
     ;; libsoup-2.4.pc refers to all these.
     `(("brotli" ,google-brotli)
       ("glib" ,glib)
       ("libpsl" ,libpsl)
       ("libxml2" ,libxml2)
       ("sqlite" ,sqlite)
       ("zlib" ,zlib)))
    (inputs
     `(("glib-networking" ,glib-networking)
       ("mit-krb5" ,mit-krb5)))
    (home-page "https://live.gnome.org/LibSoup/")
    (synopsis "GLib-based HTTP Library")
    (description
     "LibSoup is an HTTP client/server library for GNOME.  It uses GObjects
and the GLib main loop, to integrate well with GNOME applications.")
    (license license:lgpl2.0+)))

(define-public libsecret
  (package
    (name "libsecret")
    (version "0.20.1")
    (source (origin
              (method url-fetch)
              (uri (string-append
                    "mirror://gnome/sources/libsecret/"
                    (version-major+minor version) "/"
                    "libsecret-" version ".tar.xz"))
              (sha256
               (base32
                "0ir4ynpf8b64xss1azvsi5x6697lik7hkf3z0xxa2qv2xja3xxsp"))))
    (build-system gnu-build-system)
    (outputs '("out" "doc"))
    (arguments
     `(#:tests? #f ; FIXME: Testing hangs.
       #:configure-flags
       (list (string-append "--with-html-dir="
                            (assoc-ref %outputs "doc")
                            "/share/gtk-doc/html"))))
    (native-inputs
     `(("gettext" ,gettext-minimal)
       ("glib:bin" ,glib "bin") ; for gdbus-codegen, etc.
       ("gobject-introspection" ,gobject-introspection)
       ("pkg-config" ,pkg-config)
       ("vala" ,vala)
       ("xsltproc" ,libxslt)))
       ;; These are needed for the tests.
       ;; FIXME: Add gjs once available.
       ;("dbus" ,dbus)
       ;("python2" ,python-2)
       ;("python2-dbus" ,python2-dbus)
       ;("python2-pygobject" ,python2-pygobject)
       ;("python2-pygobject-2" ,python2-pygobject-2)))
    (propagated-inputs
     `(("glib" ,glib))) ; required by libsecret-1.pc
    (inputs
     `(("docbook-xsl" ,docbook-xsl)
       ("libgcrypt" ,libgcrypt)
       ("libxml2" ,libxml2))) ; for XML_CATALOG_FILES
    (home-page "https://wiki.gnome.org/Projects/Libsecret/")
    (synopsis "GObject bindings for \"Secret Service\" API")
    (description
     "Libsecret is a GObject based library for storing and retrieving passwords
and other secrets.  It communicates with the \"Secret Service\" using DBus.")
    (license license:lgpl2.1+)))

(define-public five-or-more
  (package
    (name "five-or-more")
    (version "3.32.0")
    (source
     (origin
       (method url-fetch)
       (uri (string-append "mirror://gnome/sources/" name "/"
                           (version-major+minor version) "/"
                           name "-" version ".tar.xz"))
       (sha256
        (base32
         "0v52i22ygv6y4zqs8nyb1qmacmj9whhqrw7qss6vn7by4nsikhrn"))))
    (build-system meson-build-system)
    (arguments
     '(#:glib-or-gtk? #t
       #:phases
       (modify-phases %standard-phases
         (add-after 'unpack 'skip-gtk-update-icon-cache
           (lambda _
             (substitute* "meson_post_install.py"
               (("gtk-update-icon-cache") (which "true")))
             #t)))))
    (native-inputs
     `(("pkg-config" ,pkg-config)
       ("appstream-glib" ,appstream-glib)
       ("desktop-file-utils" ,desktop-file-utils)
       ("glib:bin" ,glib "bin") ; for glib-compile-resources
       ("intltool" ,intltool)
       ("itstool" ,itstool)
       ("vala" ,vala)
       ("xmllint" ,libxml2)))
    (inputs
     `(("gtk+" ,gtk+)
       ("libgnome-games-support" ,libgnome-games-support)
       ("librsvg" ,librsvg)))
    (home-page "https://wiki.gnome.org/Apps/Five%20or%20more")
    (synopsis "Logic puzzle game")
    (description "Five or More is a game where you try to align
 five or more objects of the same color and shape causing them to disappear.
 On every turn more objects will appear, until the board is full.
 Try to last as long as possible.")
    (license license:gpl2+)))

(define-public gnome-mines
  (package
    (name "gnome-mines")
    (version "3.32.2")
    (source
     (origin
       (method url-fetch)
       (uri (string-append "mirror://gnome/sources/" name "/"
                           (version-major+minor version) "/"
                           name "-" version ".tar.xz"))
       (sha256
        (base32
         "1nv966wkp2rqxzcdb76bwlbzpjqadcaqzrnkxpzwnvjjr167yx8g"))))
    (build-system meson-build-system)
    (arguments
     '(#:glib-or-gtk? #t
       #:phases
       (modify-phases %standard-phases
         (add-after 'unpack 'skip-gtk-update-icon-cache
           (lambda _
             (substitute* "build-aux/meson_post_install.py"
               (("gtk-update-icon-cache") (which "true")))
             #t)))))
    (native-inputs
     `(("glib:bin" ,glib "bin")       ; for glib-compile-resources
       ("pkg-config" ,pkg-config)
       ("desktop-file-utils" ,desktop-file-utils)
       ("intltool" ,intltool)
       ("itstool" ,itstool)
       ("vala" ,vala)
       ("yelp" ,yelp)
       ("appstream-glib" ,appstream-glib)))
    (inputs
     `(("gtk+" ,gtk+)
       ("libgnome-games-support" ,libgnome-games-support)
       ("librsvg" ,librsvg)))
    (home-page "https://wiki.gnome.org/Apps/Mines")
    (synopsis "Minesweeper game")
    (description
     "Mines (previously gnomine) is a puzzle game where you locate mines
floating in an ocean using only your brain and a little bit of luck.")
    (license license:gpl2+)))

(define-public gnome-sudoku
  (package
    (name "gnome-sudoku")
    (version "3.32.0")
    (source
     (origin
       (method url-fetch)
       (uri (string-append "mirror://gnome/sources/" name "/"
                           (version-major+minor version) "/"
                           name "-" version ".tar.xz"))
       (sha256
        (base32
         "1wwdjflw1lbx3cv6gvqcgp5jnjkrq37ld6mjbjj03g3vr90qaf0l"))))
    (build-system meson-build-system)
    (arguments
     '(#:glib-or-gtk? #t
       #:phases
       (modify-phases %standard-phases
         (add-after 'unpack 'skip-gtk-update-icon-cache
           (lambda _
             (substitute* "build-aux/post_install.py"
               (("gtk-update-icon-cache") (which "true")))
             #t)))))
    (native-inputs
     `(("pkg-config" ,pkg-config)
       ("desktop-file-utils" ,desktop-file-utils)
       ("glib:bin" ,glib "bin") ; for glib-compile-resources
       ("intltool" ,intltool)
       ("itstool" ,itstool)
       ("vala" ,vala)
       ("xmllint" ,libxml2)))
    (inputs
     `(("gtk+" ,gtk+)
       ("json-glib" ,json-glib)
       ("libgee" ,libgee)
       ("librsvg" ,librsvg)
       ("qqwing" ,qqwing)))
    (home-page "https://wiki.gnome.org/Apps/Sudoku")
    (synopsis "Japanese logic game")
    (description
     "Sudoku is a Japanese logic game that exploded in popularity in 2005.
GNOME Sudoku is meant to have an interface as simple and unobstrusive as
possible while still providing features that make playing difficult Sudoku
more fun.")
    (license license:gpl2+)))

(define-public gnome-terminal
  (package
    (name "gnome-terminal")
    (version "3.32.2")
    (source
     (origin
       (method url-fetch)
       (uri (string-append "mirror://gnome/sources/" name "/"
                           (version-major+minor version) "/"
                           name "-" version ".tar.xz"))
       (sha256
        (base32
         "0shhpnagasyp1kxgjczfrivcxbgrrl3y8lzvp1z101m67h4jp6km"))))
    (build-system glib-or-gtk-build-system)
    (arguments
     '(#:configure-flags
       (list "--disable-migration" "--disable-search-provider"
             "--without-nautilus-extension")
       #:phases
       (modify-phases %standard-phases
         (add-before 'configure 'patch-/bin/true
                     (lambda _
                       (substitute* "configure"
                         (("/bin/true") (which "true"))))))))
    (native-inputs
     `(("pkg-config" ,pkg-config)
       ("desktop-file-utils" ,desktop-file-utils)
       ("intltool" ,intltool)
       ("itstool" ,itstool)
       ("xmllint" ,libxml2)))
    (propagated-inputs
     `(("dconf" ,dconf)))
    (inputs
     `(("gtk+" ,gtk+)
       ("vte" ,vte)
       ("gnutls" ,gnutls)
       ("gsettings-desktop-schemas" ,gsettings-desktop-schemas)
       ("util-linux" ,util-linux "lib")
       ("vala" ,vala)))
    (home-page "https://wiki.gnome.org/Apps/Terminal")
    (synopsis "Terminal emulator")
    (description
     "GNOME Terminal is a terminal emulator application for accessing a
UNIX shell environment which can be used to run programs available on
your system.

It supports several profiles, multiple tabs and implements several
keyboard shortcuts.")
    (license license:gpl3+)))

(define-public colord
  (package
    (name "colord")
    (version "1.4.4")
    (source
     (origin
       (method url-fetch)
       (uri (string-append "https://www.freedesktop.org/software/colord/releases/"
                           "colord-" version ".tar.xz"))
       (sha256
        (base32 "19f0938fr7nvvm3jr263dlknaq7md40zrac2npfyz25zc00yh3ws"))))
    (build-system meson-build-system)
    (arguments
     '(;; FIXME: One test fails:
       ;; /colord/icc-store (in lib/colord/colord-self-test-private):
       ;; Incorrect content type for /tmp/colord-vkve/already-exists.icc, got
       ;; application/x-zerosize
       #:tests? #f
       #:glib-or-gtk? #t
       #:configure-flags (list "-Dlocalstatedir=/var"
                               ;; No dep on systemd.
                               "-Dsystemd=false"
                               ;; Wants to install to global completion dir;
                               ;; punt.
                               "-Dbash_completion=false"
                               "-Ddaemon_user=colord"
                               "-Dsane=true"
                               "-Dvapi=true"
                               ;; Requires spotread.
                               "-Dargyllcms_sensor=false"
                               ;; TODO: Requires docbook2x.
                               "-Dman=false")
       #:phases
       (modify-phases %standard-phases
         (add-before 'configure 'patch-build-system
           (lambda* (#:key outputs #:allow-other-keys)
             (substitute* "rules/meson.build"
               (("udev.get_pkgconfig_variable\\('udevdir'\\)")
                (string-append "'" (assoc-ref outputs "out") "/lib/udev'")))
             #t))
         (add-before 'configure 'set-sqlite3-file-name
           (lambda* (#:key inputs #:allow-other-keys)
             ;; "colormgr dump" works by invoking the "sqlite3" command.
             ;; Record its absolute file name.
             (let ((sqlite (assoc-ref inputs "sqlite")))
               (substitute* "client/cd-util.c"
                 (("\"sqlite3\"")
                  (string-append "\"" sqlite "/bin/sqlite3\"")))
               #t))))))
    (native-inputs
     `(("glib:bin" ,glib "bin")         ; for glib-compile-resources, etc.
       ("gettext" ,gettext-minimal)
       ("gobject-introspection" ,gobject-introspection)
       ("gtk-doc" ,gtk-doc)
       ("pkg-config" ,pkg-config)
       ("vala" ,vala)))
    (propagated-inputs
     ;; colord.pc refers to all these.
     `(("glib" ,glib)
       ("lcms" ,lcms)
       ("udev" ,eudev)))
    (inputs
     `(("dbus-glib" ,dbus-glib)
       ("gusb" ,gusb)
       ("libgudev" ,libgudev)
       ("libusb" ,libusb)
       ("polkit" ,polkit)
       ("python" ,python-wrapper)
       ("sqlite" ,sqlite)
       ("sane-backends" ,sane-backends)))
    (home-page "https://www.freedesktop.org/software/colord/")
    (synopsis "Color management service")
    (description "Colord is a system service that makes it easy to manage,
install and generate color profiles to accurately color manage input and
output devices.")
    (license license:gpl2+)))

(define-public geoclue
  (package
    (name "geoclue")
    (version "2.5.5")
    (source
     (origin
       (method url-fetch)
       (uri
        (string-append "https://gitlab.freedesktop.org/geoclue/geoclue/-/archive/"
                       version "/geoclue-" version ".tar.bz2"))
       (sha256
        (base32
         "1b7jqrsn4x7mxjxj8hvb2dl2cmhrpb9vibs4rvkkanky5nsx3sai"))
       (patches (search-patches "geoclue-config.patch"))))
    (build-system meson-build-system)
    (arguments
     '(#:configure-flags (list "-Dbus-srv-user=geoclue")))
    (native-inputs
     `(("pkg-config" ,pkg-config)
       ("gobject-introspection" ,gobject-introspection)
       ("modem-manager" ,modem-manager)
       ("libnotify" ,libnotify)
       ("gtk-doc", gtk-doc)
       ("intltool" ,intltool)))
    (inputs
     `(("avahi" ,avahi)
       ("glib:bin" ,glib "bin")
       ("glib-networking" ,glib-networking)
       ("json-glib" ,json-glib)
       ("libsoup" ,libsoup)))
    (home-page "https://gitlab.freedesktop.org/geoclue/geoclue/-/wikis/home")
    (synopsis "Geolocation service")
    (description "Geoclue is a D-Bus service that provides location
information.  The primary goal of the Geoclue project is to make creating
location-aware applications as simple as possible, while the secondary goal is
to ensure that no application can access location information without explicit
permission from user.")
    (license license:gpl2+)))

(define-public geocode-glib
  (package
    (name "geocode-glib")
    (version "3.26.1")
    (source (origin
              (method url-fetch)
              (uri (string-append "mirror://gnome/sources/geocode-glib/"
                                  (version-major+minor version) "/"
                                  "geocode-glib-" version ".tar.xz"))
              (sha256
               (base32
                "076ydfpyc4n5c9dbqmf26i4pilfi5jpw6cjcgrbgrjbndavnmajv"))))
    (build-system meson-build-system)
    (arguments
     `(#:phases
       (modify-phases %standard-phases
         ;; The tests require a bunch of locales.
         (add-before 'check 'set-locales
           (lambda* (#:key inputs #:allow-other-keys)
             (setenv "GUIX_LOCPATH"
                     (string-append (assoc-ref inputs "glibc-locales")
                                    "/lib/locale"))
             #t)))))
    (native-inputs
     `(("glib:bin" ,glib "bin") ; for glib-mkenums
       ("glibc-locales" ,glibc-locales) ; for tests
       ("gettext" ,gettext-minimal)
       ("gobject-introspection" ,gobject-introspection)
       ("gtk-doc" ,gtk-doc)
       ("pkg-config" ,pkg-config)
       ("json-glib" ,json-glib)))
    (propagated-inputs
     ;; geocode-glib-1.0.pc refers to GIO.
     `(("glib" ,glib)))
    (inputs
     `(("libsoup" ,libsoup)))
    (home-page "https://github.com/GNOME/geocode-glib/")
    (synopsis "Geocoding and reverse-geocoding library")
    (description
     "geocode-glib is a convenience library for geocoding (finding longitude,
and latitude from an address) and reverse geocoding (finding an address from
coordinates) using the Nominatim service.  geocode-glib caches requests for
faster results and to avoid unnecessary server load.")
    (license license:lgpl2.0+)))

(define-public upower
  (package
    (name "upower")
    (version "0.99.11")
    (source (origin
              (method url-fetch)
              (uri (string-append "https://upower.freedesktop.org/releases/"
                                  "upower-" version ".tar.xz"))
              (sha256
               (base32
                "1vxxvmz2cxb1qy6ibszaz5bskqdy9nd9fxspj9fv3gfmrjzzzdb4"))
              (patches (search-patches "upower-builddir.patch"))
              (modules '((guix build utils)))
              (snippet
               '(begin
                  ;; Upstream commit
                  ;; <https://cgit.freedesktop.org/upower/commit/?id=18457c99b68786cd729b315723d680e6860d9cfa>
                  ;; moved 'dbus-1/system.d' from etc/ to share/.  However,
                  ;; 'dbus-configuration-directory' in (gnu services dbus)
                  ;; expects it in etc/.  Thus, move it back to its previous
                  ;; location.
                  (substitute* "src/Makefile.in"
                    (("^dbusconfdir =.*$")
                     "dbusconfdir = $(sysconfdir)/dbus-1/system.d\n"))
                  #t))))
    (build-system glib-or-gtk-build-system)
    (arguments
     '( ;; The tests want to contact the system bus, which can't be done in the
       ;; build environment.  The integration test can run, but the last of
       ;; the up-self-tests doesn't.  Disable tests for now.
       #:tests? #f
       #:configure-flags (list "--localstatedir=/var"
                               (string-append "--with-udevrulesdir="
                                              (assoc-ref %outputs "out")
                                              "/lib/udev/rules.d"))))
    (native-inputs
     `(("gobject-introspection" ,gobject-introspection)
       ("pkg-config" ,pkg-config)
       ("intltool" ,intltool)
       ("python" ,python)

       ;; For man pages.
       ("libxslt" ,libxslt)                       ;for 'xsltproc'
       ("libxml2" ,libxml2)                       ;for 'XML_CATALOG_FILES'
       ("docbook-xsl" ,docbook-xsl)))
    (inputs
     `(("dbus-glib" ,dbus-glib)
       ("libgudev" ,libgudev)
       ("libusb" ,libusb)))
    (propagated-inputs
     ;; In Requires of upower-glib.pc.
     `(("glib" ,glib)))
    (home-page "https://upower.freedesktop.org/")
    (synopsis "System daemon for managing power devices")
    (description
     "UPower is an abstraction for enumerating power devices,
listening to device events and querying history and statistics.  Any
application or service on the system can access the org.freedesktop.UPower
service via the system message bus.")
    (license license:gpl2+)))

(define-public libgweather
  (package
    (name "libgweather")
    (version "3.28.3")
    (source (origin
              (method url-fetch)
              (uri (string-append "mirror://gnome/sources/" name "/"
                                  (version-major+minor version) "/"
                                  name "-" version ".tar.xz"))
              (sha256
               (base32
                "1xz60h59zgyk61y2wwzm0xlqav72i668g7v0x7rh9idz240hxls5"))))
    (build-system meson-build-system)
    (arguments
     `(#:tests? #f ; one of two tests requires network access
       #:configure-flags
       `(,(string-append "-Dzoneinfo_dir="
                         (assoc-ref %build-inputs "tzdata")
                         "/share/zoneinfo"))))
    (native-inputs
     `(("glib:bin" ,glib "bin") ; for glib-mkenums
       ("gobject-introspection" ,gobject-introspection)
       ("pkg-config" ,pkg-config)
       ("vala" ,vala)
       ("intltool" ,intltool)))
    (propagated-inputs
     ;; gweather-3.0.pc refers to GTK+, GDK-Pixbuf, GLib/GObject, libxml, and
     ;; libsoup.
     `(("gtk+" ,gtk+)
       ("gdk-pixbuf" ,gdk-pixbuf)
       ("libxml2" ,libxml2)
       ("libsoup" ,libsoup)
       ("geocode-glib" ,geocode-glib)))
    (inputs
     `(("tzdata" ,tzdata)))
    (home-page "https://wiki.gnome.org/action/show/Projects/LibGWeather")
    (synopsis "Location, time zone, and weather library for GNOME")
    (description
     "libgweather is a library to access weather information from online
services for numerous locations.")
    (license license:gpl2+)))

(define-public gnome-settings-daemon
  (package
    (name "gnome-settings-daemon")
    (version "3.32.1")
    (source
     (origin
       (method url-fetch)
       (uri (string-append "mirror://gnome/sources/" name "/"
                           (version-major+minor version) "/"
                           name "-" version ".tar.xz"))
       (sha256
        (base32
         "02d0s0g2mmqfib44r3sf0499r08p61s8l2ndsjssbam1bi7x2dks"))))
    (build-system meson-build-system)
    (arguments
     `(#:glib-or-gtk? #t
       #:configure-flags
       (list (string-append "-Dudev_dir="
                            (assoc-ref %outputs "out")
                            "/lib/udev/rules.d/")
             ;; Otherwise, the RUNPATH will lack the final path component.
             (string-append "-Dc_link_args=-Wl,-rpath="
                            (assoc-ref %outputs "out")
                            "/lib/gnome-settings-daemon-3.0"))
       ;; Color management test can't reach the colord system service.
       #:tests? #f))
    (native-inputs
     `(("glib:bin" ,glib "bin")     ; for glib-mkenums
       ("pkg-config" ,pkg-config)
       ("intltool" ,intltool)
       ("xsltproc" ,libxslt)
       ("libxml2" ,libxml2)                       ;for XML_CATALOG_FILES
       ("docbook-xml" ,docbook-xml-4.2)
       ("docbook-xsl" ,docbook-xsl)))
    (inputs
     `(("alsa-lib" ,alsa-lib)
       ("colord" ,colord)
       ("libgudev" ,libgudev)
       ("upower" ,upower)
       ("polkit" ,polkit)
       ("pulseaudio" ,pulseaudio)
       ("libcanberra" ,libcanberra)
       ("libx11" ,libx11)
       ("libxtst" ,libxtst)
       ("lcms" ,lcms)
       ("libnotify" ,libnotify)
       ("geoclue" ,geoclue)
       ("geocode-glib" ,geocode-glib)
       ("libgweather" ,libgweather)
       ("gnome-desktop" ,gnome-desktop)
       ("nss" ,nss)
       ("cups" ,cups)
       ("gsettings-desktop-schemas" ,gsettings-desktop-schemas)
       ("libwacom" ,libwacom)
       ("librsvg" ,librsvg)
       ("xf86-input-wacom" ,xf86-input-wacom)
       ("wayland" ,wayland)
       ("network-manager" ,network-manager)))
    (home-page "https://www.gnome.org")
    (synopsis "GNOME settings daemon")
    (description
     "This package contains the daemon responsible for setting the various
parameters of a GNOME session and the applications that run under it.  It
handles settings such keyboard layout, shortcuts, and accessibility, clipboard
settings, themes, mouse settings, and startup of other daemons.")
    (license license:gpl2+)))

(define-public totem-pl-parser
 (package
   (name "totem-pl-parser")
   (version "3.26.3")
   (source (origin
            (method url-fetch)
            (uri (string-append "mirror://gnome/sources/totem-pl-parser/"
                                (version-major+minor version) "/"
                                "totem-pl-parser-" version ".tar.xz"))
            (sha256
             (base32
              "13a45py2j1r9967zgww8kd24bn2fhycd4m3kzr90sxx9l2w03z8f"))))
   (build-system meson-build-system)
   (arguments
    ;; FIXME: Tests require gvfs.
    `(#:tests? #f))
   (native-inputs
    `(("intltool" ,intltool)
      ("glib" ,glib "bin")
      ("gobject-introspection" ,gobject-introspection)
      ("pkg-config" ,pkg-config)))
   (propagated-inputs
    `(("glib" ,glib)
      ("gmime" ,gmime)
      ("libarchive" ,libarchive)
      ("libgcrypt" ,libgcrypt)
      ("libxml2" ,libxml2)))
   (inputs
    `(("libsoup" ,libsoup)))
   (home-page "https://projects.gnome.org/totem")
   (synopsis "Library to parse and save media playlists for GNOME")
   (description "Totem-pl-parser is a GObjects-based library to parse and save
playlists in a variety of formats.")
   (license license:lgpl2.0+)))

(define-public aisleriot
  (package
    (name "aisleriot")
    (version "3.22.9")
    (source (origin
              (method url-fetch)
              (uri (string-append "mirror://gnome/sources/aisleriot/"
                                  (version-major+minor version) "/"
                                  "aisleriot-" version ".tar.xz"))
              (sha256
               (base32
                "0yzdh9cw5cjjgvfh75bihl968czlgfmpmn1z0fdk88sgvpjgzwji"))))
    (build-system glib-or-gtk-build-system)
    (arguments
     '(#:configure-flags
       '("--with-platform=gtk-only"
         "--with-card-theme-formats=svg")))
    (native-inputs
     `(("desktop-file-utils" ,desktop-file-utils)
       ("glib:bin" ,glib "bin") ; for glib-compile-schemas, etc.
       ("intltool" ,intltool)
       ("itstool" ,itstool)
       ("pkg-config" ,pkg-config)
       ("xmllint" ,libxml2)))
    (inputs
     `(("gtk+" ,gtk+)
       ("guile" ,guile-2.2)
       ("libcanberra" ,libcanberra)
       ("librsvg" ,librsvg)))
    (home-page "https://wiki.gnome.org/Apps/Aisleriot")
    (synopsis "Solitaire card games")
    (description
     "Aisleriot (also known as Solitaire or sol) is a collection of card games
which are easy to play with the aid of a mouse.")
    (license license:gpl3+)))

(define-public amtk
  (package
    (name "amtk")
    (version "5.0.2")
    (source (origin
              (method url-fetch)
              (uri (string-append "mirror://gnome/sources/amtk/"
                                  (version-major+minor version) "/"
                                  "amtk-" version ".tar.xz"))
              (sha256
               (base32
                "11jgz2i9wjzv4alrxl1qyxiapb52w7vs5ygfgsw0qgdap8gqkk3i"))))
    (build-system gnu-build-system)
    (arguments
     '(#:configure-flags '("--enable-gtk-doc")))
    (native-inputs
     `(("gobject-introspection" ,gobject-introspection)
       ("glib:bin" ,glib "bin")         ; for glib-mkenums
       ("gtk-doc" ,gtk-doc)
       ("pkg-config" ,pkg-config)))
    (inputs
     `(("glib" ,glib)
       ("gtk+" ,gtk+)))
    (home-page "https://wiki.gnome.org/Projects/Amtk")
    (synopsis "Actions, Menus and Toolbars Kit for GTK+ applications")
    (description
     "Amtk is the acronym for @acronym{Amtk, Actions Menus and Toolbars Kit}.
It is a basic GtkUIManager replacement based on GAction.  It is suitable for
both a traditional UI or a modern UI with a GtkHeaderBar.")
    (license license:lgpl2.1+)))

(define-public devhelp
  (package
    (name "devhelp")
    (version "3.32.0")
    (source (origin
              (method url-fetch)
              (uri (string-append "mirror://gnome/sources/" name "/"
                                  (version-major+minor version) "/"
                                  name "-" version ".tar.xz"))
              (sha256
               (base32
                "06sa83zggk29wcg75fl3gqh0rmi7cd3gsbk09a2z23r7vpy7xanq"))))
    (build-system meson-build-system)
    (arguments
     '(#:glib-or-gtk? #t
       #:phases
       (modify-phases %standard-phases
         (add-after 'unpack 'skip-gtk-update-icon-cache
           ;; Don't create 'icon-theme.cache'.
           (lambda _
             (substitute* "meson_post_install.py"
               (("gtk-update-icon-cache") "true"))
             #t)))))
    (native-inputs
     `(("intltool" ,intltool)
       ("itstool" ,itstool)
       ("gobject-introspection" ,gobject-introspection)
       ("glib:bin" ,glib "bin") ; for glib-mkmenus
       ("pkg-config" ,pkg-config)))
    (inputs
     `(("amtk" ,amtk)
       ("gsettings-desktop-schemas" ,gsettings-desktop-schemas)
       ("webkitgtk" ,webkitgtk)))
    (home-page "https://wiki.gnome.org/Apps/Devhelp")
    (synopsis "API documentation browser for GNOME")
    (description
     "Devhelp is an API documentation browser for GTK+ and GNOME.  It works
natively with GTK-Doc (the API reference system developed for GTK+ and used
throughout GNOME for API documentation).")
    (license license:gpl2+)))

(define-public cogl
  (package
    (name "cogl")
    (version "1.22.4")
    (source
     (origin
       (method url-fetch)
       (uri (string-append "mirror://gnome/sources/cogl/"
                           (version-major+minor version) "/"
                           "cogl-" version ".tar.xz"))
       (sha256
        (base32 "1q0drs82a8f6glg1v29bb6g2nf15fw0rvdx3d0rgcgfarfaby5sj"))))
    ;; NOTE: mutter exports a bundled fork of cogl, so when making changes to
    ;; cogl, corresponding changes may be appropriate in mutter as well.
    (build-system gnu-build-system)
    (native-inputs
     `(("glib:bin" ,glib "bin")     ; for glib-mkenums
       ("gobject-introspection" ,gobject-introspection)
       ;;("xorg-server" ,xorg-server) ; for the test suite
       ("pkg-config" ,pkg-config)))
    (propagated-inputs
     `(("glib" ,glib)
       ("gdk-pixbuf" ,gdk-pixbuf)
       ("libx11" ,libx11)
       ("libxext" ,libxext)
       ("libxfixes" ,libxfixes)
       ("libxdamage" ,libxdamage)
       ("libxcomposite" ,libxcomposite)
       ("libxrandr" ,libxrandr)))
    (inputs
     `(("mesa" ,mesa)
       ("cairo" ,cairo)
       ("pango" ,pango)
       ("gstreamer" ,gstreamer)
       ("gst-plugins-base" ,gst-plugins-base)
       ("wayland" ,wayland)))
    (arguments
     `(#:configure-flags (list "--enable-cogl-gst"
                               "--enable-wayland-egl-platform"
                               "--enable-wayland-egl-server"

                               ;; Arrange to pass an absolute file name to
                               ;; dlopen for libGL.so.
                               (string-append "--with-gl-libname="
                                              (assoc-ref %build-inputs "mesa")
                                              "/lib/libGL.so"))
       ;; XXX FIXME: All tests fail, with many warnings printed like this:
       ;;   _FontTransOpen: Unable to Parse address
       ;;   ${prefix}/share/fonts/X11/misc/
       #:tests? #f
       #; #:phases
       #;
       (modify-phases %standard-phases
         (add-before 'check 'start-xorg-server
                     (lambda* (#:key inputs #:allow-other-keys)
                       ;; The test suite requires a running X server.
                       (system (format #f "~a/bin/Xvfb :1 &"
                                       (assoc-ref inputs "xorg-server")))
                       (setenv "DISPLAY" ":1")
                       #t)))))
    (home-page "http://www.cogl3d.org")
    (synopsis "Object oriented GL/GLES Abstraction/Utility Layer")
    (description
     "Cogl is a small library for using 3D graphics hardware to draw pretty
pictures.  The API departs from the flat state machine style of OpenGL and is
designed to make it easy to write orthogonal components that can render
without stepping on each others toes.")
    (license (list license:expat       ; most of the code
                   license:bsd-3       ; cogl/cogl-point-in-poly.c
                   license:sgifreeb2.0 ; cogl-path/tesselator/
                   license:asl2.0))))  ; examples/android/

(define-public clutter
  (package
    (name "clutter")
    (version "1.26.2")
    (source
     (origin
       (method url-fetch)
       (uri (string-append "mirror://gnome/sources/" name "/"
                           (version-major+minor version) "/"
                           name "-" version ".tar.xz"))
       (sha256
        (base32
         "0mif1qnrpkgxi43h7pimim6w6zwywa16ixcliw0yjm9hk0a368z7"))))
    ;; NOTE: mutter exports a bundled fork of clutter, so when making changes
    ;; to clutter, corresponding changes may be appropriate in mutter as well.
    (build-system gnu-build-system)
    (outputs '("out"
               "doc"))                            ;9 MiB of gtk-doc HTML pages
    (native-inputs
     `(("glib:bin" ,glib "bin")     ; for glib-genmarshal
       ("gobject-introspection" ,gobject-introspection)
       ("pkg-config" ,pkg-config)
       ("xsltproc" ,libxslt)))
    (propagated-inputs
     `(("cogl" ,cogl)
       ("cairo" ,cairo)
       ("atk" ,atk)
       ("gtk+" ,gtk+)
       ("json-glib" ,json-glib)
       ("glib" ,glib)
       ("libxcomposite" ,libxcomposite)
       ("libxdamage" ,libxdamage)
       ("libxext" ,libxext)
       ("xinput" ,xinput)))
    (inputs
     `(("libxkbcommon" ,libxkbcommon)
       ("udev" ,eudev)))
    (arguments
     `(#:configure-flags (list "--enable-x11-backend=yes"

                               ;; This produces share/doc/{clutter,cally}.
                               (string-append "--with-html-dir="
                                              (assoc-ref %outputs "doc")
                                              "/share/doc"))
       ;; XXX FIXME: Get test suite working.  It would probably fail in the
       ;; same way the cogl tests fail, since clutter is based on cogl.
       #:tests? #f))
    (home-page "http://www.clutter-project.org")
    (synopsis "OpenGL-based interactive canvas library")
    (description
     "Clutter is an OpenGL-based interactive canvas library, designed for
creating fast, mainly 2D single window applications such as media box UIs,
presentations, kiosk style applications and so on.")
    (license license:lgpl2.0+)))

(define-public clutter-gtk
  (package
    (name "clutter-gtk")
    (version "1.8.4")
    (source
     (origin
       (method url-fetch)
       (uri (string-append "mirror://gnome/sources/" name "/"
                           (version-major+minor version) "/"
                           name "-" version ".tar.xz"))
       (sha256
        (base32
         "01ibniy4ich0fgpam53q252idm7f4fn5xg5qvizcfww90gn9652j"))))
    (build-system gnu-build-system)
    (native-inputs
     `(("pkg-config" ,pkg-config)
       ("gobject-introspection" ,gobject-introspection)))
    (propagated-inputs
     ;; clutter-gtk.pc refers to all these.
     `(("clutter" ,clutter)
       ("gtk+" ,gtk+)))
    (home-page "http://www.clutter-project.org")
    (synopsis "OpenGL-based interactive canvas library GTK+ widget")
    (description
     "Clutter is an OpenGL-based interactive canvas library, designed for
creating fast, mainly 2D single window applications such as media box UIs,
presentations, kiosk style applications and so on.")
    (license license:lgpl2.0+)))

(define-public clutter-gst
  (package
    (name "clutter-gst")
    (version "3.0.27")
    (source
     (origin
       (method url-fetch)
       (uri (string-append "mirror://gnome/sources/clutter-gst/"
                           (version-major+minor version) "/"
                           "clutter-gst-" version ".tar.xz"))
       (sha256
        (base32 "17czmpl92dzi4h3rn5rishk015yi3jwiw29zv8qan94xcmnbssgy"))))
    (build-system gnu-build-system)
    (native-inputs
     `(("glib:bin" ,glib "bin")         ; for glib-mkenums
       ("pkg-config" ,pkg-config)
       ("gobject-introspection" ,gobject-introspection)))
    (inputs
     `(("clutter" ,clutter)
       ("gstreamer" ,gstreamer)
       ("gst-plugins-base" ,gst-plugins-base)))
    (home-page "http://www.clutter-project.org")
    (synopsis "Integration library for using GStreamer with Clutter")
    (description
     "Clutter-Gst is an integration library for using GStreamer with Clutter.
It provides a GStreamer sink to upload frames to GL and an actor that
implements the ClutterGstPlayer interface using playbin.  Clutter is an
OpenGL-based interactive canvas library.")
    (license license:lgpl2.0+)))

(define-public libchamplain
  (package
    (name "libchamplain")
    (version "0.12.16")
    (source (origin
              (method url-fetch)
              (uri (string-append
                    "mirror://gnome/sources/libchamplain/0.12/libchamplain-"
                    version ".tar.xz"))
              (sha256
               (base32
                "13chvc2n074i0jw5jlb8i7cysda4yqx58ca6y3mrlrl9g37k2zja"))))
    (build-system gnu-build-system)
    (arguments '(#:configure-flags '("--enable-vala")))
    (native-inputs
     `(("gobject-introspection" ,gobject-introspection)
       ("pkg-config" ,pkg-config)
       ("vala" ,vala)))
    (propagated-inputs
     `(("libsoup" ,libsoup)
       ("sqlite" ,sqlite)
       ("clutter" ,clutter)
       ("clutter-gtk" ,clutter-gtk)
       ("glib:bin" ,glib "bin")                   ;glib-mkenums, etc.
       ("cairo" ,cairo)
       ("gtk+3" ,gtk+)
       ("glib" ,glib)))
    (home-page "https://projects.gnome.org/libchamplain/")
    (synopsis "C library providing a ClutterActor to display maps")
    (description
     "libchamplain is a C library providing a ClutterActor to display maps.
It also provides a Gtk+ widget to display maps in Gtk+ applications.  Python
and Perl bindings are also available.  It supports numerous free map sources
such as OpenStreetMap, OpenCycleMap, OpenAerialMap, and Maps for free.")
    (license license:lgpl2.1+)))

(define-public gom
  (package
    (name "gom")
    (version "0.3.2")
    (source
     (origin
       (method url-fetch)
       (uri (string-append "mirror://gnome/sources/gom/"
                           (version-major+minor version) "/"
                           "gom-" version ".tar.xz"))
       (sha256
        (base32
         "1zaqqwwkyiswib3v1v8wafpbifpbpak0nn2kp13pizzn9bwz1s5w"))))
    (build-system gnu-build-system)
    (native-inputs
     `(("intltool" ,intltool)
       ("pkg-config" ,pkg-config)
       ("gobject-introspection" ,gobject-introspection)))
    (inputs
     `(("glib" ,glib)
       ("gdk-pixbuf" ,gdk-pixbuf)
       ("sqlite" ,sqlite)))
    ;; XXX TODO: Figure out how to run the test suite.
    (arguments `(#:tests? #f))
    (home-page "https://wiki.gnome.org/Projects/Gom")
    (synopsis "Object mapper from GObjects to SQLite")
    (description
     "Gom provides an object mapper from GObjects to SQLite.  It helps you
write applications that need to store structured data as well as make complex
queries upon that data.")
    (license license:lgpl2.1+)))

(define-public libgnome-games-support
  (package
    (name "libgnome-games-support")
    (version "1.4.4")
    (source (origin
              (method url-fetch)
              (uri (string-append "mirror://gnome/sources/libgnome-games-support/"
                                  (version-major+minor version) "/"
                                  "libgnome-games-support-" version ".tar.xz"))
              (sha256
               (base32
                "1zkbmnrn161p74qg6jhsn9f66yjjzxfm13pl1klv9av8k1bax9pq"))))
    (build-system gnu-build-system)
    (arguments
     '(#:phases
       (modify-phases %standard-phases
         (add-before 'check 'pre-check
           (lambda _
             ;; Tests require a writable HOME.
             (setenv "HOME" (getcwd))
             #t)))))
    (native-inputs
     `(("intltool" ,intltool)
       ("pkg-config" ,pkg-config)
       ("vala" ,vala)))
    (propagated-inputs
     ;; Required by libgnome-games-support-1.0.pc
     `(("gtk+" ,gtk+)
       ("libgee" ,libgee)))
    (home-page "https://www.gnome.org/")
    (synopsis "Useful functionality shared among GNOME games")
    (description
     "libgnome-games-support is a small library intended for internal use by
GNOME Games, but it may be used by others.")
    (license license:lgpl3+)))

(define-public gnome-klotski
  (package
    (name "gnome-klotski")
    (version "3.32.0")
    (source (origin
              (method url-fetch)
              (uri (string-append "mirror://gnome/sources/" name "/"
                                  (version-major+minor version) "/"
                                  name "-" version ".tar.xz"))
              (sha256
               (base32
                "1p4s15gxj6gasix22z9vlx2yrx196fvcxr6v6qrl569idfgjbi72"))))
    (build-system meson-build-system)
    (arguments
     '(#:glib-or-gtk? #t
       #:phases
       (modify-phases %standard-phases
         (add-after 'unpack 'skip-gtk-update-icon-cache
           ;; Don't create 'icon-theme.cache'.
           (lambda _
             (substitute* "build-aux/meson_post_install.py"
               (("gtk-update-icon-cache") (which "true")))
             #t)))))
    (native-inputs
     `(("desktop-file-utils" ,desktop-file-utils)
       ("glib:bin" ,glib "bin") ; for glib-compile-resources
       ("intltool" ,intltool)
       ("itstool" ,itstool)
       ("pkg-config" ,pkg-config)
       ("vala" ,vala)
       ("xmllint" ,libxml2)))
    (inputs
     `(("gtk+" ,gtk+)
       ("libgnome-games-support" ,libgnome-games-support)
       ("librsvg" ,librsvg)))
    (home-page "https://wiki.gnome.org/Apps/Klotski")
    (synopsis "Sliding block puzzles")
    (description
     "GNOME Klotski is a set of block sliding puzzles.  The objective is to move
the patterned block to the area bordered by green markers.  To do so, you will
need to slide other blocks out of the way.  Complete each puzzle in as few moves
as possible!")
    (license license:gpl2+)))

(define-public grilo
  (package
    (name "grilo")
    (version "0.3.10")
    (source
     (origin
       (method url-fetch)
       (uri (string-append "mirror://gnome/sources/" name "/"
                           (version-major+minor version) "/"
                           name "-" version ".tar.xz"))
       (sha256
        (base32
         "1s7ilyywf18q26aj5c4709kfizqywjlnacp4jzmj9v9i9kkv4i3y"))))
    (build-system meson-build-system)
    (native-inputs
     `(("glib:bin" ,glib "bin")         ; for glib-mkenums and glib-genmarshal
       ("intltool" ,intltool)
       ("pkg-config" ,pkg-config)
       ("gobject-introspection" ,gobject-introspection)
       ("gtk-doc" ,gtk-doc)
       ("vala" ,vala)))
    (inputs
     `(("cyrus-sasl" ,cyrus-sasl)
       ("glib" ,glib)
       ("gtk+" ,gtk+)
       ("libxml2" ,libxml2)
       ("liboauth" ,liboauth)
       ("libsoup" ,libsoup)
       ("totem-pl-parser" ,totem-pl-parser)))
    (native-search-paths
     (list (search-path-specification
            (variable "GRL_PLUGIN_PATH")
            (files (list (string-append "lib/grilo-"
                                        (version-major+minor version)))))))
    (home-page "https://wiki.gnome.org/action/show/Projects/Grilo")
    (synopsis "Framework for discovering and browsing media")
    (description
     "Grilo is a framework focused on making media discovery and browsing easy
for application developers.")
    (license license:lgpl2.1+)))

(define-public grilo-plugins
  (package
    (name "grilo-plugins")
    (version "0.3.10")
    (source
     (origin
       (method url-fetch)
       (uri (string-append "mirror://gnome/sources/" name "/"
                           (version-major+minor version) "/"
                           name "-" version ".tar.xz"))
       (sha256
        (base32
         "0jldaixc4kzycn5v8ixkjld1n0z3dp0l1p3vchgdwpvdvc7kcfw0"))))
    (build-system meson-build-system)
    (native-inputs
     `(("gettext" ,gettext-minimal)
       ("glib:bin" ,glib "bin")
       ("gtk+:bin" ,gtk+ "bin")
       ("itstool" ,itstool)
       ("pkg-config" ,pkg-config)))
    ;; TODO: ahavi, gstreamer
    (inputs
     `(("grilo" ,grilo)
       ;("gmime" ,gmime) ; unused
       ("gnome-online-accounts:lib" ,gnome-online-accounts "lib")
       ("gom" ,gom)
       ;("gssdp" ,gssdp) ; unused
       ;("gupnp" ,gupnp) ; unused
       ;("gupnp-av" ,gupnp-av) ; unused
       ("json-glib" ,json-glib)
       ("avahi" ,avahi)
       ("libgdata" ,libgdata)
       ("libmediaart" ,libmediaart)
       ;("librest" ,rest) ; unused
       ("libsoup" ,libsoup)
       ("totam-pl-parser" ,totem-pl-parser)
       ("tracker" ,tracker))) ; unused because it's too old
    (arguments
     `(#:glib-or-gtk? #t
       ;;Disable lua-factory as it needs missing dependencies
       #:configure-flags '("-Denable-lua-factory=no")))
    (home-page "https://live.gnome.org/Grilo")
    (synopsis "Plugins for the Grilo media discovery library")
    (description
     "Grilo is a framework focused on making media discovery and browsing easy
for application developers.  This package provides plugins for common media
discovery protocols.")
    (license license:lgpl2.1+)))

(define-public totem
  (package
    (name "totem")
    (version "3.32.1")
    (source
     (origin
       (method url-fetch)
       (uri (string-append "mirror://gnome/sources/" name "/"
                           (version-major+minor version) "/"
                           name "-" version ".tar.xz"))
       (sha256
        (base32
         "0yra8apc7smpwf7d1k8crhrm8d4wix24ds6i9yxbch1v11jnhr3v"))))
    (build-system meson-build-system)
    (native-inputs
     `(("pkg-config" ,pkg-config)
       ("desktop-file-utils" ,desktop-file-utils)
       ("gobject-introspection" ,gobject-introspection)
       ("glib:bin" ,glib "bin")                   ;for 'glib-mkenums'
       ("intltool" ,intltool)
       ("itstool" ,itstool)
       ("xmllint" ,libxml2)
       ("python-pylint" ,python-pylint)
       ("xorg-server" ,xorg-server-for-tests)))
    (propagated-inputs
     `(("dconf" ,dconf)))
    (inputs
     `(("gtk+" ,gtk+)
       ("gdk-pixbuf" ,gdk-pixbuf)
       ("atk" ,atk)
       ("cairo" ,cairo)
       ("dbus-glib" ,dbus-glib)
       ("clutter" ,clutter)
       ("clutter-gtk" ,clutter-gtk)
       ("clutter-gst" ,clutter-gst)
       ("xorgproto" ,xorgproto)
       ("libxxf86vm" ,libxxf86vm)
       ("libxtst" ,libxtst)
       ("libxrandr" ,libxrandr)
       ("libxml2" ,libxml2)
       ("libsoup" ,libsoup)
       ("libpeas" ,libpeas)
       ("librsvg" ,librsvg)
       ("lirc" ,lirc)
       ("gnome-desktop" ,gnome-desktop)
       ("gstreamer" ,gstreamer)
       ("gst-plugins-base" ,gst-plugins-base)
       ("gst-plugins-good" ,gst-plugins-good)
       ("gsettings-desktop-schemas" ,gsettings-desktop-schemas)
       ("adwaita-icon-theme" ,adwaita-icon-theme)
       ("python" ,python)
       ("python-pygobject" ,python-pygobject)
       ("totem-pl-parser" ,totem-pl-parser)
       ("grilo" ,grilo)
       ("grilo-plugins" ,grilo-plugins)
       ("vala" ,vala)))
    (arguments
     `(#:glib-or-gtk? #t

       ;; Disable automatic GStreamer plugin installation via PackageKit and
       ;; all that.
       #:configure-flags '("-D" "enable-easy-codec-installation=no"

                           ;; Do not build .a files for the plugins, it's
                           ;; completely useless.  This saves 2 MiB.
                           "--default-library" "shared")
       #:phases
       (modify-phases %standard-phases
         (add-after 'unpack 'skip-gtk-update-icon-cache
           ;; Don't create 'icon-theme.cache'.
           (lambda _
             (substitute* "meson_post_install.py"
               (("gtk-update-icon-cache") "true"))
             #t))
         (add-before
          'install 'disable-cache-generation
          (lambda _
            (setenv "DESTDIR" "/")
            #t))
         (add-before
          'check 'pre-check
          (lambda _
            ;; Tests require a running X server.
            (system "Xvfb :1 &")
            (setenv "DISPLAY" ":1")
            #t))
         (add-after
          'install 'wrap-totem
          (lambda* (#:key inputs outputs #:allow-other-keys)
            (let ((out             (assoc-ref outputs "out"))
                  (gst-plugin-path (getenv "GST_PLUGIN_SYSTEM_PATH"))
                  (grl-plugin-path (getenv "GRL_PLUGIN_PATH")))
              (wrap-program (string-append out "/bin/totem")
                `("GST_PLUGIN_SYSTEM_PATH" ":" prefix (,gst-plugin-path))
                `("GRL_PLUGIN_PATH"        ":" prefix (,grl-plugin-path)))
              (wrap-program (string-append out "/bin/totem-video-thumbnailer")
                `("GST_PLUGIN_SYSTEM_PATH" ":" prefix (,gst-plugin-path))))
            #t)))))
    (home-page "https://wiki.gnome.org/Apps/Videos")
    (synopsis "Simple media player for GNOME based on GStreamer")
    (description "Totem is a simple yet featureful media player for GNOME
which can read a large number of file formats.")
    ;; GPL2+ with an exception clause for non-GPL compatible GStreamer plugins
    ;; to be used and distributed together with GStreamer and Totem.  See
    ;; file://COPYING in the source distribution for details.
    (license license:gpl2+)))

(define-public rhythmbox
 (package
   (name "rhythmbox")
   (version "3.4.4")
   (source (origin
            (method url-fetch)
            (uri (string-append "mirror://gnome/sources/rhythmbox/"
                                (version-major+minor version) "/"
                                "rhythmbox-" version ".tar.xz"))
            (sha256
             (base32
              "142xcvw4l19jyr5i72nbnrihs953pvrrzcbijjn9dxmxszbv03pf"))))
   (build-system glib-or-gtk-build-system)
   (arguments
    `(#:configure-flags
      (list "--enable-lirc"
            "--enable-python"
            "--enable-vala"
            "--with-brasero"
            "--with-gudev"
            "--with-libsecret")
      #:phases
      (modify-phases %standard-phases
        (add-after
         'install 'wrap-rhythmbox
         (lambda* (#:key inputs outputs #:allow-other-keys)
           (let ((out               (assoc-ref outputs "out"))
                 (gi-typelib-path   (getenv "GI_TYPELIB_PATH"))
                 (gst-plugin-path   (getenv "GST_PLUGIN_SYSTEM_PATH"))
                 (grl-plugin-path   (getenv "GRL_PLUGIN_PATH"))
                 (python-path       (getenv "PYTHONPATH")))
             (wrap-program (string-append out "/bin/rhythmbox")
               `("GI_TYPELIB_PATH"        ":" prefix (,gi-typelib-path))
               `("GST_PLUGIN_SYSTEM_PATH" ":" prefix (,gst-plugin-path))
               `("GRL_PLUGIN_PATH"        ":" prefix (,grl-plugin-path))
               `("PYTHONPATH"             ":" prefix (,python-path))))
           #t)))))
   (propagated-inputs
    `(("dconf" ,dconf)))
   (native-inputs
    `(("itstool" ,itstool)
      ("intltool" ,intltool)
      ("glib" ,glib "bin")
      ("gobject-introspection" ,gobject-introspection)
      ("desktop-file-utils" ,desktop-file-utils)
      ("pkg-config" ,pkg-config)
      ("xmllint" ,libxml2)))
   (inputs
    `(("json-glib" ,json-glib)
      ("tdb" ,tdb)
      ("gnome-desktop" ,gnome-desktop)
      ("python" ,python)
      ("python-pygobject" ,python2-pygobject)
      ("vala" ,vala)
      ("gmime" ,gmime)
      ("adwaita-icon-theme" ,adwaita-icon-theme)
      ("grilo" ,grilo)
      ("grilo-plugins" ,grilo-plugins)
      ("gstreamer" ,gstreamer)
      ("gst-plugins-base" ,gst-plugins-base)
      ("gst-plugins-good" ,gst-plugins-good)
      ("totem-pl-parser" ,totem-pl-parser)
      ("libgudev" ,libgudev)
      ;;("libmtp" ,libmtp) FIXME: Not detected
      ("libsecret" ,libsecret)
      ("libsoup" ,libsoup)
      ("libnotify" ,libnotify)
      ("libpeas" ,libpeas)
      ("lirc" ,lirc)
      ;; TODO: clutter* only used by visualizer plugin, which also requires mx
      ;;("clutter" ,clutter)
      ;;("clutter-gtk" ,clutter-gtk)
      ;;("clutter-gst" ,clutter-gst)
      ("gsettings-desktop-schemas" ,gsettings-desktop-schemas)
      ("atk" ,atk)
      ("pango" ,pango)
      ("gtk+" ,gtk+)
      ;; TODO:
      ;;  * libgpod
      ;;  * mx
      ("brasero" ,brasero)))
   (home-page "https://wiki.gnome.org/Apps/Rhythmbox")
   (synopsis "Music player for GNOME")
   (description "Rhythmbox is a music playing application for GNOME.  It
supports playlists, song ratings, and any codecs installed through gstreamer.")
   (license license:gpl2+)))

(define-public eog
 (package
   (name "eog")
   (version "3.32.2")
   (source (origin
            (method url-fetch)
            (uri (string-append "mirror://gnome/sources/" name "/"
                                (version-major+minor version) "/"
                                name "-" version ".tar.xz"))
            (sha256
             (base32
              "1bcxpqgzlk2cy4wfb3b5h66mhpj2fhrk1rrb5qqcv5xrr62ik5xy"))))
   (build-system meson-build-system)
   (arguments
    `(#:configure-flags
      ;; Otherwise, the RUNPATH will lack the final 'eog' path component.
      (list (string-append "-Dc_link_args=-Wl,-rpath="
                           (assoc-ref %outputs "out") "/lib/eog"))
      #:phases
      (modify-phases %standard-phases
         (add-after 'unpack 'skip-gtk-update-icon-cache
           ;; Don't create 'icon-theme.cache'.
           (lambda _
             (substitute* "meson_post_install.py"
               (("gtk-update-icon-cache") "true"))
             #t))
        (add-after 'install 'wrap-eog
          (lambda* (#:key outputs #:allow-other-keys)
            (let ((out               (assoc-ref outputs "out"))
                  (gi-typelib-path   (getenv "GI_TYPELIB_PATH")))
              (wrap-program (string-append out "/bin/eog")
                `("GI_TYPELIB_PATH" ":" prefix (,gi-typelib-path))))
            #t)))))
   (propagated-inputs
    `(("dconf" ,dconf)))
   (native-inputs
    `(("intltool" ,intltool)
      ("itstool" ,itstool)
      ("glib" ,glib "bin")
      ("gobject-introspection" ,gobject-introspection)
      ("pkg-config" ,pkg-config)
      ("xmllint" ,libxml2)))
   (inputs
    `(("gnome-desktop" ,gnome-desktop)
      ("shared-mime-info" ,shared-mime-info)
      ("adwaita-icon-theme" ,adwaita-icon-theme)
      ("exempi" ,exempi)
      ("lcms" ,lcms)
      ("libexif" ,libexif)
      ("libpeas" ,libpeas)
      ("libjpeg" ,libjpeg-turbo)
      ("librsvg" ,librsvg)
      ("gsettings-desktop-schemas" ,gsettings-desktop-schemas)
      ("gtk+" ,gtk+)))
   (home-page "https://wiki.gnome.org/Apps/EyeOfGnome")
   (synopsis "GNOME image viewer")
   (description "Eye of GNOME is the GNOME image viewer.  It
supports image conversion, rotation, and slideshows.")
   (license license:gpl2+)))

(define-public eog-plugins
  ;; Note: EOG looks for its plugins (via libpeas) in ~/.local as well as
  ;; $DATA/lib/eog/plugins, where DATA is one of the entries in
  ;; $XDG_DATA_DIRS.  Thus, for EOG to find these, you have to have
  ;; 'XDG_DATA_DIRS' appropriately set.
  (package
    (name "eog-plugins")
    (version "3.26.4")
    (source (origin
              (method url-fetch)
              (uri (string-append "mirror://gnome/sources/eog-plugins/"
                                  (version-major+minor version) "/"
                                  "eog-plugins-" version ".tar.xz"))
              (sha256
               (base32
                "0pd7fqa4ciy5844k5s1c6rlsqkk8pxd8cchxjcjhxlsngm9lynnx"))))
    (build-system gnu-build-system)
    (home-page "https://wiki.gnome.org/Apps/EyeOfGnome/Plugins")
    (synopsis "Extensions for the Eye of GNOME image viewer")
    (native-inputs
     `(("pkg-config" ,pkg-config)
       ("gettext" ,gnu-gettext)))
    (inputs
     `(("eog" ,eog)
       ("glib" ,glib)
       ("gtk+" ,gtk+)
       ("libpeas" ,libpeas)
       ("libexif" ,libexif)
       ("libchamplain" ,libchamplain)))
    (description
     "This package provides plugins for the Eye of GNOME (EOG) image viewer,
notably:

@itemize
@item @dfn{EXIF Display}, which displays camera (EXIF) information;
@item @dfn{Map}, which displays a map of where the picture was taken on the
side panel;
@item @dfn{Slideshow Shuffle}, to shuffle images in slideshow mode.
@end itemize\n")

    ;; XXX: eog-postasa-plugin-resources.c (which we don't build) contains a
    ;; long suspicious byte stream that goes to a
    ;; ".gresource.eog_postasa_plugin" ELF section.
    (license license:gpl2+)))

(define-public libgudev
  (package
    (name "libgudev")
    (version "232")
    (source (origin
              (method url-fetch)
              (uri (string-append "mirror://gnome/sources/" name "/"
                                  version "/" name "-" version ".tar.xz"))
              (sha256
               (base32
                "0q3qki451zzgdjazlgshsfzbbm0in40lyx7dyrag7kbkqnwv4k7f"))))
    (build-system gnu-build-system)
    (arguments
     '(#:configure-flags
       ;; umockdev depends on libgudev.
       (list "--disable-umockdev")))
    (native-inputs
     `(("glib:bin" ,glib "bin") ; for glib-genmarshal, etc.
       ("gobject-introspection" ,gobject-introspection)
       ("pkg-config" ,pkg-config)))
    (propagated-inputs
     `(("glib" ,glib))) ; required by gudev-1.0.pc
    (inputs
     `(("udev" ,eudev)))
    (home-page "https://wiki.gnome.org/Projects/libgudev")
    (synopsis "GObject bindings for libudev")
    (description
     "This library provides GObject bindings for libudev.  It was originally
part of udev-extras, then udev, then systemd.  It's now a project on its own.")
    (license license:lgpl2.1+)))

(define-public gvfs
  (package
    (name "gvfs")
    (version "1.40.1")
    (source (origin
              (method url-fetch)
              (uri (string-append "mirror://gnome/sources/gvfs/"
                                  (version-major+minor version) "/"
                                  "gvfs-" version ".tar.xz"))
              (sha256
               (base32
                "1cfnzamr4mvgpf6yhm28lh9cafy9z6842s8jpbqnfizfxybg8ylj"))))
    (build-system meson-build-system)
    (arguments
     '(#:glib-or-gtk? #t
       #:configure-flags
       (list "-Dsystemduserunitdir=no"
             "-Dtmpfilesdir=no"
             ;; Otherwise, the RUNPATH will lack the final path component.
             (string-append "-Dc_link_args=-Wl,-rpath="
                            (assoc-ref %outputs "out") "/lib/gvfs"))))
    (native-inputs
     `(("glib:bin" ,glib "bin") ; for glib-genmarshal, etc.
       ("gettext" ,gettext-minimal)
       ("gtk-doc" ,gtk-doc)
       ("pkg-config" ,pkg-config)
       ("xsltproc" ,libxslt)))
    (inputs
     `(("avahi" ,avahi)
       ("docbook-xml" ,docbook-xml-4.2)
       ("docbook-xsl" ,docbook-xsl)
       ("dbus" ,dbus)
       ("elogind" ,elogind)
       ("fuse" ,fuse)
       ("gcr" ,gcr)
       ("glib" ,glib)
       ("gnome-online-accounts" ,gnome-online-accounts)
       ("libarchive" ,libarchive)
       ("libbluray" ,libbluray)
       ("libcap" ,libcap)
       ("libcdio-paranoia" ,libcdio-paranoia)
       ("libgcrypt" ,libgcrypt)
       ("libgdata" ,libgdata)
       ("libgphoto2" ,libgphoto2)
       ("libgudev" ,libgudev)
       ("libimobiledevice" ,libimobiledevice)
       ("libmtp" ,libmtp)
       ("libnfs" ,libnfs)
       ("libsecret" ,libsecret)
       ("libsmbclient" ,samba)
       ("libsoup" ,libsoup)
       ("libxml2" ,libxml2)
       ("openssh" ,openssh)
       ("polkit" ,polkit)
       ("udisks" ,udisks)))
    (home-page "https://wiki.gnome.org/gvfs/")
    (synopsis "Userspace virtual file system for GIO")
    (description
     "GVFS is a userspace virtual file system designed to work with the I/O
abstraction of GIO.  It contains a GIO module that seamlessly adds GVFS support
to all applications using the GIO API.  It also supports exposing the GVFS
mounts to non-GIO applications using FUSE.

GVFS comes with a set of backends, including trash support, SFTP, SMB, HTTP,
DAV, and others.")
    (license license:lgpl2.0+)))

(define-public gusb
  (package
    (name "gusb")
    (version "0.3.0")
    (source (origin
              (method git-fetch)
              (uri (git-reference
                     (url "https://github.com/hughsie/libgusb.git")
                     (commit version)))
              (file-name (git-file-name name version))
              (sha256
               (base32
                "002pg0p4qzzk5dkyiynm483ir26zxrn4k71c7f6j85mfsdzbgli7"))))
    (build-system meson-build-system)
    (native-inputs
     `(("gobject-introspection" ,gobject-introspection)
       ("pkg-config" ,pkg-config)
       ("vala" ,vala)
       ("gtk-doc" ,gtk-doc)))
    (propagated-inputs
     ;; Both of these are required by gusb.pc.
     `(("glib" ,glib)
       ("libusb" ,libusb)))
    (arguments
     `(#:tests? #f)) ;libusb fails to initialize.  Wonder what that is.
    (home-page "https://github.com/hughsie/libgusb")
    (synopsis "GLib binding for libusb1")
    (description
     "GUsb is a GObject wrapper for libusb1 that makes it easy to do
asynchronous control, bulk and interrupt transfers with proper cancellation
and integration into a mainloop.  This makes it easy to integrate low level
USB transfers with your high-level application or system daemon.")
    (license license:lgpl2.1+)))

(define-public simple-scan
  (package
    (name "simple-scan")
    (version "3.34.4")
    (source
     (origin
       (method url-fetch)
       (uri (string-append "mirror://gnome/sources/simple-scan/"
                           (version-major+minor version) "/"
                           "simple-scan-" version ".tar.xz"))
       (sha256
        (base32 "0xvy672zyl6jsdlnxma8nc2aqsx9k92jhp6wfxs0msj9ppp1nd3z"))))
    (build-system meson-build-system)
    ;; TODO: Fix icons in home screen, About dialogue, and scan menu.
    (arguments
     '(#:glib-or-gtk? #t))
    (inputs
     `(("gtk" ,gtk+)
       ("zlib" ,zlib)
       ("cairo" ,cairo)
       ("colord" ,colord)
       ("gdk-pixbuf" ,gdk-pixbuf)
       ("gusb" ,gusb)
       ("libsane" ,sane-backends)))
    (native-inputs
     `(("gettext" ,gettext-minimal)
       ("itstool" ,itstool)
       ("glib" ,glib "bin")             ; glib-compile-schemas, etc.
       ("pkg-config" ,pkg-config)
       ("vala" ,vala)
       ("xmllint" ,libxml2)))
    (home-page "https://gitlab.gnome.org/GNOME/simple-scan")
    (synopsis "Document and image scanner")
    (description
     "Document Scanner is an easy-to-use application that lets you connect your
scanner and quickly capture images and documents in an appropriate format.  It
supports any scanner for which a suitable SANE driver is available, which is
almost all of them.")
    (license license:gpl3+)))

(define-public eolie
  (package
    (name "eolie")
    (version "0.9.63")
    (source (origin
              (method url-fetch)
              (uri (string-append "https://gitlab.gnome.org/World/eolie/"
                                  "uploads/d42b466752729a0d3fa828a721e25043/"
                                  "eolie-" version ".tar.xz"))
              (sha256
               (base32
                "11pp8g0w22h1q0bbj9517l5838gcymvvp8fp9kh6h2dmgir2ssih"))))
    (build-system meson-build-system)
    (arguments
     `(#:glib-or-gtk? #t
       #:phases
       (modify-phases %standard-phases
         (add-after 'unpack 'skip-gtk-update-icon-cache
           ;; Don't create 'icon-theme.cache'.
           (lambda _
             (substitute* "meson_post_install.py"
               (("gtk-update-icon-cache") "true"))
             #t))
         (add-after 'wrap 'wrap-more
           (lambda* (#:key inputs outputs #:allow-other-keys)
             (let* ((out  (assoc-ref outputs "out"))
                    ;; These libraries must be on LD_LIBRARY_PATH.
                    (libs '("gtkspell3" "webkitgtk" "libsoup" "libsecret"
                            "atk" "gtk+" "gsettings-desktop-schemas"
                            "gobject-introspection"))
                    (path (string-join
                           (map (lambda (lib)
                                  (string-append (assoc-ref inputs lib) "/lib"))
                                libs)
                           ":")))
               (wrap-program (string-append out "/bin/eolie")
                 `("LD_LIBRARY_PATH" ":" prefix (,path))
                 `("PYTHONPATH" ":" prefix (,(getenv "PYTHONPATH")))
                 `("GI_TYPELIB_PATH" = (,(getenv "GI_TYPELIB_PATH")))))
             #t)))))
    (native-inputs
     `(("intltool" ,intltool)
       ("itstool" ,itstool)
       ("pkg-config" ,pkg-config)
       ("python" ,python)
       ("glib:bin" ,glib "bin")))
    (inputs
     `(("gobject-introspection" ,gobject-introspection)
       ("glib-networking" ,glib-networking)
       ("cairo" ,cairo)
       ("gtk+" ,gtk+)
       ("atk" ,atk)    ; propagated by gtk+, but we need it in LD_LIBRARY_PATH
       ("python" ,python-wrapper)
       ("python-dateutil" ,python-dateutil)
       ("python-pyfxa" ,python-pyfxa)
       ("python-pygobject" ,python-pygobject)
       ("python-pycairo" ,python-pycairo)
       ("python-pycrypto" ,python-pycrypto)
       ("libsecret" ,libsecret)
       ("gtkspell3" ,gtkspell3)
       ("gsettings-desktop-schemas" ,gsettings-desktop-schemas)
       ("webkitgtk" ,webkitgtk)))
    (home-page "https://wiki.gnome.org/Apps/Eolie")
    (synopsis "Web browser for GNOME")
    (description
     "Eolie is a new web browser for GNOME.  It features Firefox sync support,
a secret password store, an adblocker, and a modern UI.")
    (license license:gpl3+)))

(define-public epiphany
  (package
    (name "epiphany")
    (version "3.32.5")
    (source (origin
              (method url-fetch)
              (uri (string-append "mirror://gnome/sources/epiphany/"
                                  (version-major+minor version) "/"
                                  "epiphany-" version ".tar.xz"))
              (sha256
               (base32
                "1hj4yy53fwh96h17cqiw3gxc070vmc7yqwc7phvhnpyinkp9g5my"))))

    (build-system meson-build-system)
    (arguments
     ;; FIXME: tests run under Xvfb, but fail with:
     ;;   /src/bookmarks/ephy-bookmarks/create:
     ;;   ** (test-ephy-bookmarks:19591): WARNING **: Unable to start Zeroconf
     ;;      subsystem
     ;;   FAIL
     '(#:tests? #f
       #:glib-or-gtk? #t
       #:phases
       (modify-phases %standard-phases
         (add-after 'unpack 'skip-gtk-update-icon-cache
           ;; Don't create 'icon-theme.cache'.
           (lambda _
             (substitute* "post_install.py"
               (("gtk-update-icon-cache") "true"))
             #t)))
       #:configure-flags
       ;; Otherwise, the RUNPATH will lack the final 'epiphany' path component.
       (list (string-append "-Dc_link_args=-Wl,-rpath="
                            (assoc-ref %outputs "out") "/lib/epiphany"))))
    (propagated-inputs
     `(("dconf" ,dconf)))
    (native-inputs
     `(("desktop-file-utils" ,desktop-file-utils) ; for update-desktop-database
       ("glib:bin" ,glib "bin") ; for glib-mkenums
       ("intltool" ,intltool)
       ("itstool" ,itstool)
       ("pkg-config" ,pkg-config)
       ("xmllint" ,libxml2)))
    (inputs
     `(("avahi" ,avahi)
       ("gcr" ,gcr)
       ("gdk-pixbuf+svg" ,gdk-pixbuf+svg) ; for loading SVG files
       ("glib-networking" ,glib-networking)
       ("gnome-desktop" ,gnome-desktop)
       ("gsettings-desktop-schemas" ,gsettings-desktop-schemas)
       ("json-glib" ,json-glib)
       ("iso-codes" ,iso-codes)
       ("libdazzle" ,libdazzle)
       ("libnotify" ,libnotify)
       ("libsecret" ,libsecret)
       ("libxslt" ,libxslt)
       ("nettle" ,nettle) ; for hogweed
       ("sqlite" ,sqlite)
       ("webkitgtk" ,webkitgtk)))
    (home-page "https://wiki.gnome.org/Apps/Web")
    (synopsis "GNOME web browser")
    (description
     "Epiphany is a GNOME web browser targeted at non-technical users.  Its
principles are simplicity and standards compliance.")
    (license license:gpl2+)))

(define-public d-feet
  (package
    (name "d-feet")
    (version "0.3.14")
    (source (origin
              (method url-fetch)
              (uri (string-append "mirror://gnome/sources/" name "/"
                                  (version-major+minor version) "/"
                                  name "-" version ".tar.xz"))
              (sha256
               (base32
                "1m8lwiwl5jhi0x7y6x5zmd3hjplgvdjrb8a8jg74rvkygslj1p7f"))))
    (build-system glib-or-gtk-build-system)
    (arguments
     '(#:out-of-source? #f ; tests need to run in the source directory.
       #:phases
       (modify-phases %standard-phases
         (add-before
          'check 'pre-check
          (lambda _
            ;; The test suite requires a running X server.
            (system "Xvfb :1 &")
            (setenv "DISPLAY" ":1")
            ;; Don't fail on missing '/etc/machine-id'.
            (setenv "DBUS_FATAL_WARNINGS" "0")
            ;; tests.py and window.py don't meet E402:
            ;;   E402 module level import not at top of file
            (substitute* "src/tests/Makefile"
              (("--ignore=E123") "--ignore=E123,E402"))
            #t))
         (add-after
          'install 'wrap-program
          (lambda* (#:key outputs #:allow-other-keys)
            (let ((prog (string-append (assoc-ref outputs "out")
                                       "/bin/d-feet")))
              (wrap-program prog
                `("PYTHONPATH" = (,(getenv "PYTHONPATH")))
                `("GI_TYPELIB_PATH" = (,(getenv "GI_TYPELIB_PATH"))))
              #t))))))
    (native-inputs
     `(("intltool" ,intltool)
       ("itstool" ,itstool)
       ("pkg-config" ,pkg-config)
       ("python-pep8" ,python-pep8)
       ("xmllint" ,libxml2)
       ("xorg-server" ,xorg-server-for-tests)))
    (inputs
     `(("gobject-introspection" ,gobject-introspection)
       ("gtk+" ,gtk+)
       ("python" ,python-wrapper)
       ("hicolor-icon-theme" ,hicolor-icon-theme)
       ("python-pygobject" ,python-pygobject)))
    (home-page "https://wiki.gnome.org/Apps/DFeet")
    (synopsis "D-Bus debugger")
    (description
     "D-Feet is a D-Bus debugger, which can be used to inspect D-Bus interfaces
of running programs and invoke methods on those interfaces.")
    (license license:gpl2+)))

(define-public yelp-xsl
  (package
    (name "yelp-xsl")
    (version "3.34.2")
    (source (origin
              (method url-fetch)
              (uri (string-append "mirror://gnome/sources/" name "/"
                                  (version-major+minor version) "/"
                                  name "-" version ".tar.xz"))
              (sha256
               (base32
                "1bdpgkzawhqmw52l6zx8czzg1ndfgcf1p44m2bxjdpqkc4afcgqc"))))
    (build-system gnu-build-system)
    (native-inputs
     `(("gettext-minimal" ,gettext-minimal)
       ("itstool" ,itstool)
       ("xmllint" ,libxml2)))
    (home-page "https://wiki.gnome.org/Apps/Yelp")
    (synopsis "XSL stylesheets for Yelp")
    (description
     "Yelp-xsl contains XSL stylesheets that are used by the yelp help browser
to format Docbook and Mallard documents.")
    (license license:gpl2+)))

(define-public yelp
  (package
    (name "yelp")
    (version "3.32.2")
    (source (origin
              (method url-fetch)
              (uri (string-append "mirror://gnome/sources/" name "/"
                                  (version-major+minor version) "/"
                                  name "-" version ".tar.xz"))
              (sha256
               (base32
                "0yrl96icmmrxvg7sxl519gzg9qb368cmzgrr9ddh181ignkxzx7f"))))
    (build-system glib-or-gtk-build-system)
    (native-inputs
     `(("glib:bin" ,glib "bin") ; for glib-genmarshal, etc.
       ("intltool" ,intltool)
       ("itstool" ,itstool)
       ("pkg-config" ,pkg-config)))
    (propagated-inputs
     `(("dconf" ,dconf)))
    (inputs
     `(("gsettings-desktop-schemas" ,gsettings-desktop-schemas)
       ("libxslt" ,libxslt)
       ("sqlite" ,sqlite)
       ("webkitgtk" ,webkitgtk)
       ("yelp-xsl" ,yelp-xsl)))
    (home-page "https://wiki.gnome.org/Apps/Yelp")
    (synopsis "GNOME help browser")
    (description
     "Yelp is the help viewer in Gnome.  It natively views Mallard, DocBook,
man, info, and HTML documents.  It can locate documents according to the
freedesktop.org help system specification.")
    (license license:gpl2+)))

(define-public yelp-tools
  (package
    (name "yelp-tools")
    (version "3.32.2")
    (source (origin
              (method url-fetch)
              (uri (string-append "mirror://gnome/sources/" name "/"
                                  (version-major+minor version) "/"
                                  name "-" version ".tar.xz"))
              (sha256
               (base32
                "1yg8f5g5wadhmy4yfd9yjhvd8vll4gq4l86ibp0b42qbxnsmcf0q"))))
    (build-system gnu-build-system)
    (native-inputs
     `(("pkg-config" ,pkg-config)))
    (propagated-inputs
     ;; Needed by `yelp-build', `yelp-check' or 'yelp.m4'.
     `(("itstool" ,itstool)
       ("xmllint" ,libxml2)
       ("xsltproc" ,libxslt)))
    (inputs
     `(("yelp-xsl" ,yelp-xsl)))
    (home-page "https://wiki.gnome.org/Apps/Yelp/Tools")
    (synopsis "Yelp documentation tools")
    (description
     "Yelp-tools is a collection of scripts and build utilities to help create,
manage, and publish documentation for Yelp and the web.  Most of the heavy
lifting is done by packages like yelp-xsl and itstool.  This package just
wraps things up in a developer-friendly way.")
    (license license:gpl2+)))

(define-public libgee
  (package
    (name "libgee")
    (version "0.20.3")
    (source (origin
              (method url-fetch)
              (uri (string-append "mirror://gnome/sources/libgee/"
                                  (version-major+minor version) "/"
                                  "libgee-" version ".tar.xz"))
              (sha256
               (base32
                "1pm525wm11dhwz24m8bpcln9547lmrigl6cxf3qsbg4cr3pyvdfh"))))
    (build-system gnu-build-system)
    (arguments
     `(#:phases
       (modify-phases %standard-phases
         (add-after 'unpack 'fix-introspection-install-dir
          (lambda* (#:key outputs #:allow-other-keys)
            (let ((out (assoc-ref outputs "out")))
              (substitute* "gee/Makefile.in"
                (("@INTROSPECTION_GIRDIR@")
                 (string-append out "/share/gir-1.0/"))
                (("@INTROSPECTION_TYPELIBDIR@")
                 (string-append out "/lib/girepository-1.0/")))))))))
    (native-inputs
     `(("glib" ,glib "bin")
       ("pkg-config" ,pkg-config)))
    (inputs
     `(("glib" ,glib)
       ("gobject-introspection" ,gobject-introspection)))
    (home-page "https://wiki.gnome.org/Projects/Libgee")
    (synopsis "GObject collection library")
    (description
     "Libgee is a utility library providing GObject-based interfaces and
classes for commonly used data structures.")
    (license license:lgpl2.1+)))

(define-public gexiv2
  (package
    (name "gexiv2")
    (version "0.12.0")
    (source (origin
              (method url-fetch)
              (uri (string-append "mirror://gnome/sources/" name "/"
                                  (version-major+minor version) "/"
                                  name "-" version ".tar.xz"))
              (sha256
               (base32
                "0slj5yj8c90l9pp5i3z74x5r3r4da0xfmbzkfq5k0dkg72q3kxaq"))))
    (build-system meson-build-system)
    (native-inputs
     `(("gcr" ,gcr)
       ("glib" ,glib "bin")
       ("pkg-config" ,pkg-config)
       ("vala" ,vala)))
    (propagated-inputs
     ;; Listed in "Requires" section of gexiv2.pc
     `(("exiv2" ,exiv2)))
    (inputs
     `(("glib" ,glib)
       ("gobject-introspection" ,gobject-introspection)))
    (home-page "https://wiki.gnome.org/Projects/gexiv2")
    (synopsis "GObject wrapper around the Exiv2 photo metadata library")
    (description
     "Gexiv2 is a GObject wrapper around the Exiv2 photo metadata library.  It
allows for GNOME applications to easily inspect and update EXIF, IPTC, and XMP
metadata in photo and video files of various formats.")
    (license license:gpl2+)))

(define-public shotwell
  (package
    (name "shotwell")
    (version "0.30.8")
    (source (origin
              (method url-fetch)
              (uri (string-append "mirror://gnome/sources/shotwell/"
                                  (version-major+minor version) "/"
                                  "shotwell-" version ".tar.xz"))
              (sha256
               (base32
                "1f7m007g6w1sz8s60w6x81ghp2rrjmik8phd958b2hy8zz92wbbj"))))
    (build-system meson-build-system)
    (arguments
     '(#:glib-or-gtk? #t
       #:phases
       (modify-phases %standard-phases
         (add-after 'unpack 'skip-gtk-update-icon-cache
           (lambda _
             (substitute* "build-aux/meson/postinstall.py"
               (("gtk-update-icon-cache") (which "true"))
               (("update-desktop-database") (which "true")))
             #t)))))
    (propagated-inputs
     `(("dconf" ,dconf)))
    (native-inputs
     `(("gettext" ,gettext-minimal)
       ("glib:bin" ,glib "bin")
       ("itstool" ,itstool)
       ("pkg-config" ,pkg-config)
       ("vala" ,vala)))
    (inputs
     `(("gcr" ,gcr)
       ("gexiv2" ,gexiv2)
       ("gst-plugins-base" ,gst-plugins-base)
       ("gstreamer" ,gstreamer)
       ("json-glib" ,json-glib)
       ("libgdata" ,libgdata)
       ("libgee" ,libgee)
       ("libgphoto2" ,libgphoto2)
       ("libgudev" ,libgudev)
       ("libraw" ,libraw)
       ("libsoup" ,libsoup)
       ("libxml2" ,libxml2)
       ("sqlite" ,sqlite)
       ("webkitgtk" ,webkitgtk)))
    (home-page "https://wiki.gnome.org/Apps/Shotwell")
    (synopsis "Photo manager for GNOME 3")
    (description
     "Shotwell is a digital photo manager designed for the GNOME desktop
environment.  It allows you to import photos from disk or camera, organize
them by keywords and events, view them in full-window or fullscreen mode, and
share them with others via social networking and more.")
    (license license:lgpl2.1+)))

(define-public file-roller
  (package
    (name "file-roller")
    (version "3.32.3")
    (source (origin
              (method url-fetch)
              (uri (string-append "mirror://gnome/sources/file-roller/"
                                  (version-major+minor version) "/"
                                  "file-roller-" version ".tar.xz"))
              (sha256
               (base32
                "0ap2hxvjljh4p6wsd9ikh2my3vsxp9r2nvjxxj3v87nwfyw1y4dy"))))
    (build-system meson-build-system)
    (native-inputs
     `(("desktop-file-utils" ,desktop-file-utils) ; for update-desktop-database
       ("intltool" ,intltool)
       ("itstool" ,itstool)
       ("pkg-config" ,pkg-config)
       ("gtk+" ,gtk+ "bin") ; gtk-update-icon-cache
       ("glib:bin" ,glib "bin")))
    ;; TODO: Add libnautilus.
    (inputs
     `(("gtk+" ,gtk+)
       ("gdk-pixbuf" ,gdk-pixbuf)
       ("json-glib" ,json-glib)
       ("libarchive" ,libarchive)
       ("libnotify" ,libnotify)
       ("nettle" ,nettle)
       ("libxml2" ,libxml2)))
    (synopsis "Graphical archive manager for GNOME")
    (description "File Roller is an archive manager for the GNOME desktop
environment that allows users to view, unpack, and create compressed archives
such as gzip tarballs.")
    (home-page "http://fileroller.sourceforge.net/")
    (license license:gpl2+)))

(define-public gnome-session
  (package
    (name "gnome-session")
    (version "3.32.0")
    (source (origin
              (method url-fetch)
              (uri (string-append "mirror://gnome/sources/" name "/"
                                  (version-major+minor version) "/"
                                  name "-" version ".tar.xz"))
              (sha256
               (base32
                "0zrzkpd406i159mla7bfs5npa32fgqh66aip1rfq02rgsgmc9m5v"))))
    (arguments
     '(#:glib-or-gtk? #t
       #:phases
       (modify-phases %standard-phases
         (add-before 'configure 'pre-configure
           (lambda* (#:key outputs #:allow-other-keys)
             ;; Use elogind instead of systemd.
             (substitute* "meson.build"
               (("libsystemd-login") "libelogind")
               (("and libsystemd_daemon_dep.found.*") ","))
             (substitute* "gnome-session/gsm-systemd.c"
               (("#include <systemd/sd-login.h>")
                "#include <elogind/sd-login.h>"))
             ;; Remove uses of the systemd daemon.
             (substitute* "gnome-session/gsm-autostart-app.c"
               (("#ifdef HAVE_SYSTEMD") "#if 0"))
             #t))
         (add-after 'install 'wrap-gnome-session
           (lambda* (#:key inputs outputs #:allow-other-keys)
             ;; Make sure 'gnome-session' finds the 'gsettings' program.
             (let ((glib (assoc-ref inputs "glib:bin"))
                   (out  (assoc-ref outputs "out")))
               (wrap-program (string-append out "/bin/gnome-session")
                 `("PATH" ":" prefix (,(string-append glib "/bin"))))
               #t))))

       #:configure-flags
       '("-Ddocbook=false" ; FIXME: disabled because of docbook validation error
         "-Dman=false" ; FIXME: disabled because of docbook validation error
         "-Dsystemd_journal=false")))
    (build-system meson-build-system)
    (native-inputs
     `(("glib:bin" ,glib "bin") ; for glib-compile-schemas, etc.
       ("pkg-config" ,pkg-config)
       ("intltool" ,intltool)
       ("xsltproc" ,libxslt)
       ("libxml2" ,libxml2) ;for 'XML_CATALOG_FILES'
       ("docbook-xsl" ,docbook-xsl)
       ("docbook-xml" ,docbook-xml)
       ("xmlto" ,xmlto)))
    (inputs
     `(("elogind" ,elogind)
       ("gnome-desktop" ,gnome-desktop)
       ("gsettings-desktop-schemas" ,gsettings-desktop-schemas)
       ("gtk+" ,gtk+)
       ("json-glib" ,json-glib)
       ("libsm" ,libsm)
       ("libxcomposite" ,libxcomposite)
       ("libxtst" ,libxtst)
       ("mesa" ,mesa)
       ("upower" ,upower)
       ("xtrans" ,xtrans)))
    (synopsis "Session manager for GNOME")
    (description
     "This package contains the GNOME session manager, as well as a
configuration program to choose applications starting on login.")
    (home-page "https://wiki.gnome.org/Projects/SessionManagement")
    (license license:gpl2+)))

(define-public gjs
  (package
    (name "gjs")
    (version "1.56.2")
    (source (origin
              (method url-fetch)
              (uri (string-append "mirror://gnome/sources/" name "/"
                                  (version-major+minor version) "/"
                                  name "-" version ".tar.xz"))
              (sha256
               (base32
                "1b5321krn89p3f7s2ik6gpfnc61apzljhlnbqky8c88f7n6832ac"))))
    (build-system gnu-build-system)
    (arguments
     '(#:phases
       (modify-phases %standard-phases
         (add-before
          'check 'pre-check
          (lambda _
            ;; The test suite requires a running X server.
            (system "Xvfb :1 &")
            (setenv "DISPLAY" ":1")

            ;; For the missing /etc/machine-id.
            (setenv "DBUS_FATAL_WARNINGS" "0")

            ;; Our mozjs-38 package does not compile the required Intl API
            ;; support for these failing tests.
            (substitute* "installed-tests/js/testLocale.js"
              ((".*toBeDefined.*") "")
              ((".*expect\\(datestr\\).*") ""))
            (substitute* "installed-tests/scripts/testCommandLine.sh"
              (("Valentín") "")
              (("☭") ""))
            #t)))))
    (native-inputs
     `(("glib:bin" ,glib "bin")       ; for glib-compile-resources
       ("pkg-config" ,pkg-config)
       ("xmllint" ,libxml2)
       ;; For testing
       ("dbus-launch" ,dbus)
       ("uuidgen" ,util-linux)
       ("xvfb" ,xorg-server-for-tests)))
    (propagated-inputs
     ;; These are all in the Requires.private field of gjs-1.0.pc.
     `(("cairo" ,cairo)
       ("gobject-introspection" ,gobject-introspection)
       ("mozjs" ,mozjs-60)))
    (inputs
     `(("gtk+" ,gtk+)
       ("readline" ,readline)))
    (synopsis "Javascript bindings for GNOME")
    (home-page "https://live.gnome.org/Gjs")
    (description
     "Gjs is a javascript binding for GNOME.  It's mainly based on spidermonkey
javascript engine and the GObject introspection framework.")
    (license license:gpl2+)))

(define-public gedit
  (package
    (name "gedit")
    (version "3.32.2")
    (source (origin
              (method url-fetch)
              (uri (string-append "mirror://gnome/sources/" name "/"
                                  (version-major+minor version) "/"
                                  name "-" version ".tar.xz"))
              (sha256
               (base32
                "1q2rk7fym542c7k3bn2wlnzgy384gxacbifsjny0spbg95gfybvl"))))
    (build-system meson-build-system)
    (arguments
     `(#:glib-or-gtk? #t
       #:configure-flags
       ;; Otherwise, the RUNPATH will lack the final path component.
       (list (string-append "-Dc_link_args=-Wl,-rpath="
                            (assoc-ref %outputs "out") "/lib/gedit"))

       ;; XXX: Generated .h files are sometimes used before being built.
       #:parallel-build? #f

       #:phases
       (modify-phases %standard-phases
         (add-after 'unpack 'skip-gtk-update-icon-cache
           ;; Don't create 'icon-theme.cache'.
           (lambda _
             (substitute* "build-aux/meson/post_install.py"
               (("gtk-update-icon-cache") (which "true")))
             #t))
         (add-after 'unpack 'patch-libgd-fetch
           (lambda* (#:key inputs #:allow-other-keys)
             (let ((libgd (assoc-ref inputs "libgd")))
               ;; Calling git is unnecessary because libgd is fetched as a
               ;; native input to this package.
               (substitute* "meson.build"
                 ((".*git.*") ""))
               (copy-recursively libgd "subprojects/libgd")
               #t)))
         (add-after 'install 'wrap-gedit
           (lambda* (#:key inputs outputs #:allow-other-keys)
             (let ((out               (assoc-ref outputs "out"))
                   (gtksourceview     (assoc-ref inputs "gtksourceview"))
                   (gi-typelib-path   (getenv "GI_TYPELIB_PATH"))
                   (python-path       (getenv "PYTHONPATH")))
               (wrap-program (string-append out "/bin/gedit")
                 ;; For plugins.
                 `("GI_TYPELIB_PATH" ":" prefix (,gi-typelib-path))
                 `("PYTHONPATH" ":" prefix (,python-path))
                 ;; For language-specs.
                 `("XDG_DATA_DIRS" ":" prefix (,(string-append gtksourceview
                                                               "/share")))))
             #t)))))
    (propagated-inputs
     `(("dconf" ,dconf)))
    (native-inputs
     `(("desktop-file-utils" ,desktop-file-utils) ; for update-desktop-database
       ("intltool" ,intltool)
       ("itstool" ,itstool)
       ("glib:bin" ,glib "bin") ; for glib-mkenums, etc.
       ("gobject-introspection" ,gobject-introspection)
       ("libgd"
        ,(origin
           (method git-fetch)
           (uri (git-reference
                 (url "https://gitlab.gnome.org/GNOME/libgd")
                 (commit "c7c7ff4e05d3fe82854219091cf116cce6b19de0")))
           (file-name (git-file-name "libgd" version))
           (sha256
            (base32 "16yld0ap7qj1n96h4f2sqkjmibg7xx5xwkqxdfzam2nmyfdlrrrs"))))
       ("pkg-config" ,pkg-config)))
    (inputs
     `(("glib" ,glib)
       ("gspell" ,gspell)
       ("gtk+" ,gtk+)
       ("gtksourceview" ,gtksourceview)
       ("libpeas" ,libpeas)
       ("libxml2" ,libxml2)
       ("iso-codes" ,iso-codes)
       ("python-pygobject" ,python-pygobject)
       ("python" ,python)
       ("gsettings-desktop-schemas" ,gsettings-desktop-schemas)
       ("libx11" ,libx11)
       ("vala" ,vala)
       ("adwaita-icon-theme" ,adwaita-icon-theme)
       ("libsoup" ,libsoup)
       ("gnome-desktop" ,gnome-desktop)))
    (home-page "https://wiki.gnome.org/Apps/Gedit")
    (synopsis "GNOME text editor")
    (description "While aiming at simplicity and ease of use, gedit is a
powerful general purpose text editor.")
    (license license:gpl2+)))

(define-public zenity
  (package
    (name "zenity")
    (version "3.32.0")
    (source (origin
              (method url-fetch)
              (uri (string-append "mirror://gnome/sources/zenity/"
                                  (version-major+minor version) "/"
                                  "zenity-" version ".tar.xz"))
              (sha256
               (base32
                "15fdh8xfdhnwcynyh4byx3mrjxbyprqnwxzi7qn3g5wwaqryg1p7"))))
    (build-system gnu-build-system)
    (native-inputs
     `(("gettext" ,gettext-minimal)
       ("itstool" ,itstool)
       ("pkg-config" ,pkg-config)))
    (inputs
     `(("libnotify" ,libnotify)
       ("webkitgtk" ,webkitgtk)))
    (synopsis "Display graphical dialog boxes from shell scripts")
    (home-page "https://www.gnome.org")
    (description
     "Zenity is a rewrite of gdialog, the GNOME port of dialog which allows you
to display dialog boxes from the commandline and shell scripts.")
    (license license:lgpl2.0+)))

(define-public mutter
  (package
    (name "mutter")
    (version "3.32.2")
    (source (origin
              (method url-fetch)
              (uri (string-append "mirror://gnome/sources/" name "/"
                                  (version-major+minor version) "/"
                                  name "-" version ".tar.xz"))
              (sha256
               (base32
                "1h577i2ap7dpfy1jg101jvc6nzccc0csgvd55ahydlr8f94frcva"))))
    ;; NOTE: Since version 3.21.x, mutter now bundles and exports forked
    ;; versions of cogl and clutter.  As a result, many of the inputs,
    ;; propagated-inputs, and configure flags used in cogl and clutter are
    ;; needed here as well.
    (build-system meson-build-system)
    (arguments
     '(;; XXX: All mutter tests fail with the following error:
       ;;   Settings schema 'org.gnome.mutter' is not installed
       #:tests? #f
       #:glib-or-gtk? #t
       #:configure-flags
       ;; Otherwise, the RUNPATH will lack the final path component.
       (list (string-append "-Dc_link_args=-Wl,-rpath="
                            (assoc-ref %outputs "out") "/lib:"
                            (assoc-ref %outputs "out") "/lib/mutter-4")

             ;; The following flags are needed for the bundled clutter
             (string-append "-Dxwayland_path="
                            (assoc-ref %build-inputs "xorg-server-xwayland")
                            "/bin/Xwayland")

             ;; the remaining flags are needed for the bundled cogl
             (string-append "-Dopengl_libname="
                            (assoc-ref %build-inputs "mesa")
                            "/lib/libGL.so"))
       #:phases
       (modify-phases %standard-phases
         (add-after 'unpack 'disable-werror
           (lambda _
             ;; XXX: build fails with [-Werror]:
             ;;    backends/meta-cursor-renderer.c:112:5: error:
             ;;      implicit declaration of function ?roundf?
             (substitute* "meson.build"
               (("'-Werror=.*',") ""))
             #t))
         ;; Replace references to systemd libraries to elogind references.
         (add-before 'configure 'use-elogind
           (lambda _
             (substitute* (list "meson.build"
                                "src/backends/native/meta-launcher.c"
                                "src/core/main.c")
               (("systemd") "elogind"))
             #t)))))
    (native-inputs
     `(("glib:bin" ,glib "bin") ; for glib-compile-schemas, etc.
       ("gobject-introspection" ,gobject-introspection)
       ("intltool" ,intltool)
       ("pkg-config" ,pkg-config)
       ("xorg-server" ,xorg-server-for-tests)
       ;; For git build
       ("autoconf" ,autoconf)
       ("automake" ,automake)
       ("libtool" ,libtool)))
    (propagated-inputs
     `(;; libmutter.pc refers to these:
       ("gsettings-desktop-schemas" ,gsettings-desktop-schemas)
       ("gtk+" ,gtk+)
       ;; mutter-clutter-1.0.pc and mutter-cogl-1.0.pc refer to these:
       ("atk" ,atk)
       ("cairo" ,cairo)
       ("gdk-pixbuf" ,gdk-pixbuf)
       ("glib" ,glib)
       ("json-glib" ,json-glib)
       ("libinput" ,libinput)
       ("libx11" ,libx11)
       ("libxcomposite" ,libxcomposite)
       ("libxdamage" ,libxdamage)
       ("libxext" ,libxext)
       ("libxfixes" ,libxfixes)
       ("libxkbcommon" ,libxkbcommon)
       ("libxrandr" ,libxrandr)
       ("mesa" ,mesa)
       ("pango" ,pango)
       ("udev" ,eudev)
       ("xinput" ,xinput)))
    (inputs
     `(("elogind" ,elogind)
       ("gnome-desktop" ,gnome-desktop)
       ("gnome-settings-daemon" ,gnome-settings-daemon)
       ("libcanberra-gtk" ,libcanberra)
       ("libgudev" ,libgudev)
       ("libice" ,libice)
       ("libsm" ,libsm)
       ("libwacom" ,libwacom)
       ("libxkbfile" ,libxkbfile)
       ("libxrandr" ,libxrandr)
       ("libxtst" ,libxtst)
       ("pipewire" ,pipewire)
       ("startup-notification" ,startup-notification)
       ("upower-glib" ,upower)
       ("xkeyboard-config" ,xkeyboard-config)
       ("xorg-server-xwayland" ,xorg-server-xwayland)
       ("zenity" ,zenity)))
    (synopsis "Window and compositing manager")
    (home-page "https://www.gnome.org")
    (description
     "Mutter is a window and compositing manager that displays and manages your
desktop via OpenGL.  Mutter combines a sophisticated display engine using the
Clutter toolkit with solid window-management logic inherited from the Metacity
window manager.")
    (license license:gpl2+)))

(define-public gnome-online-accounts
  (package
    (name "gnome-online-accounts")
    (version "3.32.1")
    (source (origin
              (method url-fetch)
              (uri (string-append "mirror://gnome/sources/" name "/"
                                  (version-major+minor version) "/"
                                  name "-" version ".tar.xz"))
              (sha256
               (base32
                "08g9kdj8fzcgp76z2zsj9m7wfjks9z6xfrfrbfmcr69k40mapfx8"))))
    (outputs '("out" "lib"))
    (build-system glib-or-gtk-build-system)
    (arguments
     `(#:configure-flags
       (list (string-append "--libdir=" (assoc-ref %outputs "out") "/lib"))
       #:phases
       (modify-phases %standard-phases
         (add-before 'configure 'patch-libgoa-output
           (lambda* (#:key outputs #:allow-other-keys)
             (let ((lib (assoc-ref outputs "lib")))
               (substitute* '("src/goa/Makefile.in" "src/goa/goa-1.0.pc.in")
                 (("@prefix@") lib)
                 (("@exec_prefix@") lib)
                 (("@libdir@") (string-append lib "/lib"))
                 (("@includedir@") (string-append lib "/include"))
                 (("@datadir@") (string-append lib "/share")))
               ;; Make sure gobject-introspection knows about the output
               ;; too (see <https://bugs.gnu.org/36535>).
               (setenv "outputs" "out lib")
               #t))))))
    (native-inputs
     `(("glib:bin" ,glib "bin") ; for glib-compile-schemas, etc.
       ("gobject-introspection" ,gobject-introspection)
       ("intltool" ,intltool)
       ("pkg-config" ,pkg-config)
       ("vala" ,vala)
       ("xsltproc" ,libxslt)))
    (propagated-inputs
     `(("glib" ,glib)           ; required by goa-1.0.pc
       ("gtk+" ,gtk+)))         ; required by goa-backend-1.0.pc
    (inputs
     `(("docbook-xsl" ,docbook-xsl)
       ("json-glib" ,json-glib)
       ("libsecret" ,libsecret)
       ("rest" ,rest)
       ("webkitgtk" ,webkitgtk)))
    (synopsis "Single sign-on framework for GNOME")
    (home-page "https://wiki.gnome.org/Projects/GnomeOnlineAccounts")
    (description
     "GNOME Online Accounts provides interfaces so that applications and
libraries in GNOME can access the user's online accounts.  It has providers for
Google, ownCloud, Facebook, Flickr, Windows Live, Pocket, Foursquare, Microsoft
Exchange, Last.fm, IMAP/SMTP, Jabber, SIP and Kerberos.")
    (license license:lgpl2.0+)))

(define-public evolution-data-server
  (package
    (name "evolution-data-server")
    (version "3.32.4")
    (source (origin
              (method url-fetch)
              (uri (string-append "mirror://gnome/sources/" name "/"
                                  (version-major+minor version) "/"
                                  name "-" version ".tar.xz"))
              (patches (search-patches "evolution-data-server-locales.patch"
                                       "evolution-data-server-libical-compat.patch"))
              (sha256
               (base32
                "0zsc9xwy6ixk3x0dx69ax5isrdw8qxjdxg2i5fr95s40nss7rxl3"))))
    (build-system cmake-build-system)
    (arguments
     '(#:configure-flags
       (let* ((lib (string-append (assoc-ref %outputs "out") "/lib"))
              (runpaths (map (lambda (s)
                               (string-append lib "/evolution-data-server/" s))
                             '("addressbook-backends" "calendar-backends"
                               "camel-providers" "credential-modules"
                               "registry-modules"))))
         (list "-DENABLE_UOA=OFF"             ;disable Ubuntu Online Accounts support
               "-DENABLE_GOOGLE=OFF"          ;disable Google Contacts support
               "-DENABLE_GOOGLE_AUTH=OFF"     ;disable Google authentication
               "-DENABLE_VALA_BINDINGS=ON"
               (string-append "-DCMAKE_INSTALL_RPATH=" lib ";"
                              (string-append lib "/evolution-data-server;")
                              (string-join runpaths ";"))
               "-DENABLE_INTROSPECTION=ON"))  ;required for Vala bindings
       #:phases
       (modify-phases %standard-phases
         (add-after 'unpack 'disable-failing-tests
           (lambda _
             ;; tests/book-migration/test-migration.c:160:test_fetch_contacts:
             ;; assertion failed (g_slist_length (contacts) == 20): (0 == 20)
             (delete-file-recursively "tests/book-migration")
             (substitute* "tests/CMakeLists.txt"
               (("add_subdirectory\\(book-migration\\)") ""))
             ;; tests/libebook/client/test-book-client-view-operations:8077):
             ;; e-data-server-WARNING **:
             ;; (src/libedataserver/e-source-registry.c:264):thread_closure_free:
             ;; runtime check failed:
             ;; (!g_main_context_pending (closure->main_context))
             (substitute* "tests/libebook/client/CMakeLists.txt"
               (("test-book-client-view-operations") ""))
             #t))
         (add-after 'unpack 'patch-paths
          (lambda _
            (substitute* '("tests/test-server-utils/e-test-server-utils.c"
                           "tests/libedata-book/data-test-utils.c"
                           "tests/libedata-book/test-book-cache-utils.c"
                           "tests/libedata-cal/test-cal-cache-utils.c")
              (("/bin/rm") (which "rm")))
            #t))
         (add-before 'configure 'dont-override-rpath
           (lambda _
             (substitute* "CMakeLists.txt"
               ;; CMakeLists.txt hard-codes runpath to just the libdir.
               ;; Remove it so the configure flag is respected.
               (("SET\\(CMAKE_INSTALL_RPATH .*") ""))
             #t)))))
    (native-inputs
     `(("glib:bin" ,glib "bin") ; for glib-mkenums, etc.
       ("gobject-introspection" ,gobject-introspection)
       ("gperf" ,gperf)
       ("intltool" ,intltool)
       ("pkg-config" ,pkg-config)
       ("vala" ,vala)
       ("python" ,python-wrapper)))
    (propagated-inputs
     ;; These are all in the Requires field of .pc files.
     `(("gtk+" ,gtk+)
       ("libical" ,libical)
       ("libsecret" ,libsecret)
       ("libsoup" ,libsoup)
       ("nss" ,nss)
       ("sqlite" ,sqlite)))
    (inputs
     `(("bdb" ,bdb)
       ("gcr" ,gcr)
       ("gnome-online-accounts:lib" ,gnome-online-accounts "lib")
       ("json-glib" ,json-glib)
       ("libcanberra" ,libcanberra)
       ("libgweather" ,libgweather)
       ("mit-krb5" ,mit-krb5)
       ("openldap" ,openldap)
       ("webkitgtk" ,webkitgtk)))
    (synopsis "Store address books and calendars")
    (home-page "https://wiki.gnome.org/Apps/Evolution")
    (description
     "This package provides a unified backend for programs that work with
contacts, tasks, and calendar information.  It was originally developed for
Evolution (hence the name), but is now used by other packages as well.")
    (license license:lgpl2.0)))

(define-public caribou
  (package
    (name "caribou")
    (version "0.4.21")
    (source (origin
              (method url-fetch)
              (uri (string-append "mirror://gnome/sources/" name "/"
                                  (version-major+minor version) "/"
                                  name "-" version ".tar.xz"))
              (sha256
               (base32
                "0mfychh1q3dx0b96pjz9a9y112bm9yqyim40yykzxx1hppsdjhww"))))
    (build-system glib-or-gtk-build-system)
    (arguments
     '(#:phases
       (modify-phases %standard-phases
         (add-before
          'build 'pre-build
          (lambda* (#:key outputs #:allow-other-keys)
            (let ((out (assoc-ref outputs "out")))
              ;; Use absolute shared library path in Caribou-1.0.typelib.
              (substitute* "libcaribou/Makefile"
                (("--shared-library=libcaribou.so")
                 (string-append "--shared-library="
                                out "/lib/libcaribou.so")))
              #t)))
         (add-after 'install 'wrap-programs
          (lambda* (#:key outputs #:allow-other-keys)
            (let* ((out (assoc-ref outputs "out"))
                   (python-path (getenv "PYTHONPATH"))
                   (gi-typelib-path (getenv "GI_TYPELIB_PATH")))
              (for-each
               (lambda (prog)
                 (wrap-program prog
                   `("PYTHONPATH"      ":" prefix (,python-path))
                   `("GI_TYPELIB_PATH" ":" prefix (,gi-typelib-path))))
               (list (string-append out "/bin/caribou-preferences")
                     (string-append out "/libexec/antler-keyboard"))))
            #t)))))
    (native-inputs
     `(("glib:bin" ,glib "bin") ; for glib-compile-schemas, etc.
       ("gobject-introspection" ,gobject-introspection)
       ("intltool" ,intltool)
       ("pkg-config" ,pkg-config)
       ("python" ,python)
       ("vala" ,vala)
       ("xsltproc" ,libxslt)))
    (propagated-inputs
     ;; caribou-1.0.pc refers to all these.
     `(("libgee" ,libgee)
       ("libxklavier" ,libxklavier)
       ("libxtst" ,libxtst)
       ("gtk+" ,gtk+)))
    (inputs
     `(("clutter" ,clutter)
       ("dconf" ,dconf)
       ("gtk+-2" ,gtk+-2)
       ("python-pygobject" ,python-pygobject)))
    (synopsis "Text entry and UI navigation application")
    (home-page "https://wiki.gnome.org/Projects/Caribou")
    (description
     "Caribou is an input assistive technology intended for switch and pointer
users.")
    (license license:lgpl2.1)))

(define-public network-manager
  (package
    (name "network-manager")
    (version "1.18.4")
    (source (origin
              (method url-fetch)
              (uri (string-append "mirror://gnome/sources/NetworkManager/"
                                  (version-major+minor version) "/"
                                  "NetworkManager-" version ".tar.xz"))
              (patches (search-patches "nm-plugin-path.patch"))
              (sha256
               (base32
                "0pnh1wr2p1fqa5pr945fr3lngfc5ccfrmgddqsg55lxnjpv0ggd3"))
              (modules '((guix build utils)))
              (snippet
               '(begin
                  (substitute* "src/devices/wwan/nm-modem-manager.c"
                    (("systemd") "elogind"))
                  #t))))
    (build-system gnu-build-system)
    (outputs '("out"
               "doc")) ; 8 MiB of gtk-doc HTML
    (arguments
     '(#:configure-flags
       (let ((out      (assoc-ref %outputs "out"))
             (doc      (assoc-ref %outputs "doc"))
             (dhclient (string-append (assoc-ref %build-inputs "isc-dhcp")
                                      "/sbin/dhclient")))
         (list "--with-libnm-glib" ; needed by network-manager-applet
               "--with-systemd-journal=no"
               "--with-session-tracking=elogind"
               "--with-suspend-resume=elogind"
               "--with-consolekit=no"
               "--with-crypto=gnutls"
               "--disable-config-plugin-ibft"
               "--sysconfdir=/etc"
               "--localstatedir=/var"
               (string-append "--with-udev-dir="
                              out "/lib/udev")
               (string-append "--with-dbus-sys-dir="
                              out "/etc/dbus-1/system.d")
               (string-append "--with-html-dir="
                              doc "/share/gtk-doc/html")
               (string-append "--with-dhclient=" dhclient)))
       #:phases
       (modify-phases %standard-phases
         ;; This bare "ls" invocation breaks some tests.
         (add-after 'unpack 'patch-ls-invocation
           (lambda _
             (substitute* "build-aux/ltmain.sh"
               (("`ls -")
                (string-append "`" (which "ls") " -")))
             #t))
         (add-before 'configure 'pre-configure
           (lambda _
             ;; These tests try to test aspects of network-manager's
             ;; functionality within restricted containers, but they don't
             ;; cope with being already in the Guix build jail as that jail
             ;; lacks some features that they would like to proxy over (like
             ;; a /sys mount).
             (substitute* '("Makefile.in")
               (("src/platform/tests/test-address-linux") " ")
               (("src/platform/tests/test-cleanup-linux") " ")
               (("src/platform/tests/test-link-linux") " ")
               (("src/platform/tests/test-route-linux") " ")
               (("src/devices/tests/test-acd") "")
               (("src/devices/tests/test-arping") " ")
               (("src/devices/tests/test-lldp") " ")
               (("src/tests/test-route-manager-linux") " "))
             #t))
         (add-after 'unpack 'delete-failing-tests
           (lambda _
             ;; FIXME: These three tests fail for unknown reasons.
             ;; ERROR:libnm-core/tests/test-general.c:5842:
             ;;   _json_config_check_valid: assertion failed (res == expected): (1 == 0)
             ;; ERROR:libnm-core/tests/test-keyfile.c:647:
             ;;   test_team_conf_read_invalid: assertion failed: (nm_setting_team_get_config (s_team) == NULL)
             ;; ERROR:libnm-core/tests/test-setting.c:907:
             ;;   _test_team_config_sync: assertion failed: (nm_streq0 (nm_setting_team_get_runner (s_team), runner))
             (substitute* "Makefile.in"
               (("libnm-core/tests/test-general") " ")
               (("libnm-core/tests/test-keyfile") " ")
               (("libnm-core/tests/test-setting\\$\\(EXEEXT\\)") " "))
             #t))
         (add-before 'check 'pre-check
           (lambda _
             ;; For the missing /etc/machine-id.
             (setenv "DBUS_FATAL_WARNINGS" "0")

             ;; XXX: Regenerate some of the tests that are dependent on Python version.
             ;; Try removing this variable for newer versions of NetworkManager.
             (setenv "NM_TEST_REGENERATE" "1")
             #t))
         (replace 'install
           (lambda _
             (invoke "make"
                     "sysconfdir=/tmp"
                     "rundir=/tmp"
                     "statedir=/tmp"
                     "nmstatedir=/tmp/nm"
                     "install")
             #t)))))
    (propagated-inputs
     `(("glib" ,glib)))
    (native-inputs
     `(("glib:bin" ,glib "bin") ; for gdbus-codegen
       ("gobject-introspection" ,gobject-introspection)
       ("docbook-xsl" ,docbook-xsl)
       ("intltool" ,intltool)
       ("libxslt" ,libxslt)
       ("libxml2" ,libxml2)
       ("pkg-config" ,pkg-config)
       ;; For testing.
       ("python" ,python-wrapper)
       ("python-dbus" ,python-dbus)
       ("python-pygobject" ,python-pygobject)))
    (inputs
     `(("coreutils" ,coreutils) ; for ls
       ("curl" ,curl)
       ("cyrus-sasl" ,cyrus-sasl)
       ("dbus-glib" ,dbus-glib)
       ("dnsmasq" ,dnsmasq)
       ("eudev" ,eudev)
       ("gnutls" ,gnutls)
       ("iptables" ,iptables)
       ("isc-dhcp" ,isc-dhcp)
       ("jansson" ,jansson)
       ("libgcrypt" ,libgcrypt)
       ("libgudev" ,libgudev)
       ("libndp" ,libndp)
       ("libnl" ,libnl)
       ("libsoup" ,libsoup)
       ("modem-manager" ,modem-manager)
       ("newt" ,newt)                       ;for the 'nmtui' console interface
       ("polkit" ,polkit)
       ("ppp" ,ppp)
       ("readline" ,readline)
       ("util-linux" ,util-linux)
       ("elogind" ,elogind)))
    (synopsis "Network connection manager")
    (home-page "https://www.gnome.org/projects/NetworkManager/")
    (description
     "NetworkManager is a system network service that manages your network
devices and connections, attempting to keep active network connectivity when
available.  It manages ethernet, WiFi, mobile broadband (WWAN), and PPPoE
devices, and provides VPN integration with a variety of different VPN
services.")
    (license license:gpl2+)
    (properties '((upstream-name . "NetworkManager")))))

(define-public network-manager-openvpn
  (package
    (name "network-manager-openvpn")
    ;; Updating?  Check whether network-manager-applet still needs libnm_gtk.
    (version "1.8.10")
    (source (origin
              (method url-fetch)
              (uri (string-append
                    "mirror://gnome/sources/NetworkManager-openvpn/"
                    (version-major+minor version)
                    "/NetworkManager-openvpn-" version ".tar.xz"))
              (sha256
               (base32
                "1vri49yff4lj13dnzkpq9nx3a4z1bmbrv807r151plj8m1mwhg5g"))))
    (build-system gnu-build-system)
    (arguments
     `(#:configure-flags '("--enable-absolute-paths" "--localstatedir=/var")
       #:phases
       (modify-phases %standard-phases
         (add-after 'configure 'patch-path
           (lambda* (#:key inputs outputs #:allow-other-keys #:rest args)
             (let* ((ovpn (string-append (assoc-ref inputs "openvpn")
                                         "/sbin/openvpn"))
                    (modprobe (string-append (assoc-ref inputs "kmod")
                                             "/bin/modprobe"))
                    (pretty-ovpn (string-append "\"" ovpn "\"")))
               (for-each
                (lambda (file)
                  (substitute* file
                    (("\"/usr/local/sbin/openvpn\"") pretty-ovpn)
                    (("\"/usr/sbin/openvpn\"") pretty-ovpn)
                    (("\"/sbin/openvpn\"") pretty-ovpn)
                    (("/sbin/modprobe") modprobe)))
                '("src/nm-openvpn-service.c" "properties/nm-openvpn-editor.c")))
             #t)))))
    (native-inputs
     `(("pkg-config" ,pkg-config)
       ("intltool" ,intltool)))
    (inputs
     `(("gtk+" ,gtk+)
       ("kmod" ,kmod)
       ("openvpn" ,openvpn)
       ("network-manager" ,network-manager)
       ("network-manager-applet" ,network-manager-applet) ;for libnma
       ("libsecret" ,libsecret)))
    (home-page "https://wiki.gnome.org/Projects/NetworkManager/VPN")
    (synopsis "OpenVPN plug-in for NetworkManager")
    (description
     "This extension of NetworkManager allows it to take care of connections
to virtual private networks (VPNs) via OpenVPN.")
    (license license:gpl2+)
    (properties `((upstream-name . "NetworkManager-openvpn")))))

(define-public network-manager-vpnc
  (package
    (name "network-manager-vpnc")
    (version "1.2.6")
    (source (origin
              (method url-fetch)
              (uri (string-append
                    "mirror://gnome/sources/NetworkManager-vpnc/"
                    (version-major+minor version)
                    "/NetworkManager-vpnc-" version ".tar.xz"))
              (sha256
               (base32
                "1js5lwcsqws4klgypfxl4ikmakv7v7xgddij1fj6b0y0qicx0kyy"))))
    (build-system gnu-build-system)
    (arguments
     `(#:configure-flags '("--enable-absolute-paths" "--localstatedir=/var")
       #:phases
       (modify-phases %standard-phases
         (add-after 'configure 'patch-path
           (lambda* (#:key inputs outputs #:allow-other-keys #:rest args)
             (let* ((vpnc (string-append (assoc-ref inputs "vpnc")
                                         "/sbin/vpnc"))
                    (modprobe (string-append (assoc-ref inputs "kmod")
                                             "/bin/modprobe"))
                    (pretty-ovpn (string-append "\"" vpnc "\"")))
               (substitute* "src/nm-vpnc-service.c"
                    (("\"/usr/local/sbin/vpnc\"") pretty-ovpn)
                    (("\"/usr/sbin/vpnc\"") pretty-ovpn)
                    (("\"/sbin/vpnc\"") pretty-ovpn)
                    (("/sbin/modprobe") modprobe)))
             #t)))))
    (native-inputs
     `(("pkg-config" ,pkg-config)
       ("intltool" ,intltool)))
    (inputs
     `(("gtk+" ,gtk+)
       ("kmod" ,kmod)
       ("vpnc" ,vpnc)
       ("network-manager" ,network-manager)
       ("network-manager-applet" ,network-manager-applet) ;for libnma
       ("libsecret" ,libsecret)))
    (home-page "https://wiki.gnome.org/Projects/NetworkManager/VPN")
    (synopsis "VPNC plug-in for NetworkManager")
    (description
     "Support for configuring virtual private networks based on VPNC.
Compatible with Cisco VPN concentrators configured to use IPsec.")
    (license license:gpl2+)
    (properties `((upstream-name . "NetworkManager-vpnc")))))

(define-public network-manager-openconnect
  (package
    (name "network-manager-openconnect")
    (version "1.2.6")
    (source (origin
              (method url-fetch)
              (uri (string-append
                    "mirror://gnome/sources/NetworkManager-openconnect/"
                    (version-major+minor version)
                    "/NetworkManager-openconnect-" version ".tar.xz"))
              (sha256
               (base32
                "0nlp290nkawc4wqm978n4vhzg3xdqi8kpjjx19l855vab41rh44m"))))
    (build-system gnu-build-system)
    (arguments
     `(#:configure-flags '("--enable-absolute-paths" "--localstatedir=/var")
       #:phases
       (modify-phases %standard-phases
         (add-after 'configure 'patch-path
           (lambda* (#:key inputs outputs #:allow-other-keys #:rest args)
             (let* ((openconnect (string-append (assoc-ref inputs "openconnect")
                                         "/sbin/openconnect"))
                    (modprobe (string-append (assoc-ref inputs "kmod")
                                             "/bin/modprobe"))
                    (pretty-ovpn (string-append "\"" openconnect "\"")))
               (substitute* "src/nm-openconnect-service.c"
                 (("\"/usr/local/sbin/openconnect\"") pretty-ovpn)
                 (("\"/usr/sbin/openconnect\"") pretty-ovpn)
                 (("/sbin/modprobe") modprobe)))
             #t)))))
    (native-inputs
     `(("intltool" ,intltool)
       ("network-manager-applet" ,network-manager-applet) ;for libnma
       ("pkg-config" ,pkg-config)))
    (inputs
     `(("gcr" ,gcr)
       ("gtk+" ,gtk+)
       ("kmod" ,kmod)
       ("libsecret" ,libsecret)
       ("libxml2" ,libxml2)
       ("network-manager" ,network-manager)
       ("openconnect" ,openconnect)))
    (home-page "https://wiki.gnome.org/Projects/NetworkManager/VPN")
    (synopsis "OpenConnect plug-in for NetworkManager")
    (description
     "This extension of NetworkManager allows it to take care of connections
to @acronym{VPNs, virtual private networks} via OpenConnect, an open client for
Cisco's AnyConnect SSL VPN.")
    (license license:gpl2+)
    (properties `((upstream-name . "NetworkManager-openconnect")

                  ;; The 'etc/dbus-1/system.d/nm-openconnect-service.conf'
                  ;; file refers to account "nm-openconnect".  Specify it here
                  ;; so that 'network-manager-service-type' creates it.
                  (user-accounts . ("nm-openconnect"))))))

(define-public mobile-broadband-provider-info
  (package
    (name "mobile-broadband-provider-info")
    (version "20190116")
    (source (origin
              (method url-fetch)
              (uri (string-append
                    "mirror://gnome/sources/"
                    "mobile-broadband-provider-info/" version "/"
                    "mobile-broadband-provider-info-" version ".tar.xz"))
              (sha256
               (base32
                "16y5lc7pfdvai9c8xwb825zc3v46039gghbip13fqslf5gw11fic"))))
    (build-system gnu-build-system)
    (arguments
     `(#:tests? #f))                    ; no tests
    (home-page "https://wiki.gnome.org/Projects/NetworkManager")
    (synopsis "Database of broadband connection configuration")
    (description "Database of broadband connection configuration.")
    (license license:public-domain)))

(define-public network-manager-applet
  (package
    (name "network-manager-applet")
    (version "1.8.24")
    (source (origin
              (method url-fetch)
              (uri (string-append "mirror://gnome/sources/network-manager-applet/"
                                  (version-major+minor version) "/"
                                  "network-manager-applet-" version ".tar.xz"))
              (sha256
               (base32
                "1gzvz4wfqfsfclqg56y954al8x6fmz71cnxlx1i4nqr7a25bp2qi"))))
    (build-system meson-build-system)
    (arguments
     '(#:configure-flags
       ;; ‘Nobody should be using this’ but network-manager-openvpn 1.8.10 does.
       (list "-Dlibnm_gtk=true")
       #:glib-or-gtk? #t))
    (native-inputs
     `(("intltool" ,intltool)
       ("glib:bin" ,glib "bin") ; for glib-compile-resources, etc.
       ("gobject-introspection" ,gobject-introspection)
       ("gtk-doc" ,gtk-doc)
       ("pkg-config" ,pkg-config)))
    (propagated-inputs
     ;; libnm-gtk.pc refers to all these.
     `(("dbus-glib" ,dbus-glib)
       ("gtk+" ,gtk+)
       ("network-manager" ,network-manager)))
    (inputs
     `(("gcr" ,gcr)
       ("iso-codes" ,iso-codes)
       ("libgudev" ,libgudev)
       ("libnotify" ,libnotify)
       ("libsecret" ,libsecret)
       ("libselinux" ,libselinux)
       ("jansson" ,jansson) ; for team support
       ("modem-manager" ,modem-manager)
       ("mobile-broadband-provider-info" ,mobile-broadband-provider-info)))
    (synopsis "Applet for managing network connections")
    (home-page "https://www.gnome.org/projects/NetworkManager/")
    (description
     "This package contains a systray applet for NetworkManager.  It displays
the available networks and allows users to easily switch between them.")
    (license license:gpl2+)))

(define-public libxml++
  (package
    (name "libxml++")
    (version "3.0.1")
    (source (origin
              (method url-fetch)
              (uri (string-append "mirror://gnome/sources/" name "/"
                                  (version-major+minor version) "/"
                                  name "-" version ".tar.xz"))
              (sha256
               (base32
                "19kik79fmg61nv0by0a5f9wchrcfjwzvih4v2waw01hqflhqvp0r"))))
    (build-system gnu-build-system)
    ;; libxml++-3.0.pc refers to all these.
    (propagated-inputs
     `(("libxml2" ,libxml2)
       ("glibmm" ,glibmm)))
    (native-inputs
     `(("perl" ,perl)
       ("pkg-config" ,pkg-config)))
    (home-page "http://libxmlplusplus.sourceforge.net/")
    (synopsis "C++ wrapper for XML parser library libxml2")
    (description
     "This package provides a C++ wrapper for the XML parser library
libxml2.")
    (license license:lgpl2.1+)))

(define-public libxml++-2
  (package
    (inherit libxml++)
    (name "libxml++")
    (version "2.40.1")
    (source (origin
              (method url-fetch)
              (uri (string-append "mirror://gnome/sources/" name "/"
                                  (version-major+minor version) "/"
                                  name "-" version ".tar.xz"))
              (sha256
               (base32
                "1sb3akryklvh2v6m6dihdnbpf1lkx441v972q9hlz1sq6bfspm2a"))))))

(define-public gdm
  (package
    (name "gdm")
    (version "3.32.0")
    (source (origin
              (method url-fetch)
              (uri (string-append "mirror://gnome/sources/" name "/"
                                  (version-major+minor version) "/"
                                  name "-" version ".tar.xz"))
              (sha256
               (base32
                "12ypdz9i24hwbl1d1wnnxb8zlvfa4f49n9ac5cl9d6h8qp4b0gb4"))))
    (build-system glib-or-gtk-build-system)
    (arguments
     '(#:configure-flags
       `("--without-plymouth"
         "--disable-systemd-journal"

         ;; Using --with-initial-vt=7 allows GDM to run alongside TTY 1,
         ;; instead of having to replace it (i.e., stopping the mingetty
         ;; service for TTY 1 before starting GDM).
         "--with-initial-vt=7"

         ;; Use '/etc/environment' for locale settings instead of the
         ;; systemd-specific '/etc/locale.conf'.
         "--with-lang-file=/etc/environment"

         ,(string-append "--with-udevdir="
                         (assoc-ref %outputs "out") "/lib/udev")

         "--localstatedir=/var"
         ,(string-append "--with-default-path="
                         (string-join '("/run/setuid-programs"
                                        "/run/current-system/profile/bin"
                                        "/run/current-system/profile/sbin")
                                      ":"))
         ;; Put GDM in bindir so that glib-or-gtk-build-system wraps the
         ;; XDG_DATA_DIRS so that it finds its schemas.
         "--sbindir" ,(string-append (assoc-ref %outputs "out") "/bin"))
       #:phases
       (modify-phases %standard-phases
         (add-before
          'configure 'pre-configure
          (lambda* (#:key inputs outputs #:allow-other-keys)
            ;; We don't have <systemd/sd-daemon.h>.
            (substitute* '("common/gdm-log.c"
                           "daemon/gdm-server.c"
                           "daemon/gdm-session-worker.c"
                           "daemon/gdm-session-worker-job.c")
              (("#include <systemd/sd-daemon\\.h>") ""))
            ;; Use elogind for sd-login.
            (substitute* '("common/gdm-common.c"
                           "daemon/gdm-manager.c"
                           "libgdm/gdm-user-switching.c")
              (("#include <systemd/sd-login\\.h>")
               "#include <elogind/sd-login.h>"))
            ;; Check for elogind.
            (substitute* '("configure")
              (("libsystemd")
               "libelogind"))
            ;; Look for system-installed sessions in
            ;; /run/current-system/profile/share.
            (substitute* '("libgdm/gdm-sessions.c"
                           "daemon/gdm-session.c"
                           "daemon/gdm-display.c"
                           "daemon/gdm-launch-environment.c")
              (("DATADIR \"/x")
               "\"/run/current-system/profile/share/x")
              (("DATADIR \"/wayland")
               "\"/run/current-system/profile/share/wayland")
              (("DATADIR \"/gnome")
               "\"/run/current-system/profile/share/gnome"))
            (let ((propagate '("GDM_CUSTOM_CONF"
                               "GDM_DBUS_DAEMON"
                               "GDM_X_SERVER"
                               "GDM_X_SESSION"
                               ;; XXX: Remove this once GNOME Shell is
                               ;; a dependency of GDM.
                               "XDG_DATA_DIRS")))
              (substitute* "daemon/gdm-session.c"
                (("set_up_session_environment \\(self\\);")
                 (apply string-append
                        "set_up_session_environment (self);\n"
                        (map (lambda (name)
                               (string-append
                                "gdm_session_set_environment_variable "
                                "(self, \"" name "\","
                                "g_getenv (\"" name "\"));\n"))
                             propagate)))))
            ;; Find the configuration file using an environment variable.
            (substitute* '("common/gdm-settings.c")
              (("GDM_CUSTOM_CONF")
               (string-append "(g_getenv(\"GDM_CUSTOM_CONF\") != NULL"
                              " ? g_getenv(\"GDM_CUSTOM_CONF\")"
                              " : GDM_CUSTOM_CONF)")))
            ;; Use service-supplied path to X.
            (substitute* '("daemon/gdm-server.c")
              (("\\(X_SERVER X_SERVER_ARG_FORMAT")
               "(\"%s\" X_SERVER_ARG_FORMAT, g_getenv (\"GDM_X_SERVER\")"))
            (substitute* '("daemon/gdm-x-session.c")
              (("\"dbus-daemon\"")
               "g_getenv (\"GDM_DBUS_DAEMON\")")
              (("X_SERVER")
               "g_getenv (\"GDM_X_SERVER\")")
              (("GDMCONFDIR \"/Xsession\"")
               "g_getenv (\"GDM_X_SESSION\")"))
            ;; Use an absolute path for GNOME Session.
            (substitute* "daemon/gdm-launch-environment.c"
              (("\"gnome-session\"")
               (string-append "\"" (assoc-ref inputs "gnome-session")
                              "/bin/gnome-session\"")))
            ;; Do not automatically select the placeholder session.
            (substitute* "daemon/gdm-session.c"
              (("!g_str_has_suffix [(]base_name, \"\\.desktop\"[)]")
               (string-append "!g_str_has_suffix (base_name, \".desktop\") || "
                              "(g_strcmp0(search_dirs[i], \""
                              (assoc-ref outputs "out") "/share/gdm/BuiltInSessions/"
                              "\") == 0 && "
                              "g_strcmp0(base_name, \"fail.desktop\") == 0)"))
              (("g_error [(]\"GdmSession: no session desktop files installed, aborting\\.\\.\\.\"[)];")
               "{ self->fallback_session_name = g_strdup(\"fail\"); goto out; }"))
            #t))
         ;; GDM requires that there be at least one desktop entry
         ;; file.  This phase installs a hidden one that simply
         ;; fails.  This enables users to use GDM with a
         ;; '~/.xsession' script with no other desktop entry files.
         ;; See <https://bugs.gnu.org/35068>.
         (add-after 'install 'install-placeholder-desktop-entry
           (lambda* (#:key inputs outputs #:allow-other-keys)
             (let* ((out (assoc-ref outputs "out"))
                    (sessions (string-append out "/share/gdm/BuiltInSessions"))
                    (fail (string-append sessions "/fail.desktop")))
               (mkdir-p sessions)
               (with-output-to-file fail
                 (lambda ()
                   (for-each
                    display
                    '("[Desktop Entry]\n"
                      "Encoding=UTF-8\n"
                      "Type=Application\n"
                      "Name=Fail\n"
                      "Comment=This session fails immediately.\n"
                      "NoDisplay=true\n"
                      "Exec=false\n"))))
               #t)))
         ;; GDM needs GNOME Session to run these applications.  We link
         ;; their autostart files in `share/gdm/greeter/autostart'
         ;; because GDM explicitly tells GNOME Session to look there.
         ;;
         ;; XXX: GNOME Shell should be linked here too, but currently
         ;; GNOME Shell depends on GDM.
         (add-after 'install 'link-autostart-files
           (lambda* (#:key inputs outputs #:allow-other-keys)
             (let* ((out (assoc-ref outputs "out"))
                    (autostart (string-append out "/share/gdm/"
                                              "greeter/autostart"))
                    (settings (assoc-ref inputs "gnome-settings-daemon")))
               (mkdir-p autostart)
               (with-directory-excursion autostart
                 (for-each (lambda (desktop)
                             (symlink desktop (basename desktop)))
                           (find-files (string-append settings "/etc/xdg"))))
               #t))))))
    (native-inputs
     `(("dconf" ,dconf)
       ("glib:bin" ,glib "bin") ; for glib-compile-schemas, etc.
       ("gobject-introspection" ,gobject-introspection)
       ("intltool" ,intltool)
       ("itstool" ,itstool)
       ("pkg-config" ,pkg-config)
       ("xmllint" ,libxml2)))
    (inputs
     `(("accountsservice" ,accountsservice)
       ("check" ,check) ; for testing
       ("elogind" ,elogind)
       ("gnome-session" ,gnome-session)
       ("gnome-settings-daemon" ,gnome-settings-daemon)
       ("gtk+" ,gtk+)
       ("iso-codes" ,iso-codes)
       ("libcanberra" ,libcanberra)
       ("linux-pam" ,linux-pam)))
    (synopsis "Display manager for GNOME")
    (home-page "https://wiki.gnome.org/Projects/GDM/")
    (description
     "GNOME Display Manager is a system service that is responsible for
providing graphical log-ins and managing local and remote displays.")
    (license license:gpl2+)))

(define-public libgtop
  (package
    (name "libgtop")
    (version "2.40.0")
    (source (origin
              (method url-fetch)
              (uri (string-append "mirror://gnome/sources/libgtop/"
                                  (version-major+minor version) "/"
                                  "libgtop-" version ".tar.xz"))
              (sha256
               (base32
                "1m6jbqk8maa52gxrf223442fr5bvvxgb7ham6v039i3r1i62gwvq"))))
    (build-system gnu-build-system)
    (native-inputs
     `(("gobject-introspection" ,gobject-introspection)
       ("intltool" ,intltool)
       ("perl" ,perl)
       ("pkg-config" ,pkg-config)))
    (propagated-inputs
     `(("glib" ,glib))) ; required by libgtop-2.0.pc
    (synopsis "Portable system access library")
    (home-page "https://www.gnome.org/")
    (description
     "LibGTop is a library to get system specific data such as CPU and memory
usage and information about running processes.")
    (license license:gpl2+)))

(define-public gnome-bluetooth
  (package
    (name "gnome-bluetooth")
    (version "3.32.1")
    (source (origin
              (method url-fetch)
              (uri (string-append "mirror://gnome/sources/" name "/"
                                  (version-major+minor version) "/"
                                  name "-" version ".tar.xz"))
              (sha256
               (base32
                "1am1gf0nzwg6x1s8ly13j0xnjzgrfj06j0dp52x4zy9s67ywlhb4"))))
    (build-system meson-build-system)
    (native-inputs
     `(("glib:bin" ,glib "bin") ; for gdbus-codegen, etc.
       ("gtk+" ,gtk+ "bin") ; gtk-update-icon-cache
       ("gobject-introspection" ,gobject-introspection)
       ("intltool" ,intltool)
       ("pkg-config" ,pkg-config)
       ("xmllint" ,libxml2)))
    (propagated-inputs
     ;; gnome-bluetooth-1.0.pc refers to all these.
     `(("glib" ,glib)
       ("gtk+" ,gtk+)))
    (inputs
     `(("eudev" ,eudev)
       ("libcanberra" ,libcanberra)
       ("libnotify" ,libnotify)))
    (synopsis "GNOME Bluetooth subsystem")
    (home-page "https://wiki.gnome.org/Projects/GnomeBluetooth")
    (description
     "This package contains tools for managing and manipulating Bluetooth
devices using the GNOME desktop.")
    (license license:lgpl2.1+)))

(define-public gnome-control-center
  (package
    (name "gnome-control-center")
    (version "3.32.2")
    (source (origin
              (method url-fetch)
              (uri (string-append "mirror://gnome/sources/" name "/"
                                  (version-major+minor version) "/"
                                  name "-" version ".tar.xz"))
              (sha256
               (base32
                "03np0mhfl9kkdw4cb711pda0cli9zgh2bq2gqn2zwbdi3qnhk9gs"))))
    (build-system meson-build-system)
    (arguments
     '(#:glib-or-gtk? #t
       #:configure-flags
       (list "-Dcheese=false"
             (string-append "-Dgnome_session_libexecdir="
                            (assoc-ref %build-inputs "gnome-session")
                            "/libexec"))
       #:phases
       (modify-phases %standard-phases
         (add-before 'configure 'patch-paths
           (lambda* (#:key inputs #:allow-other-keys)
             (let ((libc   (assoc-ref inputs "libc"))
                   (tzdata (assoc-ref inputs "tzdata"))
                   (libgnomekbd (assoc-ref inputs "libgnomekbd"))
                   (nm-applet   (assoc-ref inputs "network-manager-applet"))
                   (gnome-desktop (assoc-ref inputs "gnome-desktop")))
               (substitute* "panels/datetime/tz.h"
                 (("/usr/share/zoneinfo/zone.tab")
                  (string-append tzdata "/share/zoneinfo/zone.tab")))
               (substitute* "tests/datetime/test-endianess.c"
                 (("/usr/share/locale")
                  (string-append libc "/share/locale")))
               (substitute* "panels/region/cc-region-panel.c"
                 (("\"gkbd-keyboard-display")
                  (string-append "\"" libgnomekbd
                                 "/bin/gkbd-keyboard-display")))
               (substitute* '("panels/network/net-device-wifi.c"
                              "panels/network/net-device.c"
                              "panels/network/connection-editor/net-connection-editor.c")
                 (("\"nm-connection-editor")
                  (string-append "\"" nm-applet
                                 "/bin/nm-connection-editor")))
               (substitute* '("panels/user-accounts/run-passwd.c")
                 (("/usr/bin/passwd")
                  "/run/setuid-programs/passwd"))
               (substitute* "panels/info/cc-info-overview-panel.c"
                 (("DATADIR \"/gnome/gnome-version.xml\"")
                  (string-append "\"" gnome-desktop
                                 "/share/gnome/gnome-version.xml\"")))
               #t))))))
    (native-inputs
     `(("glib:bin" ,glib "bin") ; for glib-mkenums, etc.
       ("gtk+:bin" ,gtk+ "bin") ; for gtk-update-icon-cache
       ("intltool" ,intltool)
       ("pkg-config" ,pkg-config)
       ("xsltproc" ,libxslt)
       ;; For tests
       ("hicolor-icon-theme" ,hicolor-icon-theme)
       ("python-dbusmock" ,python-dbusmock)
       ("xorg-server" ,xorg-server-for-tests)))
    (inputs
     `(("accountsservice" ,accountsservice)
       ("clutter-gtk" ,clutter-gtk)
       ("colord-gtk" ,colord-gtk)
       ("cups" ,cups)
       ("dconf" ,dconf)
       ("docbook-xsl" ,docbook-xsl)
       ("gdk-pixbuf" ,gdk-pixbuf) ; for loading SVG files
       ("gnome-bluetooth" ,gnome-bluetooth)
       ("gnome-desktop" ,gnome-desktop)
       ("gnome-online-accounts" ,gnome-online-accounts)
       ("gnome-online-accounts:lib" ,gnome-online-accounts "lib")
       ("gnome-session" ,gnome-session)
       ("gnome-settings-daemon" ,gnome-settings-daemon)
       ("grilo" ,grilo)
       ("gsound" ,gsound)
       ("ibus" ,ibus)
       ("libcanberra" ,libcanberra)
       ("libgnomekbd" ,libgnomekbd)
       ("libgudev" ,libgudev)
       ("libgtop" ,libgtop)
       ("libpwquality" ,libpwquality)
       ("libsecret" ,libsecret)
       ("libsoup" ,libsoup)
       ("libxml2" ,libxml2)
       ("libwacom" ,libwacom)
       ("mesa" ,mesa)
       ("mit-krb5" ,mit-krb5)
       ("modem-manager" ,modem-manager)
       ("network-manager-applet" ,network-manager-applet)
       ("polkit" ,polkit)
       ("pulseaudio" ,pulseaudio)
       ("smbclient" ,samba)
       ("tzdata" ,tzdata)
       ("udisks" ,udisks)
       ("upower" ,upower)))
    (synopsis "Utilities to configure the GNOME desktop")
    (home-page "https://www.gnome.org/")
    (description
     "This package contains configuration applets for the GNOME desktop,
allowing to set accessibility configuration, desktop fonts, keyboard and mouse
properties, sound setup, desktop theme and background, user interface
properties, screen resolution, and other GNOME parameters.")
    (license license:gpl2+)))

(define-public gnome-shell
  (package
    (name "gnome-shell")
    (version "3.32.2")
    (source (origin
              (method url-fetch)
              (uri (string-append "mirror://gnome/sources/" name "/"
                                  (version-major+minor version) "/"
                                  name "-" version ".tar.xz"))
              (sha256
               (base32
                "0anlkdnqsp5fqvmg95rqjpp1ifcx5xzsvwcrdsvb1cqzbh6inmp5"))
              (patches (search-patches "gnome-shell-theme.patch"))
              (modules '((guix build utils)))
              (snippet
               #~(begin
                   ;; Copy images for use on the GDM log-in screen.
                   (copy-file #$(file-append %artwork-repository
                                             "/slim/0.x/background.png")
                              "data/theme/guix-background.png")
                   (copy-file #$(file-append %artwork-repository
                                             "/logo/Guix-horizontal-white.svg")
                              "data/theme/guix-logo.svg")
                   #t))))
    (build-system meson-build-system)
    (arguments
     `(#:glib-or-gtk? #t
       #:disallowed-references ((,glib "bin")
                                ,inkscape ,libxslt
                                ,ruby-sass)
       #:configure-flags
       (list "-Dsystemd=false"
             ;; Otherwise, the RUNPATH will lack the final path component.
             (string-append "-Dc_link_args=-Wl,-rpath="
                            (assoc-ref %outputs "out")
                            "/lib/gnome-shell"))

       #:modules ((guix build meson-build-system)
                  (guix build utils)
                  (srfi srfi-1))

       #:phases
       (modify-phases %standard-phases
         (add-after 'unpack 'fix-keysdir
           (lambda* (#:key outputs #:allow-other-keys)
             (let* ((out     (assoc-ref outputs "out"))
                    (keysdir (string-append
                              out "/share/gnome-control-center/keybindings")))
               (substitute* "meson.build"
                 (("keysdir =.*")
                  (string-append "keysdir = '" keysdir "'\n")))
               #t)))
         (add-before 'configure 'convert-logo-to-png
           (lambda* (#:key inputs #:allow-other-keys)
             ;; Convert the logo from SVG to PNG.
             (invoke "inkscape" "--export-png=data/theme/guix-logo.png"
                     "data/theme/guix-logo.svg")))
         (add-before 'configure 'record-absolute-file-names
           (lambda* (#:key inputs #:allow-other-keys)
             (substitute* "js/misc/ibusManager.js"
               (("'ibus-daemon'")
                (string-append "'" (assoc-ref inputs "ibus")
                               "/bin/ibus-daemon'")))
             (substitute* "js/ui/status/keyboard.js"
               (("'gkbd-keyboard-display'")
                (string-append "'" (assoc-ref inputs "libgnomekbd")
                               "/bin/gkbd-keyboard-display'")))
             #t))
         (add-before 'check 'pre-check
           (lambda* (#:key inputs #:allow-other-keys)
             ;; Tests require a running X server.
             (system "Xvfb :1 &")
             (setenv "DISPLAY" ":1")
             #t))
         (add-after 'install 'wrap-programs
           (lambda* (#:key inputs outputs #:allow-other-keys)
             (let ((out              (assoc-ref outputs "out"))
                   (gi-typelib-path  (getenv "GI_TYPELIB_PATH"))
                   (python-path      (getenv "PYTHONPATH")))
               (wrap-program (string-append out "/bin/gnome-shell")
                 `("GI_TYPELIB_PATH" ":" prefix (,gi-typelib-path))
                 ;; FIXME: gnome-shell loads these libraries with unqualified
                 ;; names only, so they need to be on LD_LIBRARY_PATH.  The
                 ;; alternative might be to patch gnome-shell.
                 `("LD_LIBRARY_PATH" ":" prefix
                   ,(map (lambda (pkg)
                           (string-append (assoc-ref inputs pkg) "/lib"))
                         '("gdk-pixbuf"
                           "gnome-bluetooth" "librsvg" "libgweather"))))
               (for-each
                (lambda (prog)
                  (wrap-program (string-append out "/bin/" prog)
                    `("PYTHONPATH"      ":" prefix (,python-path))
                    `("GI_TYPELIB_PATH" ":" prefix (,gi-typelib-path))))
                '("gnome-shell-extension-tool" "gnome-shell-perf-tool"))
               #t)))
         (replace 'glib-or-gtk-wrap
           (let ((wrap (assoc-ref %standard-phases 'glib-or-gtk-wrap)))
             (lambda* (#:key inputs outputs #:allow-other-keys #:rest rest)
               ;; By default Inkscape et al. would end up in the XDG_DATA_DIRS
               ;; settings of the wrappers created by the 'glib-or-gtk-wrap'
               ;; phase.  Fix that since we don't need these.
               (wrap #:inputs (fold alist-delete inputs
                                    '("inkscape" "intltool" "glib:bin"))
                     #:outputs outputs)))))))
    (native-inputs
     `(("glib:bin" ,glib "bin") ; for glib-compile-schemas, etc.
       ("desktop-file-utils" ,desktop-file-utils) ; for update-desktop-database
       ("gobject-introspection" ,gobject-introspection)
       ("inkscape" ,inkscape)
       ("intltool" ,intltool)
       ("pkg-config" ,pkg-config)
       ("python" ,python)
       ("ruby-sass" ,ruby-sass)
       ("sassc" ,sassc)
       ("xsltproc" ,libxslt)
       ;; For tests
       ("xorg-server" ,xorg-server-for-tests)))
    (inputs
     `(("accountsservice" ,accountsservice)
       ("caribou" ,caribou)
       ("docbook-xsl" ,docbook-xsl)
       ("evolution-data-server" ,evolution-data-server)
       ("gcr" ,gcr)
       ("gdm" ,gdm)
       ("gdk-pixbuf" ,gdk-pixbuf+svg)
       ("gjs" ,gjs)
       ("gnome-bluetooth" ,gnome-bluetooth)
       ("gnome-desktop" ,gnome-desktop)
       ("gnome-settings-daemon" ,gnome-settings-daemon)
       ("gst-plugins-base" ,gst-plugins-base)
       ("ibus" ,ibus)
       ("libcanberra" ,libcanberra)
       ("libcroco" ,libcroco)
       ("libgnomekbd" ,libgnomekbd)               ;for gkbd-keyboard-display
       ("libgweather" ,libgweather)
       ("libsoup" ,libsoup)
       ("mesa-headers" ,mesa-headers)
       ("mutter" ,mutter)
       ("network-manager-applet" ,network-manager-applet)
       ("polkit" ,polkit)
       ("pulseaudio" ,pulseaudio)
       ("python-pygobject" ,python-pygobject)
       ("startup-notification" ,startup-notification)
       ("telepathy-logger" ,telepathy-logger)
       ("upower" ,upower)
       ;; XXX: These requirements were added in 3.24, but no mention in NEWS.
       ;; Missing propagation? See also: <https://bugs.gnu.org/27264>
       ("librsvg" ,librsvg)
       ("geoclue" ,geoclue)))
    (synopsis "Desktop shell for GNOME")
    (home-page "https://wiki.gnome.org/Projects/GnomeShell")
    (description
     "GNOME Shell provides core user interface functions for the GNOME desktop,
like switching to windows and launching applications.")
    (license license:gpl2+)))

(define-public gtk-vnc
  (package
    (name "gtk-vnc")
    (version "0.9.0")
    (source
     (origin
       (method url-fetch)
       (uri (string-append "mirror://gnome/sources/" name "/"
                           (version-major+minor version) "/"
                           name "-" version ".tar.xz"))
       (sha256
        (base32
         "1dya1wc9vis8h0fv625pii1n70cckf1xjg1m2hndz989d118i6is"))))
    (build-system gnu-build-system)
    (arguments
     '(#:configure-flags '("--with-gtk=3.0")))
    (propagated-inputs
     `(("gtk+" ,gtk+))) ; required by gtk-vnc-2.0.pc.
    (inputs
     `(("cyrus-sasl" ,cyrus-sasl)
       ("gnutls" ,gnutls)
       ("libgcrypt" ,libgcrypt)
       ("pulseaudio" ,pulseaudio)))
    (native-inputs
     `(("glib:bin" ,glib "bin")
       ("gobject-introspection" ,gobject-introspection)
       ("intltool" ,intltool)
       ("pkg-config" ,pkg-config)
       ("python-wrapper" ,python-wrapper)
       ("vala" ,vala)))
    (home-page "https://wiki.gnome.org/Projects/gtk-vnc")
    (synopsis "VNC viewer widget for GTK+")
    (description
     "GTK-VNC is a VNC viewer widget for GTK+, used by remote desktop viewing
applications, for instance the Vinagre client, GNOME Boxes and virt-viewer.
GTK-VNC implements client side RFB protocol and authentication extensions such
as SASL, TLS and VeNCrypt.  Additionally it supports encoding extensions.")
    (license license:lgpl2.1+)))

(define-public gnome-autoar
  (package
    (name "gnome-autoar")
    (version "0.2.3")
    (source (origin
              (method url-fetch)
              (uri (string-append "mirror://gnome/sources/" name "/"
                                  (version-major+minor version) "/"
                                  name "-" version ".tar.xz"))
              (sha256
               (base32
                "02i4zgqqqj56h7bcys6dz7n78m4nj2x4dv1ggjmnrk98n06xpsax"))))
    (build-system glib-or-gtk-build-system)
    (native-inputs
     `(("gnome-common" ,gnome-common)
       ("gobject-introspection" ,gobject-introspection)
       ("pkg-config" ,pkg-config)))
    (propagated-inputs
     `(("libarchive" ,libarchive)))  ; XXX document why
    (inputs
     `(("gtk+" ,gtk+)))
    (synopsis "Archives integration support for GNOME")
    (home-page "https://git.gnome.org/browse/gnome-autoar/")
    (description
     "GNOME Autoar is a library which makes creating and extracting archives
easy, safe, and automatic.")
    (license license:lgpl2.1+)))

(define-public tracker
  (package
    (name "tracker")
    (version "2.3.2")
    (source (origin
              (method url-fetch)
              (uri (string-append "mirror://gnome/sources/tracker/"
                                  (version-major+minor version) "/"
                                  "tracker-" version ".tar.xz"))
              (sha256
               (base32
                "1nzbnvwwsk6kv6kqbxwlz8vk70l9ai6b4r9qypw51vp4qy72ny54"))))
    (build-system meson-build-system)
    (arguments
     `(#:glib-or-gtk? #t
       #:configure-flags
       ;; Otherwise, the RUNPATH will lack the final path component.
       (list (string-append "-Dc_link_args=-Wl,-rpath="
                            (assoc-ref %outputs "out") "/lib:"
                            (assoc-ref %outputs "out") "/lib/tracker-2.0"))
       #:phases
       (modify-phases %standard-phases
         (add-before 'check 'pre-check
           (lambda _
             ;; Some tests expect to write to $HOME.
             (setenv "HOME" "/tmp")
             #t)))))
    (native-inputs
     `(("glib:bin" ,glib "bin")
       ("gobject-introspection" ,gobject-introspection)
       ("python-pygobject" ,python-pygobject)
       ("intltool" ,intltool)
       ("pkg-config" ,pkg-config)
       ("vala" ,vala)))
    (inputs
     `(("dbus" ,dbus)
       ("sqlite" ,sqlite)
       ("libxml2" ,libxml2)
       ("icu4c" ,icu4c)                 ; libunistring gets miner-miner-fs test to fail.
       ("json-glib" ,json-glib)
<<<<<<< HEAD
       ("openjpeg" ,openjpeg-1)
       ("libseccomp" ,libseccomp)
       ("libsoup" ,libsoup)
       ("libuuid" ,util-linux "lib")
       ("network-manager" ,network-manager)))
=======
       ("libsoup" ,libsoup)))
>>>>>>> 21656ffa
    (synopsis "Metadata database, indexer and search tool")
    (home-page "https://wiki.gnome.org/Projects/Tracker")
    (description
     "Tracker is a search engine and triplestore for desktop, embedded and mobile.

It is a middleware component aimed at desktop application developers who want
their apps to browse and search user content.  It's not designed to be used
directly by desktop users, but it provides a commandline tool named
@command{tracker} for the adventurous.

Tracker allows your application to instantly perform full-text searches across
all documents.  This feature is used by the @{emph{search} bar in GNOME Files, for
example.  This is achieved by indexing the user's home directory in the
background.

Tracker also allows your application to query and list content that the user
has stored.  For example, GNOME Music displays all the music files that are
found by Tracker.  This means that GNOME Music doesn't need to maintain a
database of its own.

If you need to go beyond simple searches, Tracker is also a linked data
endpoint and it understands SPARQL. ")
    ;; https://gitlab.gnome.org/GNOME/tracker/-/blob/master/COPYING:
    ;; src/libtracker-*/* and src/tracker-extract/* are covered by lgpl2.1+,
    ;; libstemmer is bsd-3 and the rest is gpl2+.
    (license (list license:gpl2+
                   license:bsd-3
                   license:lgpl2.1+))))

(define-public tracker-miners
  (package
    (name "tracker-miners")
    (version "2.3.2")
    (source (origin
              (method url-fetch)
              (uri (string-append "mirror://gnome/sources/tracker-miners/"
                                  (version-major+minor version)
                                  "/tracker-miners-" version ".tar.xz"))
              (sha256
               (base32
                "1kizavw9gbdjkw4wykgv0fcl2y6fj788nycx9p4byn6ylb1277h6"))))
    (build-system meson-build-system)
    (arguments
     `(#:glib-or-gtk? #t
       #:configure-flags
       (list "-Dminer_rss=false" ; libgrss is required.
             ;; Ensure the RUNPATH contains all installed library locations.
             (string-append "-Dc_link_args=-Wl,-rpath="
                            (assoc-ref %outputs "out")
                            "/lib/tracker-miners-2.0")
             ;; TODO: Enable functional tests. Currently, the following error
             ;; appears:
             ;; Exception: The functional tests require DConf to be the default
             ;; GSettings backend. Got GKeyfileSettingsBackend instead.
             "-Dfunctional_tests=false")))
    (native-inputs
     `(("dbus" ,dbus)
       ("intltool" ,intltool)
       ("glib:bin" ,glib "bin")
       ("gobject-introspection" ,gobject-introspection)
       ("pkg-config" ,pkg-config)
       ("python-pygobject" ,python-pygobject)))
    (inputs
     `(("exempi" ,exempi)
       ("ffmpeg" ,ffmpeg)
       ("flac" ,flac)
       ("giflib" ,giflib)
       ("glib" ,glib)
       ("gstreamer" ,gstreamer)
       ("icu4c" ,icu4c)
       ("libcue" ,libcue)
       ("libexif" ,libexif)
       ("libgsf" ,libgsf)
       ("libgxps" ,libgxps)
       ("libiptcdata" ,libiptcdata)
       ("libjpeg" ,libjpeg-turbo)
       ("libosinfo" ,libosinfo)
       ("libpng" ,libpng)
       ("libseccomp" ,libseccomp)
       ("libtiff" ,libtiff)
       ("libvorbis" ,libvorbis)
       ("libxml2" ,libxml2)
       ("poppler" ,poppler)
       ("taglib" ,taglib)
       ("totem-pl-parser" ,totem-pl-parser)
       ("tracker" ,tracker)
       ("upower" ,upower)
       ("zlib" ,zlib)))
    (synopsis "Metadata database, indexer and search tool")
    (home-page "https://wiki.gnome.org/Projects/Tracker")
    (description
     "Tracker is an advanced framework for first class objects with associated
metadata and tags.  It provides a one stop solution for all metadata, tags,
shared object databases, search tools and indexing.")
    ;; src/libtracker-*/* and src/tracker-extract/* are covered by lgpl2.1+,
    ;; src/gvdb/* are covered by lgpl2.0+, and the rest is gpl2+.
    (license (list license:gpl2+
                   license:lgpl2.1+
                   license:lgpl2.0+))))

(define-public nautilus
  (package
    (name "nautilus")
    (version "3.32.3")
    (source (origin
              (method url-fetch)
              (uri (string-append "mirror://gnome/sources/" name "/"
                                  (version-major+minor version) "/"
                                  name "-" version ".tar.xz"))
              (sha256
               (base32
                "1x9crzbj6rrrf8w5dkcx0c14j40byr4ijpzkwd5dcrbfvvdy1r01"))))
    (build-system meson-build-system)
    (arguments
     '(#:glib-or-gtk? #t
       ;; XXX: FAIL: check-nautilus
       ;;   Settings schema 'org.gnome.nautilus.preferences' is not installed
       #:tests? #f))
    (native-inputs
     `(("desktop-file-utils" ,desktop-file-utils) ; for update-desktop-database
       ("glib:bin" ,glib "bin")         ; for glib-mkenums, etc.
       ("gtk+:bin" ,gtk+ "bin")         ; for gtk-update-icon-cache
       ("gobject-introspection" ,gobject-introspection)
       ("intltool" ,intltool)
       ("pkg-config" ,pkg-config)))
    (inputs
     `(("dconf" ,dconf)
       ("gexiv2" ,gexiv2)
       ("gvfs" ,gvfs)
       ("exempi" ,exempi)
       ("gnome-desktop" ,gnome-desktop)
       ("gnome-autoar" ,gnome-autoar)
       ("gst-plugins-base" ,gst-plugins-base)
       ("libseccomp" ,libseccomp)
       ("libselinux" ,libselinux)
       ("tracker" ,tracker)
       ("tracker-miners" ,tracker-miners)
       ;; XXX: gtk+ is required by libnautilus-extension.pc
       ;;
       ;; Don't propagate it to reduces "profile pollution" of the 'gnome' meta
       ;; package.  See:
       ;; <http://lists.gnu.org/archive/html/guix-devel/2016-03/msg00283.html>.
       ("gtk+" ,gtk+)
       ("libexif" ,libexif)
       ("libxml2" ,libxml2)))
    (synopsis "File manager for GNOME")
    (home-page "https://wiki.gnome.org/Apps/Nautilus")
    (description
     "Nautilus (Files) is a file manager designed to fit the GNOME desktop
design and behaviour, giving the user a simple way to navigate and manage its
files.")
    (license license:gpl2+)))

(define-public baobab
  (package
    (name "baobab")
    (version "3.32.0")
    (source (origin
              (method url-fetch)
              (uri (string-append
                    "mirror://gnome/sources/" name "/"
                    (version-major+minor version) "/"
                    name "-" version ".tar.xz"))
              (sha256
               (base32
                "0b33s9bhpiffv5wl76cq2bbnqhvx3qs2vxyxmil5gcs583llqh9r"))))
    (build-system meson-build-system)
    (arguments
     '(#:glib-or-gtk? #t))
    (native-inputs
     `(("intltool" ,intltool)
       ("pkg-config" ,pkg-config)
       ("desktop-file-utils" ,desktop-file-utils) ; for update-desktop-database
       ("gtk+-bin" ,gtk+ "bin") ; for gtk-update-icon-cache
       ("itstool" ,itstool)
       ("xmllint" ,libxml2)
       ("glib" ,glib "bin")
       ("vala" ,vala)))
    (inputs
     `(("gtk+" ,gtk+)))
    (synopsis "Disk usage analyzer for GNOME")
    (description
     "Baobab (Disk Usage Analyzer) is a graphical application to analyse disk
usage in the GNOME desktop environment.  It can easily scan device volumes or
a specific user-requested directory branch (local or remote).  Once the scan
is complete it provides a graphical representation of each selected folder.")
    (home-page "https://wiki.gnome.org/Apps/Baobab")
    (license license:gpl2+)))

(define-public gnome-backgrounds
  (package
    (name "gnome-backgrounds")
    (version "3.32.0")
    (source
     (origin
       (method url-fetch)
       (uri (string-append "mirror://gnome/sources/" name "/"
                           (version-major+minor version) "/"
                           name "-" version ".tar.xz"))
       (sha256
        (base32
         "1s5krdmd3md44p1fgr2lqm5ifxb8s1vzx6hm11sb4cgzr4dw6lrz"))))
    (build-system meson-build-system)
    (native-inputs
     `(("intltool" ,intltool)))
    (home-page "https://gitlab.gnome.org/GNOME/gnome-backgrounds")
    (synopsis "Background images for the GNOME desktop")
    (description
     "GNOME backgrounds package contains a collection of graphics files which
can be used as backgrounds in the GNOME Desktop environment.  Additionally,
the package creates the proper framework and directory structure so that you
can add your own files to the collection.")
    (license (list license:gpl2+
                   license:cc-by2.0
                   license:cc-by-sa2.0
                   license:cc-by-sa3.0))))

(define-public gnome-screenshot
  (package
    (name "gnome-screenshot")
    (version "3.32.0")
    (source
     (origin
       (method url-fetch)
       (uri (string-append "mirror://gnome/sources/" name "/"
                           (version-major+minor version) "/"
                           name "-" version ".tar.xz"))
       (sha256
        (base32
         "09ha7dizjm5ymqpjyrqd10ijfb3xlqc1mwg9ajkrbfry11q9yq4b"))))
    (build-system meson-build-system)
    (native-inputs
     `(("glib:bin" ,glib "bin") ; for glib-compile-schemas, etc.
       ("gtk+-bin" ,gtk+ "bin") ; for gtk-update-icon-cache
       ("desktop-file-utils" ,desktop-file-utils) ; for update-desktop-database
       ("intltool" ,intltool)
       ("appstream-glib" ,appstream-glib)
       ("pkg-config" ,pkg-config)))
    (inputs
     `(("gtk+" ,gtk+)
       ("libcanberra" ,libcanberra)
       ("libx11" ,libx11)
       ("libxext" ,libxext)))
    (home-page "https://gitlab.gnome.org/GNOME/gnome-screenshot")
    (synopsis "Take pictures of your screen")
    (description
     "GNOME Screenshot is a utility used for taking screenshots of the entire
screen, a window or a user defined area of the screen, with optional
beautifying border effects.")
    (license license:gpl2+)))

(define-public dconf-editor
  (package
    (name "dconf-editor")
    (version "3.32.0")
    (source
     (origin
       (method url-fetch)
       (uri (string-append "mirror://gnome/sources/" name "/"
                           (version-major+minor version) "/"
                           name "-" version ".tar.xz"))
       (sha256
        (base32
         "1fmsmlh16njjm948grz20mzrsvb4wjj7pl1fvkrkxqi7mhr177gi"))))
    (build-system meson-build-system)
    (arguments
     '(#:phases (modify-phases %standard-phases
                  (add-before 'configure 'set-glib-minimum-version
                    (lambda _
                      ;; Change the minimum required GLib version so that
                      ;; 'valac' is passed '--target-glib 2.60.0'; failing to
                      ;; do that, it complains that "55" is not an even
                      ;; number.  See <https://bugs.gnu.org/37503>.
                      (substitute* "editor/meson.build"
                        (("2\\.55\\.1") "2.60.0"))
                      #t)))))
    (native-inputs
     `(("glib:bin" ,glib "bin") ; for glib-compile-schemas, gio-2.0.
       ("gtk+-bin" ,gtk+ "bin") ; for gtk-update-icon-cache
       ("intltool" ,intltool)
       ("pkg-config" ,pkg-config)
       ("vala" ,vala)))
    (inputs
     `(("dconf" ,dconf)
       ("gtk+" ,gtk+)
       ("libxml2" ,libxml2)))
    (home-page "https://git.gnome.org/browse/dconf-editor")
    (synopsis "Graphical editor for GNOME's dconf configuration system")
    (description
     "Dconf-editor is a graphical tool for browsing and editing the dconf
configuration system for GNOME.  It allows users to configure desktop
software that do not provide their own configuration interface.")
    (license license:lgpl2.1+)))

(define-public gnome-default-applications
  (package
    (name "gnome-default-applications")
    (version "0")
    (build-system trivial-build-system)
    (source #f)
    (propagated-inputs
     `(("nautilus" ,nautilus)
       ("evince" ,evince)))
    (arguments
     `(#:modules ((guix build utils))
       #:builder
       (begin
         (use-modules (guix build utils))
         (let* ((out (assoc-ref %outputs "out"))
                (apps (string-append out "/share/applications")))
           (mkdir-p apps)
           (call-with-output-file (string-append apps "/defaults.list")
             (lambda (port)
               (format port "[Default Applications]\n")
               (format port "inode/directory=org.gnome.Nautilus.desktop\n")
               (format port "application/pdf=evince.desktop\n")
               (format port "application/postscript=evince.desktop\n")))
           #t))))
    (synopsis "Default MIME type associations for the GNOME desktop")
    (description
     "Given many installed packages which might handle a given MIME type, a
user running the GNOME desktop probably has some preferences: for example,
that folders be opened by default by the Nautilus file manager, not the Baobab
disk usage analyzer.  This package establishes that set of default MIME type
associations for GNOME.")
    (license license:gpl3+)
    (home-page #f)))

(define-public libgovirt
  (package
   (name "libgovirt")
   (version "0.3.6")
   (source (origin
            (method url-fetch)
            (uri (string-append "mirror://gnome/sources/" name "/"
                                (version-major+minor version) "/"
                                name "-" version ".tar.xz"))
            (sha256
             (base32
              "19pb71pag3vsi83kbv8h08kimwym4hpw36kjl6a5ik5nk50mc8sg"))))
   (build-system glib-or-gtk-build-system)
   (native-inputs
    `(("gettext" ,gettext-minimal)
      ("glib:bin" ,glib "bin")
      ("gobject-introspection" ,gobject-introspection)
      ("gsettings-desktop-schemas" ,gsettings-desktop-schemas)
      ("gtk+:bin" ,gtk+ "bin")
      ("pkg-config" ,pkg-config)))
   (inputs
    `(("glib-networking" ,glib-networking) ; GIO plugin--for the tests
      ("librest" ,rest)))
   (synopsis "GoVirt Library")
   (description "GoVirt is a GObject wrapper for the oVirt REST API.")
   (home-page "https://gitlab.gnome.org/GNOME/libgovirt")
   (license license:gpl2+)))

(define-public gnome-weather
  (package
   (name "gnome-weather")
   (version "3.34.0")
   (source (origin
            (method url-fetch)
            (uri (string-append "mirror://gnome/sources/" name "/"
                                (version-major+minor version) "/"
                                name "-" version ".tar.xz"))
            (sha256
             (base32
              "1g63xzs17i36if923b36k9fwbk0nqa5vz6zh1k6q2axrzhhpx1i4"))))
   (build-system meson-build-system)
   (native-inputs
    `(("gettext" ,gettext-minimal)
      ("glib:bin" ,glib "bin")
      ("gobject-introspection" ,gobject-introspection)
      ("gtk+:bin" ,gtk+ "bin")
      ("pkg-config" ,pkg-config)))
   (inputs
    `( ;("adwaita-icon-theme" ,adwaita-icon-theme)
      ("appstream-glib" ,appstream-glib)
      ("geoclue" ,geoclue)
      ("gdk-pixbuf" ,gdk-pixbuf)
      ("gjs" ,gjs)
      ("gnome-desktop" ,gnome-desktop)
      ("libgweather" ,libgweather)))
   (synopsis "Weather monitoring for GNOME desktop")
   (description "GNOME Weather is a small application that allows you to
monitor the current weather conditions for your city, or anywhere in the
world.")
   (home-page "https://wiki.gnome.org/Apps/Weather")
   (license license:gpl2+)))

(define-public gnome
  (package
    (name "gnome")
    (version (package-version gnome-shell))
    (source #f)
    (build-system trivial-build-system)
    (arguments '(#:builder (begin (mkdir %output) #t)))
    (propagated-inputs
     ;; TODO: Add or remove packages according to:
     ;;       <https://calc.disroot.org/2nu6mpf88ynq.html>.
     `(
     ;; GNOME-Core-OS-Services
       ("accountsservice" ,accountsservice)
       ("network-manager" ,network-manager)
       ("packagekit" ,packagekit)
       ("upower" ,upower)
     ;; GNOME-Core-Shell
       ("adwaita-icon-theme" ,adwaita-icon-theme)
       ("gdm" ,gdm)
       ("glib-networking" ,glib-networking)
       ("gnome-backgrounds" ,gnome-backgrounds)
       ("gnome-bluetooth" ,gnome-bluetooth)
       ("gnome-color-manager" ,gnome-color-manager)
       ("gnome-control-center" ,gnome-control-center)
       ("gnome-desktop" ,gnome-desktop)
       ("gnome-getting-started-docs" ,gnome-getting-started-docs)
       ("gnome-initial-setup" ,gnome-initial-setup)
       ("gnome-keyring" ,gnome-keyring)
       ("gnome-menus" ,gnome-menus)
       ("gnome-session" ,gnome-session)
       ("gnome-settings-daemon" ,gnome-settings-daemon)
       ("gnome-shell-extensions" ,gnome-shell-extensions)
       ("gnome-shell" ,gnome-shell)
       ("gnome-themes-extra" ,gnome-themes-extra)
       ("gnome-user-docs" ,gnome-user-docs)
       ("gnome-user-share" ,gnome-user-share)
       ("gsettings-desktop-schemas" ,gsettings-desktop-schemas)
       ("gvfs" ,gvfs)
       ("mutter" ,mutter)
       ("orca" ,orca)
       ("rygel" ,rygel)
       ("sushi" ,sushi)
     ;; GNOME-Core-Utilities
       ("baobab" ,baobab)
       ("cheese" ,cheese)
       ("eog" ,eog)
       ("epiphany" ,epiphany)
       ("evince" ,evince)
       ("file-roller" ,file-roller)
       ("gedit" ,gedit)
       ; TODO: ("gnome-boxes" ,gnome-boxes)
       ("gnome-calculator" ,gnome-calculator)
       ("gnome-calendar" ,gnome-calendar)
       ("gnome-characters" ,gnome-characters)
       ("gnome-clocks" ,gnome-clocks)
       ("gnome-contacts" ,gnome-contacts)
       ("gnome-disk-utility" ,gnome-disk-utility)
       ("gnome-font-viewer" ,gnome-font-viewer)
       ("gnome-maps" ,gnome-maps)
       ; TODO: ("gnome-music" ,gnome-music)
       ; TODO: ("gnome-photos" ,gnome-photos)
       ("gnome-screenshot" ,gnome-screenshot)
       ("gnome-system-monitor" ,gnome-system-monitor)
       ("gnome-terminal" ,gnome-terminal)
       ("gnome-weather" ,gnome-weather)
       ("nautilus" ,nautilus)
       ("simple-scan" ,simple-scan)
       ("totem" ,totem)
       ("yelp" ,yelp)
     ;; Others
       ("hicolor-icon-theme" ,hicolor-icon-theme)
       ("gnome-online-accounts" ,gnome-online-accounts)

       ;; Packages not part of GNOME proper but that are needed for a good
       ;; experience.  See <https://bugs.gnu.org/39646>.
       ;; XXX: Find out exactly which ones are needed and why.
       ("font-cantarell"            ,font-cantarell)
       ("font-dejavu"               ,font-dejavu)
       ("at-spi2-core"              ,at-spi2-core)
       ("dbus"                      ,dbus)
       ("dconf"                     ,dconf)
       ("desktop-file-utils"        ,desktop-file-utils)
       ("gnome-default-applications" ,gnome-default-applications)
       ("gnome-themes-standard"     ,gnome-themes-standard)
       ("gst-plugins-base"          ,gst-plugins-base)
       ("gst-plugins-good"          ,gst-plugins-good)
       ("gucharmap"                 ,gucharmap)
       ("pinentry-gnome3"           ,pinentry-gnome3)
       ("pulseaudio"                ,pulseaudio)
       ("shared-mime-info"          ,shared-mime-info)
       ("system-config-printer"     ,system-config-printer)
       ("xdg-user-dirs"             ,xdg-user-dirs)
       ("yelp"                      ,yelp)
       ("zenity"                    ,zenity)))
    (synopsis "The GNU desktop environment")
    (home-page "https://www.gnome.org/")
    (description
     "GNOME is the graphical desktop for GNU.  It includes a wide variety of
applications for browsing the web, editing text and images, creating
documents and diagrams, playing media, scanning, and much more.")
    (license license:gpl2+)))

(define-public byzanz
  ;; The last stable release of Byzanz was in 2011, but there have been many
  ;; useful commits made to the Byzanz repository since then that it would be
  ;; silly to use such an old release.
  (let ((commit "f7af3a5bd252db84af8365bd059c117a7aa5c4af"))
    (package
      (name "byzanz")
      (version (string-append "0.2-1." (string-take commit 7)))
      (source (origin
                (method git-fetch)
                (uri (git-reference
                      (url "https://git.gnome.org/browse/byzanz")
                      (commit commit)))
                (file-name (string-append name "-" version "-checkout"))
                (sha256
                 (base32
                  "1l60myzxf9cav27v5v3nsijlslz9r7ip6d5kiirfpkf9k0w26hz3"))))
      (build-system glib-or-gtk-build-system)
      (arguments
       '(#:phases
         (modify-phases %standard-phases
           (add-before 'bootstrap 'build-without-Werror
             (lambda _
               ;; The build system cleverly detects that we're not building from
               ;; a release tarball and turns on -Werror for GCC.
               ;; Unsurprisingly, there is a warning during compilation that
               ;; causes the build to fail unnecessarily, so we remove the flag.
               (substitute* '("configure.ac")
                 (("-Werror") ""))
               #t)))))
      (native-inputs
       `(("autoconf" ,autoconf)
         ("automake" ,automake)
         ("gnome-common" ,gnome-common)
         ("intltool" ,intltool)
         ("libtool" ,libtool)
         ("pkg-config" ,pkg-config)
         ("which" ,which)))
      (inputs
       `(("glib" ,glib)
         ("gstreamer" ,gstreamer)
         ("gst-plugins-base" ,gst-plugins-base)
         ("gtk+" ,gtk+)))
      (synopsis "Desktop recording program")
      (description "Byzanz is a simple desktop recording program with a
command-line interface.  It can record part or all of an X display for a
specified duration and save it as a GIF encoded animated image file.")
      (home-page "https://git.gnome.org/browse/byzanz")
      (license license:gpl2+))))

(define-public gsound
  (package
    (name "gsound")
    (version "1.0.2")
    (source (origin
              (method url-fetch)
              (uri (string-append "mirror://gnome/sources/" name "/"
                                  (version-major+minor version) "/"
                                  name "-" version ".tar.xz"))
              (sha256
               (base32
                "0lwfwx2c99qrp08pfaj59pks5dphsnxjgrxyadz065d8xqqgza5v"))))
    (build-system glib-or-gtk-build-system)
    (native-inputs
     `(("pkg-config" ,pkg-config)
       ("gobject-introspection" ,gobject-introspection)
       ("vala" ,vala)))
    (inputs
     `(("glib" ,glib)
       ("libcanberra" ,libcanberra)))
    (home-page "https://wiki.gnome.org/Projects/GSound")
    (synopsis "GObject wrapper for libcanberra")
    (description
     "GSound is a small library for playing system sounds.  It's designed to be
used via GObject Introspection, and is a thin wrapper around the libcanberra C
library.")
    (license license:lgpl2.1+)))

(define-public libzapojit
  (package
    (name "libzapojit")
    (version "0.0.3")
    (source (origin
              (method url-fetch)
              (uri (string-append "mirror://gnome/sources/" name "/"
                                  (version-major+minor version) "/"
                                  name "-" version ".tar.xz"))
              (sha256
               (base32
                "0zn3s7ryjc3k1abj4k55dr2na844l451nrg9s6cvnnhh569zj99x"))))
    (build-system gnu-build-system)
    (native-inputs
     `(("gobject-introspection" ,gobject-introspection)
       ("intltool" ,intltool)
       ("pkg-config" ,pkg-config)))
    (inputs
     `(("gnome-online-accounts:lib" ,gnome-online-accounts "lib")
       ("json-glib" ,json-glib)
       ("rest" ,rest)))
    (home-page "https://wiki.gnome.org/Projects/Zapojit")
    (synopsis "Library for accessing SkyDrive and Hotmail")
    (description
     "Libzapojit is a GLib-based library for accessing online service APIs of
Microsoft SkyDrive and Hotmail, using their REST protocols.")
    (license license:lgpl2.1+)))

(define-public gnome-clocks
  (package
    (name "gnome-clocks")
    (version "3.32.0")
    (source (origin
              (method url-fetch)
              (uri (string-append "mirror://gnome/sources/" name "/"
                                  (version-major+minor version) "/"
                                  name "-" version ".tar.xz"))
              (sha256
               (base32
                "1w6lgjdak3x76c9gyhd1lqrdmjfh8q77sjnrkcimylsg0jq913bc"))))
    (build-system meson-build-system)
    (arguments
     '(#:glib-or-gtk? #t))
    (native-inputs
     `(("vala" ,vala)
       ("pkg-config" ,pkg-config)
       ("glib" ,glib "bin")             ; for glib-compile-resources
       ("gtk+-bin" ,gtk+ "bin")         ; for gtk-update-icon-cache
       ("desktop-file-utils" ,desktop-file-utils)
       ("gettext" ,gettext-minimal)
       ("itstool" ,itstool)))
    (inputs
     `(("glib" ,glib)
       ("gtk+" ,gtk+)
       ("gsound" ,gsound)
       ("geoclue" ,geoclue)
       ("geocode-glib" ,geocode-glib)
       ("libgweather" ,libgweather)
       ("gnome-desktop" ,gnome-desktop)))
    (home-page "https://wiki.gnome.org/Apps/Clocks")
    (synopsis "GNOME's clock application")
    (description
     "GNOME Clocks is a simple clocks application designed to fit the GNOME
desktop.  It supports world clock, stop watch, alarms, and count down timer.")
    (license license:gpl3+)))

(define-public gnome-calendar
  (package
    (name "gnome-calendar")
    (version "3.32.2")
    (source (origin
              (method url-fetch)
              (uri (string-append "mirror://gnome/sources/" name "/"
                                  (version-major+minor version) "/"
                                  name "-" version ".tar.xz"))
              (sha256
               (base32
                "07p73cvzj8idr80npja5yiv9pjfyi6qqfhaz5jwcgqspqbnhnl7k"))))
    (build-system meson-build-system)
    (arguments
     '(#:glib-or-gtk? #t
       ;; gnome-calendar has to be installed before the tests can be run
       ;; https://bugzilla.gnome.org/show_bug.cgi?id=788224
       #:tests? #f))
    (native-inputs
     `(("gettext" ,gettext-minimal)
       ("glib-bin" ,glib "bin")         ; For glib-compile-schemas
       ("gtk+-bin" ,gtk+ "bin")         ; For gtk-update-icon-cache
       ("pkg-config" ,pkg-config)))
    (inputs
     `(("evolution-data-server" ,evolution-data-server)
       ("gnome-online-accounts:lib" ,gnome-online-accounts "lib")
       ("gsettings-desktop-schemas" ,gsettings-desktop-schemas)
       ("libdazzle" ,libdazzle)
       ("libedataserverui" ,evolution-data-server)
       ("libgweather" ,libgweather)
       ("geoclue" ,geoclue)))
    (home-page "https://wiki.gnome.org/Apps/Calendar")
    (synopsis "GNOME's calendar application")
    (description
     "GNOME Calendar is a simple calendar application designed to fit the GNOME
desktop.  It supports multiple calendars, month, week and year view.")
    (license license:gpl3+)))

(define-public gnome-todo
  (package
    (name "gnome-todo")
    (version "3.28.1")
    (source (origin
              (method url-fetch)
              (uri (string-append "mirror://gnome/sources/" name "/"
                                  (version-major+minor version) "/"
                                  name "-" version ".tar.xz"))
              (sha256
               (base32
                "08ygqbib72jlf9y0a16k54zz51sncpq2wa18wp81v46q8301ymy7"))))
    (build-system meson-build-system)
    (arguments
     '(#:glib-or-gtk? #t
       #:phases (modify-phases %standard-phases
                  (add-after
                      'install 'wrap-gnome-todo
                    (lambda* (#:key inputs outputs #:allow-other-keys)
                      (let ((out               (assoc-ref outputs "out"))
                            (gi-typelib-path   (getenv "GI_TYPELIB_PATH"))
                            (python-path       (getenv "PYTHONPATH")))
                        (wrap-program (string-append out "/bin/gnome-todo")
                          ;; XXX: gi plugins are broken.
                          ;; See https://bugzilla.gnome.org/show_bug.cgi?id=787212
                          ;; For plugins.
                          `("GI_TYPELIB_PATH" ":" prefix (,gi-typelib-path))
                          `("PYTHONPATH" ":" prefix (,python-path))))
                      #t)))))
    (native-inputs
     `(("gettext" ,gettext-minimal)
       ("gobject-introspection" ,gobject-introspection)
       ("glib:bin" ,glib "bin")         ; For glib-compile-resources
       ("gtk+-bin" ,gtk+ "bin")         ; For gtk-update-icon-cache
       ("pkg-config" ,pkg-config)))
    (inputs
     `(("rest" ,rest)                   ; For Todoist plugin
       ("json-glib" ,json-glib)         ; For Todoist plugin
       ("libedataserverui" ,evolution-data-server)
       ("libical" ,libical)
       ("libpeas" ,libpeas)
       ("python-pygobject" ,python-pygobject)
       ("evolution-data-server" ,evolution-data-server)
       ("gnome-online-accounts:lib" ,gnome-online-accounts "lib")
       ("gsettings-desktop-schemas" ,gsettings-desktop-schemas)))
    (home-page "https://wiki.gnome.org/Apps/Todo")
    (synopsis "GNOME's ToDo Application")
    (description
     "GNOME To Do is a simplistic personal task manager designed to perfectly
fit the GNOME desktop.")
    (license license:gpl3+)))

(define-public gnome-dictionary
  (package
    (name "gnome-dictionary")
    (version "3.26.1")
    (source (origin
              (method url-fetch)
              (uri (string-append "mirror://gnome/sources/" name "/"
                                  (version-major+minor version) "/"
                                  name "-" version ".tar.xz"))
              (sha256
               (base32
                "007k2bq8iplg4psdpz074r5d4zxvn4s95qym4rw9hs6giljbrf0n"))))
    (build-system meson-build-system)
    (arguments '(#:glib-or-gtk? #t
                 #:phases (modify-phases %standard-phases
                            (add-after 'unpack 'patch-install-script
                              (lambda _
                                ;; This script attempts to compile glib schemas
                                ;; and create an empty MIME database.  We do
                                ;; that elsewhere, so prevent it from running.
                                (substitute* "build-aux/post-install.sh"
                                  (("\\[ -z \"\\$DESTDIR\" \\]") "false"))
                                #t)))))
    (native-inputs
     `(("glib:bin" ,glib "bin")
       ("gobject-introspection" ,gobject-introspection)
       ("intltool" ,intltool)
       ("itstool" ,itstool)
       ("pkg-config" ,pkg-config)
       ("xmllint" ,libxml2)))
    (inputs
     `(("gsettings-desktop-schemas" ,gsettings-desktop-schemas)
       ("gtk+" ,gtk+)))
    (home-page "https://wiki.gnome.org/Apps/Dictionary")
    (synopsis "Look up words in dictionary sources")
    (description
     "GNOME Dictionary can look for the definition or translation of a word in
existing databases over the internet.")
    (license license:gpl3+)))

(define-public gnome-tweaks
  (package
    (name "gnome-tweaks")
    (version "3.32.0")
    (source (origin
              (method url-fetch)
              (uri (string-append "mirror://gnome/sources/gnome-tweaks/"
                                  (version-major+minor version) "/"
                                  "gnome-tweaks-" version ".tar.xz"))
              (patches
               (list (search-patch "gnome-tweaks-search-paths.patch")))
              (sha256
               (base32
                "037r35cw34ifcs676fq9n2v4mh1nkqx0qk474bznf18mr6r62h55"))))
    (build-system meson-build-system)
    (arguments
     `(#:glib-or-gtk? #t
       #:configure-flags '("-Dlocalstatedir=/tmp"
                           "-Dsysconfdir=/tmp")
       #:imported-modules ((guix build python-build-system)
                           ,@%meson-build-system-modules)
       #:phases
       (modify-phases %standard-phases
         (add-after 'install 'wrap
           (@@ (guix build python-build-system) wrap))
         (add-after 'wrap 'wrap-gi-typelib
           (lambda* (#:key inputs outputs #:allow-other-keys)
             (let ((out               (assoc-ref outputs "out"))
                   (gi-typelib-path   (getenv "GI_TYPELIB_PATH")))
               (wrap-program (string-append out "/bin/gnome-tweaks")
                 `("GI_TYPELIB_PATH" ":" prefix (,gi-typelib-path))))
             #t)))))
    (native-inputs
     `(("gtk+:bin" ,gtk+ "bin")         ; For gtk-update-icon-cache
       ("intltool" ,intltool)
       ("pkg-config" ,pkg-config)))
    (inputs
     `(("gnome-desktop" ,gnome-desktop)
       ("gtk+" ,gtk+)
       ("gobject-introspection" ,gobject-introspection)
       ("gsettings-desktop-schemas" ,gsettings-desktop-schemas)
       ("libnotify" ,libnotify)
       ("libsoup" ,libsoup)
       ("nautilus" ,nautilus)
       ("python" ,python)
       ("python-pygobject" ,python-pygobject)))
    (synopsis "Customize advanced GNOME 3 options")
    (home-page "https://wiki.gnome.org/Apps/Tweaks")
    (description
     "GNOME Tweaks allows adjusting advanced configuration settings in
GNOME 3.  This includes things like the fonts used in user interface elements,
alternative user interface themes, changes in window management behavior,
GNOME Shell appearance and extension, etc.")
    (license license:gpl3+)))

;; This package has been renamed by upstream.
(define-public gnome-tweak-tool
  (deprecated-package "gnome-tweak-tool" gnome-tweaks))

(define-public gnome-shell-extensions
  (package
    (name "gnome-shell-extensions")
    (version "3.32.1")
    (source (origin
              (method url-fetch)
              (uri (string-append "mirror://gnome/sources/" name "/"
                                  (version-major+minor version)  "/"
                                  name "-" version ".tar.xz"))
              (sha256
               (base32
                "07libf6z24n42hpdsq163w0j8xyrav0lxqrwxrvq5kbz8zxv5ch2"))))
    (build-system meson-build-system)
    (arguments
     '(#:configure-flags '("-Dextension_set=all")))
    (native-inputs
     `(("glib:bin" ,glib "bin")
       ("intltool" ,intltool)
       ("pkg-config" ,pkg-config)))
    (propagated-inputs
     `(("glib" ,glib)))
    (synopsis "Extensions for GNOME Shell")
    (description "GNOME Shell extensions modify and extend GNOME Shell
functionality and behavior.")
    (home-page "https://extensions.gnome.org/")
    (license license:gpl3+)))

(define-public arc-theme
  (package
    (name "arc-theme")
    (version "20190917")
    (source (origin
              (method git-fetch)
              (uri (git-reference
                    (url "https://github.com/NicoHood/arc-theme.git")
                    (commit version)))
              (file-name (git-file-name name version))
              (sha256
               (base32
                "1qgpk4p2hi5hd4yy0hj93kq1vs0b32wb8qkaj1wi90c8gwddq5wa"))))
    (build-system gnu-build-system)
    (arguments
     '(#:phases
       (modify-phases %standard-phases
         ;; autogen.sh calls configure at the end of the script.
         (replace 'bootstrap
           (lambda _ (invoke "autoreconf" "-vfi")))
         (add-before 'build 'set-home   ;placate Inkscape
           (lambda _
             (setenv "HOME" (getcwd))
             #t)))))
    (native-inputs
     `(("autoconf" ,autoconf)
       ("automake" ,automake)
       ("glib" ,glib "bin")             ; for glib-compile-resources
       ("gnome-shell" ,gnome-shell)
       ("gtk+" ,gtk+)
       ("inkscape" ,inkscape)
       ("optipng" ,optipng)
       ("pkg-config" ,pkg-config)
       ("sassc" ,sassc/libsass-3.5)))
    (synopsis "A flat GTK+ theme with transparent elements")
    (description "Arc is a flat theme with transparent elements for GTK 3, GTK
2, and GNOME Shell which supports GTK 3 and GTK 2 based desktop environments
like GNOME, Unity, Budgie, Pantheon, XFCE, Mate, etc.")
    (home-page "https://github.com/horst3180/arc-theme")
    ;; No "or later" language found.
    (license license:gpl3+)))

(define-public faba-icon-theme
  (package
    (name "faba-icon-theme")
    (version "4.3")
    (source
     (origin
       (method git-fetch)
       (uri (git-reference
             (url "https://github.com/snwh/faba-icon-theme.git")
             (commit (string-append "v" version))))
       (file-name (git-file-name name version))
       (sha256
        (base32 "0xh6ppr73p76z60ym49b4d0liwdc96w41cc5p07d48hxjsa6qd6n"))))
    (build-system meson-build-system)
    (arguments
     `(#:phases
       (modify-phases %standard-phases
         (add-before 'configure 'disable-post-install
           (lambda _
             (substitute* "meson.build"
               (("meson.add_install_script.*") "")))))))
    (native-inputs
     `(("autoconf" ,autoconf)
       ("automake" ,automake)))
    (synopsis "Faba icon theme")
    (description
     "Faba is a minimal icon set used as a basis for other themes such as
Moka")
    (home-page "https://snwh.org/moka")
    (license (list license:lgpl3+
                   license:cc-by-sa4.0))))

(define-public moka-icon-theme
  (package
    (inherit faba-icon-theme)
    (name "moka-icon-theme")
    (version "5.4.0")
    (source
     (origin
       (method git-fetch)
       (uri (git-reference
             (url "https://github.com/snwh/moka-icon-theme.git")
             (commit (string-append "v" version))))
       (file-name (git-file-name name version))
       (sha256
        (base32 "015l02im4mha5z91dbchxf6xkp66d346bg3xskwg0rh3lglhjsrd"))))
    (propagated-inputs
     ;; Moka is based on Faba by using it as a fallback icon set instead of
     ;; bundling it, so we need to add it as a propagated input.
     `(("faba-icon-theme" ,faba-icon-theme)))
    (synopsis "Moka icon theme")
    (description "Moka is a stylized desktop icon set, designed to be clear,
simple and consistent.")
    (license (list license:gpl3+
                   license:cc-by-sa4.0))))

(define-public arc-icon-theme
  (package
    (name "arc-icon-theme")
    (version "20161122")
    (source
     (origin
       (method git-fetch)
       (uri (git-reference
             (url "https://github.com/horst3180/arc-icon-theme.git")
             (commit version)))
       (file-name (git-file-name name version))
       (sha256
        (base32 "1ch3hp08qri93510hypzz6m2x4xgg2h15wvnhjwh1x1s1b7jvxjd"))))
    (build-system gnu-build-system)
    (arguments
     `(#:phases
       (modify-phases %standard-phases
         (add-after 'unpack 'disable-configure-during-bootstrap
           (lambda _
             (substitute* "autogen.sh"
               (("^\"\\$srcdir/configure\".*") ""))
             #t)))))
    (native-inputs
     `(("autoconf" ,autoconf)
       ("automake" ,automake)))
    ;; When Arc is missing an icon, it looks in the Moka icon theme for it.
    (propagated-inputs
     `(("moka-icon-theme" ,moka-icon-theme)))
    (synopsis "Arc icon theme")
    (description "The Arc icon theme provides a set of icons matching the
style of the Arc GTK theme.  Icons missing from the Arc theme are provided by
the Moka icon theme.")
    (home-page "https://github.com/horst3180/arc-icon-theme")
    (license license:gpl3+)))

(define-public folks
  (package
    (name "folks")
    (version "0.11.4")
    (source (origin
              (method url-fetch)
              (uri (string-append
                    "mirror://gnome/sources/folks/"
                    (version-major+minor version) "/"
                    "folks-" version ".tar.xz"))
              (sha256
               (base32
                "16hqh2gxlbx0b0hgq216hndr1m72vj54jvryzii9zqkk0g9kxc57"))))
    (build-system glib-or-gtk-build-system)
    (inputs
     `(("bdb" ,bdb)
       ("dbus-glib" ,dbus-glib)
       ("evolution-data-server" ,evolution-data-server)
       ("glib" ,glib)
       ("libgee" ,libgee)
       ("telepathy-glib" ,telepathy-glib)))
    (native-inputs
     `(("gobject-introspection" ,gobject-introspection)
       ("intltool" ,intltool)
       ("pkg-config" ,pkg-config)
       ("vala" ,vala)))
    (synopsis "Library to aggregate data about people")
    (description "Libfolks is a library that aggregates information about people
from multiple sources (e.g., Telepathy connection managers for IM contacts,
Evolution Data Server for local contacts, libsocialweb for web service contacts,
etc.) to create metacontacts.  It's written in Vala, which generates C code when
compiled.")
    (home-page "https://wiki.gnome.org/Projects/Folks")
    (license license:lgpl2.1+)))

(define-public gfbgraph
  (package
    (name "gfbgraph")
    (version "0.2.3")
    (source (origin
              (method url-fetch)
              (uri (string-append
                    "mirror://gnome/sources/gfbgraph/"
                    (version-major+minor version) "/"
                    "gfbgraph-" version ".tar.xz"))
              (sha256
               (base32
                "1dp0v8ia35fxs9yhnqpxj3ir5lh018jlbiwifjfn8ayy7h47j4fs"))))
    (build-system glib-or-gtk-build-system)
    (arguments
     `(#:tests? #f ; Tests appear to require the network.
       ;; FIXME --enable-gtk-doc fails even with gtk-doc as a native-input.
       #:configure-flags '("--disable-gtk-doc"
                           "--disable-static"
                           "--enable-introspection")))
    (native-inputs
     `(("pkg-config" ,pkg-config)
       ("gobject-introspection" ,gobject-introspection)))
    (inputs
     `(("json-glib" ,json-glib)
       ("gnome-online-accounts:lib" ,gnome-online-accounts "lib")
       ("rest" ,rest)))
    (synopsis "GLib/GObject wrapper for the Facebook API")
    (description "This library allows you to use the Facebook API from
GLib/GObject code.")
    (home-page "https://wiki.gnome.org/Projects/GFBGraph")
    (license license:lgpl2.1+)))

(define-public libgnomekbd
  (package
    (name "libgnomekbd")
    (version "3.26.1")
    (source (origin
              (method url-fetch)
              (uri (string-append "mirror://gnome/sources/libgnomekbd/"
                                  (version-major+minor version)  "/"
                                  "libgnomekbd-" version ".tar.xz"))
              (sha256
               (base32
                "0y962ykn3rr9gylj0pwpww7bi20lmhvsw6qvxs5bisbn2mih5jpp"))))
    (build-system gnu-build-system)
    (native-inputs
     `(("pkg-config" ,pkg-config)
       ("glib" ,glib "bin")
       ("intltool" ,intltool)))
    (propagated-inputs
     ;; Referred to in .h files and .pc.
     `(("glib" ,glib)
       ("gtk+" ,gtk+)
       ("libxklavier" ,libxklavier)))
    (home-page "https://www.gnome.org")
    (synopsis "GNOME keyboard configuration library")
    (description
     "Libgnomekbd is a keyboard configuration library for the GNOME desktop
environment, which can notably display keyboard layouts.")
    (license license:lgpl2.0+)))

;;; This package is no longer maintained:
;;; https://wiki.gnome.org/Attic/LibUnique
;;; "Unique is now in maintenance mode, and its usage is strongly discouraged.
;;; Applications should use the GtkApplication class provided by GTK+ 3.0."
(define-public libunique
  (package
    (name "libunique")
    (version "3.0.2")
    (source (origin
              (method url-fetch)
              (uri (string-append "mirror://gnome/sources/" name "/"
                                  (version-major+minor version)  "/"
                                  name "-" version ".tar.xz"))
              (sha256
               (base32
                "0f70lkw66v9cj72q0iw1s2546r6bwwcd8idcm3621fg2fgh2rw58"))))
    (build-system glib-or-gtk-build-system)
    (arguments
     `(#:configure-flags '("--disable-static"
                           "--disable-dbus" ; use gdbus
                           "--enable-introspection")))
    (native-inputs
     `(("pkg-config" ,pkg-config)
       ("gobject-introspection" ,gobject-introspection)
       ("glib:bin" ,glib "bin")
       ("gtk-doc" ,gtk-doc)))
    (propagated-inputs
     ;; Referred to in .h files and .pc.
     `(("gtk+" ,gtk+)))
    (home-page "https://wiki.gnome.org/Attic/LibUnique")
    (synopsis "Library for writing single instance applications")
    (description
     "Libunique is a library for writing single instance applications.  If you
launch a single instance application twice, the second instance will either just
quit or will send a message to the running instance.  Libunique makes it easy to
write this kind of application, by providing a base class, taking care of all
the IPC machinery needed to send messages to a running instance, and also
handling the startup notification side.")
    (license license:lgpl2.1+)))

(define-public gnome-calculator
  (package
    (name "gnome-calculator")
    (version "3.34.1")
    (source
     (origin
       (method url-fetch)
       (uri (string-append "mirror://gnome/sources/" name "/"
                           (version-major+minor version) "/"
                           name "-" version ".tar.xz"))
       (sha256
        (base32
         "0lbh87255zzggqzai6543qg920y52bl4vs5m5h5087ghzg14hlsd"))))
    (build-system meson-build-system)
    (arguments '(#:glib-or-gtk? #t))
    (native-inputs
     `(("gettext" ,gettext-minimal)
       ("glib:bin" ,glib "bin") ; for glib-compile-schemas, gio-2.0.
       ("gtk+:bin" ,gtk+ "bin") ; for gtk-update-icon-cache
       ("itstool" ,itstool)
       ("vala" ,vala)
       ("pkg-config" ,pkg-config)))
    (inputs
     `(("glib" ,glib)
       ("gtksourceview" ,gtksourceview)
       ("libgee" ,libgee)
       ("libsoup" ,libsoup)
       ("libxml2" ,libxml2)
       ("mpc" ,mpc)
       ("mpfr" ,mpfr)))
    (home-page "https://wiki.gnome.org/Apps/Calculator")
    (synopsis "Desktop calculator")
    (description
     "Calculator is an application that solves mathematical equations and
is suitable as a default application in a Desktop environment.")
    (license license:gpl3)))

(define-public xpad
  (package
    (name "xpad")
    (version "5.1.0")
    (source
     (origin
       (method url-fetch)
       (uri (string-append "https://launchpad.net/xpad/trunk/"
                           version "/+download/"
                           name "-" version ".tar.bz2"))
       (sha256
        (base32
         "0l0g5x8g6dwhf5ksnqqrjjsycy57kcvdslkmsr6bl3vrsjd7qml3"))))
    (build-system gnu-build-system)
    (native-inputs
     `(("autoconf" ,autoconf)
       ("automake" ,automake)
       ("gtk+:bin" ,gtk+ "bin")
       ("intltool" ,intltool)
       ("pkg-config" ,pkg-config)))
    (inputs
     `(("gtksourceview" ,gtksourceview-3)
       ("libsm" ,libsm)))
    (home-page "https://wiki.gnome.org/Apps/Xpad")
    (synopsis "Virtual sticky note")
    (description
     "Xpad is a sticky note that strives to be simple, fault tolerant,
and customizable.  Xpad consists of independent pad windows, each is
basically a text box in which notes can be written.")
    (license license:gpl3+)))

(define-public gucharmap
  (let ((unicode-files
         '(("Blocks.txt"
            "041sk54v6rjzb23b9x7yjdwzdp2wc7gvfz7ybavgg4gbh51wm8x1")
           ("DerivedAge.txt"
            "04j92xp07v273z3pxkbfmi1svmw9kmnjl9nvz9fv0g5ybk9zk7r6")
           ("NamesList.txt"
            "0vsq8gx7hws8mvxy3nlglpwxw7ky57q0fs09d7w9xgb2ylk7fz61")
           ("Scripts.txt"
            "18c63hx4y5yg408a8d0wx72d2hfnlz4l560y1fsf9lpzifxpqcmx")
           ("UnicodeData.txt"
            "07d1kq190kgl92ispfx6zmdkvwvhjga0ishxsngzlw8j3kdkz4ap")
           ("Unihan.zip"
            "1kfdhgg2gm52x3s07bijb5cxjy0jxwhd097k5lqhvzpznprm6ibf"))))
    (package
      (name "gucharmap")
      (version "12.0.1")
      (source
       (origin
         (method url-fetch)
         (uri (string-append "mirror://gnome/sources/" name "/"
                             (version-major+minor version) "/"
                             name "-" version ".tar.xz"))
         (sha256
          (base32
           "0m915hm2b2d6r3vs1l80rqpssvg78pv8j6nv54yg62kzknnqmpir"))))
      (build-system glib-or-gtk-build-system)
      (arguments
       `(#:modules ((ice-9 match)
                    (guix build glib-or-gtk-build-system)
                    (guix build utils))
         #:configure-flags
         (list "--with-unicode-data=../unicode-data")
         #:phases
         (modify-phases %standard-phases
           (add-after 'unpack 'prepare-unicode-data
             (lambda* (#:key inputs #:allow-other-keys)
               (mkdir-p "../unicode-data")
               (with-directory-excursion "../unicode-data"
                 (for-each (match-lambda
                             ((file _)
                              (install-file (assoc-ref inputs file) ".")))
                           ',unicode-files))
               #t)))))
      (native-inputs
       `(("desktop-file-utils" ,desktop-file-utils)
         ("glib:bin" ,glib "bin")       ; for glib-compile-resources.
         ("gobject-introspection" ,gobject-introspection)
         ("intltool" ,intltool)
         ("itstool" ,itstool)
         ("pkg-config" ,pkg-config)
         ,@(map (match-lambda
                  ((file hash)
                   `(,file
                     ,(origin
                        (method url-fetch)
                        (uri (string-append
                              "http://www.unicode.org/Public/12.0.0/ucd/"
                              file))
                        (sha256 (base32 hash))))))
                unicode-files)
         ("unzip" ,unzip)))
      (inputs
       `(("gtk+" ,gtk+)
         ("xmllint" ,libxml2)))
      (home-page "https://wiki.gnome.org/Apps/Gucharmap")
      (synopsis "Unicode character picker and font browser")
      (description
       "This program allows you to browse through all the available Unicode
characters and categories for the installed fonts, and to examine their
detailed properties.  It is an easy way to find the character you might
only know by its Unicode name or code point.")
      (license license:gpl3+))))

(define-public bluefish
  (package
    (name "bluefish")
    (version "2.2.11")
    (source
     (origin
       (method url-fetch)
       (uri (string-append "http://www.bennewitz.com/bluefish/stable/source/"
                           "bluefish-" version ".tar.gz"))
       (sha256
        (base32 "0a7kf78q4cj2ap4igjks9kbmmr74brsrl4y2f9wbxpl0b0v2ck2x"))))
    (build-system gnu-build-system)
    (native-inputs
     `(("desktop-file-utils" ,desktop-file-utils)
       ("intltool" ,intltool)
       ("pkg-config" ,pkg-config)))
    (inputs
     `(("enchant" ,enchant)
       ("gtk+" ,gtk+)
       ("python" ,python-wrapper)
       ("xmllint" ,libxml2)
       ("gucharmap" ,gucharmap)))
    (home-page "http://bluefish.openoffice.nl")
    (synopsis "Web development studio")
    (description
     "Bluefish is an editor targeted towards programmers and web developers,
with many options to write web sites, scripts and other code.
Bluefish supports many programming and markup languages.")
    (license license:gpl3+)))

(define-public gnome-system-monitor
  (package
    (name "gnome-system-monitor")
    (version "3.32.1")
    (source
     (origin
       (method url-fetch)
       (uri (string-append "mirror://gnome/sources/" name "/"
                           (version-major+minor version) "/"
                           name "-" version ".tar.xz"))
       (sha256
        (base32
         "1wd43qdgjav6xamq5z5cy8fri5zr01jga3plc9w95gcia0rk3ha8"))))
    (build-system meson-build-system)
    (arguments
     '(#:glib-or-gtk? #t
       #:configure-flags '("-Dsystemd=false")))
    (native-inputs
     `(("glib:bin" ,glib "bin") ; for glib-mkenums.
       ("gtk+" ,gtk+ "bin") ; gtk-update-icon-cache
       ("intltool" ,intltool)
       ("itstool" ,itstool)
       ("libgtop" ,libgtop)
       ("polkit" ,polkit)
       ("pkg-config" ,pkg-config)))
    (inputs
     `(("gdk-pixbuf" ,gdk-pixbuf) ; for loading SVG files.
       ("gtk+" ,gtk+)
       ("gtkmm" ,gtkmm)
       ("librsvg" ,librsvg)
       ("libxml2" ,libxml2)
       ("libwnck" ,libwnck)))
    (home-page "https://wiki.gnome.org/Apps/SystemMonitor")
    (synopsis "Process viewer and system resource monitor for GNOME")
    (description
     "GNOME System Monitor is a GNOME process viewer and system monitor with
an attractive, easy-to-use interface.  It has features, such as a tree view
for process dependencies, icons for processes, the ability to hide processes,
graphical time histories of CPU/memory/swap usage and the ability to
kill/reinice processes.")
    (license license:gpl2+)))

(define-public python-pyatspi
  (package
    (name "python-pyatspi")
    (version "2.34.0")
    (source (origin
              (method url-fetch)
              (uri (string-append
                    "mirror://gnome/sources/pyatspi/"
                    (version-major+minor version)
                    "/pyatspi-" version ".tar.xz"))
              (sha256
               (base32
                "0j3f75j0zd6ca8msg7yr19qsfirqkn9fk8pqbjnlhqrpri455g4p"))))
    (build-system gnu-build-system)
    (arguments
     `(#:phases
       (modify-phases %standard-phases
         (add-before 'build 'fix-atk-load
           (lambda _
             (substitute* "pyatspi/__init__.py"
               (("from gi.repository import Atspi")
                "gi.require_version('Gtk', '3.0')
from gi.repository import Gtk
from gi.repository import Atspi"))
             #t)))))
    (native-inputs
     `(("pkg-config" ,pkg-config)))
    (inputs
     `(("python" ,python)
       ("python-pygobject" ,python-pygobject)))
    (synopsis "Python client bindings for D-Bus AT-SPI")
    (home-page "https://wiki.linuxfoundation.org/accessibility\
/atk/at-spi/at-spi_on_d-bus")
    (description
     "This package includes a python client library for the AT-SPI D-Bus
accessibility infrastructure.")
    (license license:lgpl2.0)
    (properties '((upstream-name . "pyatspi")))))

(define-public orca
  (package
    (name "orca")
    (version "3.32.0")
    (source (origin
              (method url-fetch)
              (uri (string-append
                    "mirror://gnome/sources/" name "/"
                    (version-major+minor version) "/"
                    name "-" version ".tar.xz"))
              (sha256
               (base32
                "05jqzlg0f1x53hyl0l9282ynmw37159g6dsbrid12b7sjs12cc1i"))))
    (build-system glib-or-gtk-build-system)
    (arguments
     '(#:phases
       (modify-phases %standard-phases
         (add-before 'configure 'qualify-xkbcomp
           (lambda* (#:key inputs #:allow-other-keys)
             (let ((xkbcomp (string-append
                             (assoc-ref inputs "xkbcomp") "/bin/xkbcomp")))
               (substitute* "src/orca/orca.py"
                 (("'xkbcomp'") (format #f "'~a'" xkbcomp))))
             #t))
         (add-after 'install 'wrap-orca
           (lambda* (#:key outputs #:allow-other-keys)
             (let* ((out  (assoc-ref outputs "out"))
                    (prog (string-append out "/bin/orca")))
               (wrap-program prog
                 `("GI_TYPELIB_PATH" ":" prefix
                   (,(getenv "GI_TYPELIB_PATH")))
                 `("GST_PLUGIN_SYSTEM_PATH" ":" prefix
                   (,(getenv "GST_PLUGIN_SYSTEM_PATH")))
                 `("PYTHONPATH" ":" prefix
                   (,(getenv "PYTHONPATH")))))
             #t)))))
    (native-inputs
     `(("intltool" ,intltool)
       ("itstool" ,itstool)
       ("pkg-config" ,pkg-config)
       ("xmllint" ,libxml2)))
    (inputs
     `(("at-spi2-atk" ,at-spi2-atk)
       ("gsettings-desktop-schemas" ,gsettings-desktop-schemas)
       ("gstreamer" ,gstreamer)
       ("gst-plugins-base" ,gst-plugins-base)
       ("gst-plugins-good" ,gst-plugins-good)
       ("gtk+" ,gtk+)
       ("python" ,python)
       ("python-pygobject" ,python-pygobject)
       ("python-pyatspi" ,python-pyatspi)
       ("python-speechd" ,speech-dispatcher)
       ("xkbcomp" ,xkbcomp)))
    (synopsis
     "Screen reader for individuals who are blind or visually impaired")
    (home-page "https://wiki.gnome.org/Projects/Orca")
    (description
     "Orca is a screen reader that provides access to the graphical desktop
via speech and refreshable braille.  Orca works with applications and toolkits
that support the Assistive Technology Service Provider Interface (AT-SPI).")
    (license license:lgpl2.1+)))

(define-public gspell
  (package
    (name "gspell")
    (version "1.8.2")
    (source (origin
              (method url-fetch)
              (uri (string-append "mirror://gnome/sources/" name "/"
                                  (version-major+minor version) "/"
                                  name "-" version ".tar.xz"))
              (sha256
               (base32
                "1miybm1z5cl91i25l7mfqlxhv7j8yy8rcgi0s1bgbb2vm71rb4dv"))
              (patches (search-patches "gspell-dash-test.patch"))))
    (build-system glib-or-gtk-build-system)
    (arguments
     '(#:phases
       (modify-phases %standard-phases
         (add-before 'check 'pre-check
           (lambda* (#:key inputs #:allow-other-keys)
             ;; Tests require a running X server.
             (system "Xvfb :1 &")
             (setenv "DISPLAY" ":1")

             ;; For the missing /etc/machine-id.
             (setenv "DBUS_FATAL_WARNINGS" "0")

             ;; Allow Enchant and its Aspell backend to find the en_US
             ;; dictionary.
             (setenv "ASPELL_DICT_DIR"
                     (string-append (assoc-ref inputs "aspell-dict-en")
                                    "/lib/aspell"))
             #t)))))
    (inputs
     `(("gtk+" ,gtk+)
       ("glib" ,glib)
       ("iso-codes" ,iso-codes)))
    (native-inputs
     `(("glib" ,glib "bin")
       ("gobject-introspection" ,gobject-introspection)
       ("pkg-config" ,pkg-config)
       ("xmllint" ,libxml2)

       ;; For tests.
       ("aspell-dict-en" ,aspell-dict-en)
       ("xorg-server" ,xorg-server-for-tests)))
    (propagated-inputs
     `(("enchant" ,enchant)))            ;enchant.pc is required by gspell-1.pc
    (home-page "https://wiki.gnome.org/Projects/gspell")
    (synopsis "GNOME's alternative spell checker")
    (description
     "gspell provides a flexible API to add spell-checking to a GTK+
application.  It provides a GObject API, spell-checking to text entries and
text views, and buttons to choose the language.")
    (license license:gpl2+)))

(define-public gnome-planner
  (package
    (name "gnome-planner")
    (version "0.14.6")
    (source (origin
              (method url-fetch)
              (uri (string-append "mirror://gnome/sources/planner/"
                                  (version-major+minor version) "/planner-"
                                  version ".tar.xz"))
              (sha256
               (base32
                "15h6ps58giy5r1g66sg1l4xzhjssl362mfny2x09khdqsvk2j38k"))))
    (build-system glib-or-gtk-build-system)
    (arguments
     ;; Disable the Python bindings because the Planner program functions
     ;; without them, and (as of 2017-06-13) we have not packaged all of
     ;; packages that are necessary for building the Python bindings.
     `(#:configure-flags
       (list "--disable-python"
             ,@(if (string=? "aarch64-linux" (%current-system))
                   '("--build=aarch64-unknown-linux-gnu")
                   '()))))
    (inputs
     `(("libgnomecanvas" ,libgnomecanvas)
       ("libgnomeui" ,libgnomeui)
       ("libglade" ,libglade)
       ("gnome-vfs" ,gnome-vfs)
       ("gconf" ,gconf)
       ("libxml2" ,libxml2)
       ("libxslt" ,libxslt)
       ("gtk+" ,gtk+)
       ("glib" ,glib)))
    (native-inputs
     `(("intltool" ,intltool)
       ("scrollkeeper" ,scrollkeeper)
       ("pkg-config" ,pkg-config)))
    (home-page "https://wiki.gnome.org/Apps/Planner")
    (synopsis "Project management software for the GNOME desktop")
    (description
     "GNOME Planner is a project management tool based on the Work Breakdown
Structure (WBS).  Its goal is to enable you to easily plan projects.  Based on
the resources, tasks, and constraints that you define, Planner generates
various views into a project.  For example, Planner can show a Gantt chart of
the project.  It can show a detailed summary of tasks including their
duration, cost, and current progress.  It can also show a report of resource
utilization that highlights under-utilized and over-utilized resources.  These
views can be printed as PDF or PostScript files, or exported to HTML.")
    (license license:gpl2+)))

(define-public lollypop
  (package
    (name "lollypop")
    (version "1.2.7")
    (source
     (origin
       (method url-fetch)
       (uri (string-append "https://gitlab.gnome.org/World/lollypop/uploads/"
                           "08f973788c7ca46d9285eec2ac818edb/"
                           "lollypop-" version ".tar.xz"))
       (sha256
        (base32 "0hvq6m4i62i0m63bg4gzpfb9rv1fk6vq5jl2g3ppcgm4srmfm77j"))))
    (build-system meson-build-system)
    (arguments
     `(#:imported-modules ((guix build python-build-system)
                           ,@%meson-build-system-modules)
       #:glib-or-gtk? #t
       #:tests? #f ; no test suite
       #:phases
       (modify-phases %standard-phases
         (add-after 'install 'wrap-program
           (lambda* (#:key outputs #:allow-other-keys)
             (let ((out               (assoc-ref outputs "out"))
                   (gi-typelib-path   (getenv "GI_TYPELIB_PATH")))
               (wrap-program (string-append out "/bin/lollypop")
                 `("GI_TYPELIB_PATH" ":" prefix (,gi-typelib-path))))
             #t))
         (add-after 'install 'wrap-python
           (@@ (guix build python-build-system) wrap))
         (add-after 'install 'wrap-glib-or-gtk
           (@@ (guix build glib-or-gtk-build-system) wrap-all-programs)))))
    (native-inputs
     `(("intltool" ,intltool)
       ("itstool" ,itstool)
       ("glib:bin" ,glib "bin")         ; For glib-compile-resources
       ("gtk+:bin" ,gtk+ "bin")         ; For gtk-update-icon-cache
       ("pkg-config" ,pkg-config)))
    (inputs
     `(("gobject-introspection" ,gobject-introspection)
       ("gsettings-desktop-schemas" ,gsettings-desktop-schemas)
       ("gst-plugins-base" ,gst-plugins-base)
       ("libnotify" ,libnotify)
       ("libsecret" ,libsecret)
       ("libsoup" ,libsoup)
       ("python" ,python)
       ("python-beautifulsoup4" ,python-beautifulsoup4)
       ("python-gst" ,python-gst)
       ("python-pil" ,python-pillow)
       ("python-pycairo" ,python-pycairo)
       ("python-pygobject" ,python-pygobject)
       ("python-pylast" ,python-pylast)
       ("totem-pl-parser" ,totem-pl-parser)
       ("webkitgtk" ,webkitgtk)))
    (propagated-inputs
     `(;; gst-plugins-base is required to start Lollypop,
       ;; the others are required to play streaming.
       ("gst-plugins-good" ,gst-plugins-good)
       ("gst-plugins-ugly" ,gst-plugins-ugly)))
    (home-page "https://wiki.gnome.org/Apps/Lollypop")
    (synopsis "GNOME music playing application")
    (description
     "Lollypop is a music player designed to play well with GNOME desktop.
Lollypop plays audio formats such as mp3, mp4, ogg and flac and gets information
from artists and tracks from the web.  It also fetches cover artworks
automatically and it can stream songs from online music services and charts.")
    (license license:gpl3+)))

(define-public gnome-video-effects
  (package
    (name "gnome-video-effects")
    (version "0.4.3")
    (source (origin
              (method url-fetch)
              (uri (string-append "mirror://gnome/sources/" name "/"
                                  (version-major+minor version) "/" name "-"
                                  version ".tar.xz"))
              (sha256
               (base32
                "06c2f1kihyhawap1s3zg5w7q7fypsybkp7xry4hxkdz4mpsy0zjs"))))
    (build-system glib-or-gtk-build-system)
    (arguments
     `(#:out-of-source? #f))
    (native-inputs
     `(("glib:bin" ,glib "bin")
       ("intltool" ,intltool)
       ("gettext" ,gettext-minimal)
       ("pkg-config" ,pkg-config)))
    (home-page "https://wiki.gnome.org/Projects/GnomeVideoEffects")
    (synopsis "Video effects for Cheese and other GNOME applications")
    (description
     "A collection of GStreamer video filters and effects to be used in
photo-booth-like software, such as Cheese.")
    (license license:gpl2+)))

(define-public cheese
  (package
    (name "cheese")
    (version "3.32.1")
    (source (origin
              (method url-fetch)
              (uri (string-append "mirror://gnome/sources/" name "/"
                                  (version-major+minor version) "/" name "-"
                                  version ".tar.xz"))
              (sha256
               (base32
                "1xlmsm4zsx05ahvpd4mgy1hfhxbag0r5i6p63bksjxdligdd36kv"))))
    (arguments
     ;; Tests require GDK.
     `(#:tests? #f
       #:phases
       (modify-phases %standard-phases
         (add-before 'install 'skip-gtk-update-icon-cache
           (lambda _
             ;; Don't create 'icon-theme.cache'
             (substitute* "Makefile"
               (("gtk-update-icon-cache") (which "true")))
             #t))
         (add-after 'install 'wrap-cheese
           (lambda* (#:key inputs outputs #:allow-other-keys)
             (let ((out             (assoc-ref outputs "out"))
                   (gst-plugin-path (getenv "GST_PLUGIN_SYSTEM_PATH")))
               (wrap-program (string-append out "/bin/cheese")
                 `("GST_PLUGIN_SYSTEM_PATH" ":" prefix (,gst-plugin-path))))
             #t)))))
    (build-system glib-or-gtk-build-system)
    (native-inputs
     `(("glib:bin" ,glib "bin")
       ("intltool" ,intltool)
       ("itstool" ,itstool)
       ("libxml2" ,libxml2)
       ("pkg-config" ,pkg-config)
       ("vala" ,vala)))
    (propagated-inputs
     `(("gnome-video-effects" ,gnome-video-effects)
       ("clutter" ,clutter)
       ("clutter-gst" ,clutter-gst)
       ("clutter-gtk" ,clutter-gtk)
       ("libcanberra" ,libcanberra)
       ("gdk-pixbuf" ,gdk-pixbuf)
       ("glib" ,glib)
       ("gstreamer" ,gstreamer)))
    (inputs
     `(("gnome-desktop" ,gnome-desktop)
       ("gobject-introspection" ,gobject-introspection)
       ("gst-plugins-base" ,gst-plugins-base)
       ("gst-plugins-bad" ,gst-plugins-bad)
       ("gtk+" ,gtk+)
       ("libx11" ,libx11)
       ("libxtst" ,libxtst)))
    (home-page "https://wiki.gnome.org/Apps/Cheese")
    (synopsis "Webcam photo booth software for GNOME")
    (description
     "Cheese uses your webcam to take photos and videos.  Cheese can also
apply fancy special effects and lets you share the fun with others.")
    (license license:gpl2+)))

(define-public sound-juicer
  (package
    (name "sound-juicer")
    (version "3.24.0")
    (source
     (origin
       (method url-fetch)
       (uri (string-append "mirror://gnome/sources/" name "/"
                           (version-major+minor version) "/"
                           name "-" version ".tar.xz"))
       (sha256
        (base32
         "19qg4xv0f9rkq34lragkmhii1llxsa87llbl28i759b0ks4f6sny"))))
    (build-system glib-or-gtk-build-system)
    (native-inputs
     `(("desktop-file-utils" ,desktop-file-utils)
       ("intltool" ,intltool)
       ("itstool" ,itstool)
       ("pkg-config" ,pkg-config)
       ("xmllint" ,libxml2)))
    (inputs
     `(("gtk+" ,gtk+)
       ("gsettings-desktop-schemas" ,gsettings-desktop-schemas)
       ("gstreamer" ,gstreamer)
       ("gst-plugins-base" ,gst-plugins-base)
       ("gst-plugins-good" ,gst-plugins-good)
       ("iso-codes" ,iso-codes)
       ("libbrasero-media3" ,brasero)
       ("libcanberra" ,libcanberra)
       ("libdiscid" ,libdiscid)
       ("libmusicbrainz" ,libmusicbrainz)
       ("neon" ,neon)))
    (home-page "https://wiki.gnome.org/Apps/SoundJuicer")
    (synopsis "Audio music cd ripper")
    (description "Sound Juicer extracts audio from compact discs and convert it
into audio files that a personal computer or digital audio player can play.
It supports ripping to any audio codec supported by a GStreamer plugin, such as
mp3, Ogg Vorbis and FLAC")
    (license license:gpl2+)))

(define-public soundconverter
  (package
    (name "soundconverter")
    (version "3.0.1")
    (source
     (origin
       (method url-fetch)
       (uri (string-append "https://launchpad.net/soundconverter/trunk/"
                           version "/+download/"
                           "soundconverter-" version ".tar.xz"))

       (sha256
        (base32 "1d6x1yf8psqbd9zbybxivfqg55khcnngp2mn92l161dfdk9512c5"))
       (patches
        (search-patches
         "soundconverter-remove-gconf-dependency.patch"))))
    (build-system glib-or-gtk-build-system)
    (arguments
     `(#:imported-modules ((guix build python-build-system)
                           (guix build glib-or-gtk-build-system)
                           ,@%gnu-build-system-modules)

       #:modules ((guix build glib-or-gtk-build-system)
                  (guix build utils)
                  ((guix build gnu-build-system) #:prefix gnu:)
                  ((guix build python-build-system) #:prefix python:))

       #:phases
       (modify-phases %standard-phases
         (add-after 'install 'wrap-soundconverter-for-python
           (assoc-ref python:%standard-phases 'wrap))
         (add-after 'install 'wrap-soundconverter
           (lambda* (#:key inputs outputs #:allow-other-keys)
             (let ((out               (assoc-ref outputs "out"))
                   (gi-typelib-path   (getenv "GI_TYPELIB_PATH"))
                   (gst-plugin-path   (getenv "GST_PLUGIN_SYSTEM_PATH")))
               (wrap-program (string-append out "/bin/soundconverter")
                 `("GI_TYPELIB_PATH"        ":" prefix (,gi-typelib-path))
                 `("GST_PLUGIN_SYSTEM_PATH" ":" prefix (,gst-plugin-path))))
             #t)))))
    (native-inputs
     `(("intltool" ,intltool)
       ("pkg-config" ,pkg-config)
       ("glib:bin" ,glib "bin")))
    (inputs
     `(("gtk+" ,gtk+)
       ("python" ,python)
       ("python-pygobject" ,python-pygobject)
       ("gstreamer" ,gstreamer)
       ("gst-plugins-base" ,gst-plugins-base)))
    (home-page "http://soundconverter.org/")
    (synopsis "Convert between audio formats with a graphical interface")
    (description
     "SoundConverter supports converting between many audio formats including
Opus, Ogg Vorbis, FLAC and more.  It supports parallel conversion, and
configurable file renaming. ")
    (license license:gpl3)))

(define-public workrave
  (package
    (name "workrave")
    (version "1.10.34")
    (source
     (origin
       (method git-fetch)
       (uri (git-reference
             (url "https://github.com/rcaelers/workrave.git")
             (commit (string-append "v" (string-map
                                         (match-lambda (#\. #\_) (chr chr))
                                         version)))))
       (file-name (git-file-name name version))
       (sha256
        (base32 "0czwhr7nw523753ajcjjfwrf91mq8pmzr19gp0srqsvb1dsn1zcf"))))
    (build-system glib-or-gtk-build-system)
    (inputs `(("glib" ,glib)
              ("gtk+" ,gtk+)
              ("gdk-pixbuf" ,gdk-pixbuf)
              ("gtkmm" ,gtkmm)
              ("glibmm" ,glibmm)
              ("libx11" ,libx11)
              ("libxtst" ,libxtst)
              ("dconf" ,dconf)
              ("libice" ,libice)
              ("libsm" ,libsm)
              ("libxscrnsaver" ,libxscrnsaver)))
    (native-inputs `(("boost" ,boost)
                     ("pkg-config" ,pkg-config)
                     ("gettext" ,gnu-gettext)
                     ("autoconf" ,autoconf)
                     ("autoconf-archive" , autoconf-archive)
                     ("automake" ,automake)
                     ("libtool" ,libtool)
                     ("intltool" ,intltool)
                     ("gobject-introspection" ,gobject-introspection)
                     ("python3" ,python-3)
                     ("python-jinja2" ,python-jinja2)))
    (synopsis "Tool to help prevent repetitive strain injury (RSI)")
    (description
     "Workrave is a program that assists in the recovery and prevention of
repetitive strain injury (@dfn{RSI}).  The program frequently alerts you to take
micro-pauses and rest breaks, and restricts you to your daily limit.")
    (home-page "http://www.workrave.org")
    (license license:gpl3+)))

(define-public ghex
  (package
    (name "ghex")
    (version "3.18.4")
    (source (origin
              (method url-fetch)
              (uri (string-append "mirror://gnome/sources/ghex/"
                                  (version-major+minor version) "/"
                                  "ghex-" version ".tar.xz"))
              (sha256
               (base32
                "1h1pjrr9wynclfykizqd78dbi785wjz6b63p31k87kjvzy8w3nf2"))))
    (build-system meson-build-system)
    (arguments
     '(#:glib-or-gtk? #t
       #:phases
       (modify-phases %standard-phases
         (add-after 'unpack 'skip-gtk-update-icon-cache
           ;; Don't create 'icon-theme.cache'.
           (lambda _
             (substitute* "meson_post_install.py"
               (("gtk-update-icon-cache") (which "true")))
             #t)))))
    (native-inputs
     `(("pkg-config" ,pkg-config)
       ("glib:bin" ,glib "bin") ; for glib-compile-schemas
       ("gnome-common" ,gnome-common)
       ("which" ,which)
       ("intltool" ,intltool)
       ("yelp-tools" ,yelp-tools)
       ("desktop-file-utils" ,desktop-file-utils))) ; for 'desktop-file-validate'
    (inputs
     `(("atk" ,atk)
       ("gtk" ,gtk+)))
    (synopsis "GNOME hexadecimal editor")
    (description "The GHex program can view and edit files in two ways:
hexadecimal or ASCII.  It is useful for editing binary files in general.")
    (home-page "https://wiki.gnome.org/Apps/Ghex")
    (license license:gpl2)))

(define-public libdazzle
  (package
    (name "libdazzle")
    (version "3.33.90")
    (source (origin
              (method url-fetch)
              (uri (string-append "mirror://gnome/sources/libdazzle/"
                                  (version-major+minor version) "/"
                                  "libdazzle-" version ".tar.xz"))
              (sha256
               (base32
                "189m7q88d1a7bq0yyal9f3yhm9kz46lb61379nn4wsnnhpa1d0qs"))))
    (build-system meson-build-system)
    (arguments
     `(#:phases
       (modify-phases %standard-phases
         (add-before 'check 'pre-check
           (lambda _
             ;; Tests require a running X server.
             (system "Xvfb :1 &")
             (setenv "DISPLAY" ":1")
             #t)))))
    (native-inputs
     `(("glib" ,glib "bin")             ; glib-compile-resources
       ("pkg-config" ,pkg-config)
       ;; For tests.
       ("xorg-server" ,xorg-server-for-tests)))
    (inputs
     `(("glib" ,glib)
       ("gobject-introspection" ,gobject-introspection)
       ("gtk+" ,gtk+)
       ("vala" ,vala)))
    (home-page "https://gitlab.gnome.org/GNOME/libdazzle")
    (synopsis "Companion library to GObject and Gtk+")
    (description "The libdazzle library is a companion library to GObject and
Gtk+.  It provides various features that the authors wish were in the
underlying library but cannot for various reasons.  In most cases, they are
wildly out of scope for those libraries.  In other cases, they are not quite
generic enough to work for everyone.")
    (license license:gpl3+)))

(define-public evolution
  (package
    (name "evolution")
    (version "3.32.4")
    (source (origin
              (method url-fetch)
              (uri (string-append "mirror://gnome/sources/evolution/"
                                  (version-major+minor version) "/"
                                  "evolution-" version ".tar.xz"))
              (sha256
               (base32
                "00hmmg4hfns8rq9rcilmy0gi1xkksld27lfbd9zmw2xw37wjmbqh"))))
    (build-system cmake-build-system)
    (arguments
     `(#:imported-modules (,@%cmake-build-system-modules
                           (guix build glib-or-gtk-build-system))
       #:modules ((guix build cmake-build-system)
                  ((guix build glib-or-gtk-build-system) #:prefix glib-or-gtk:)
                  (guix build utils))
       #:configure-flags
       (list "-DENABLE_PST_IMPORT=OFF"    ; libpst is not packaged
             "-DENABLE_LIBCRYPTUI=OFF")   ; libcryptui hasn't seen a release
                                          ; in four years and cannot be built.
       #:phases
       (modify-phases %standard-phases
         ;; The build system attempts to install user interface modules to the
         ;; output directory of the "evolution-data-server" package.  This
         ;; change redirects that change.
         (add-after 'unpack 'patch-ui-module-dir
           (lambda* (#:key outputs #:allow-other-keys)
             (substitute* "src/modules/alarm-notify/CMakeLists.txt"
               (("\\$\\{edsuimoduledir\\}")
                (string-append (assoc-ref outputs "out")
                               "/lib/evolution-data-server/ui-modules")))
             #t))
         (add-after 'install 'glib-or-gtk-compile-schemas
           (assoc-ref glib-or-gtk:%standard-phases 'glib-or-gtk-compile-schemas))
         (add-after 'install 'glib-or-gtk-wrap
           (assoc-ref glib-or-gtk:%standard-phases 'glib-or-gtk-wrap)))))
    (native-inputs
     `(("glib" ,glib "bin")             ; glib-mkenums
       ("pkg-config" ,pkg-config)
       ("intltool" ,intltool)
       ("itstool" ,itstool)))
    (inputs
     `(("enchant" ,enchant)
       ("evolution-data-server" ,evolution-data-server) ; must be the same version
       ("gcr" ,gcr)
       ("gsettings-desktop-schemas" ,gsettings-desktop-schemas)
       ("gnome-autoar" ,gnome-autoar)
       ("gnome-desktop" ,gnome-desktop)
       ("gtkspell3" ,gtkspell3)
       ("highlight" ,highlight)
       ("libcanberra" ,libcanberra)
       ("libedataserverui" ,evolution-data-server)
       ("libgweather" ,libgweather)
       ("libnotify" ,libnotify)
       ("libsoup" ,libsoup)
       ("nss" ,nss)
       ("openldap" ,openldap)
       ("webkitgtk" ,webkitgtk)
       ("ytnef" ,ytnef)))
    (home-page "https://gitlab.gnome.org/GNOME/evolution")
    (synopsis "Manage your email, contacts and schedule")
    (description "Evolution is a personal information management application
that provides integrated mail, calendaring and address book
functionality.")
    ;; See COPYING for details.
    (license (list license:lgpl2.1 license:lgpl3 ; either one of these
                   license:openldap2.8 ; addressbook/gui/component/openldap-extract.h
                   license:lgpl2.1+))))  ; smime/lib/*

(define-public gthumb
  (package
    (name "gthumb")
    (version "3.8.2")
    (source (origin
              (method url-fetch)
              (uri (string-append "mirror://gnome/sources/gthumb/"
                                  (version-major+minor version) "/"
                                  "gthumb-" version ".tar.xz"))
              (sha256
               (base32
                "15wqks35ks5dm7zj046dfd45vvrilan2ayfy2sxiprv7q74cip2q"))))
    (build-system meson-build-system)
    (arguments
     `(#:glib-or-gtk? #t
       #:configure-flags
       ;; Ensure the RUNPATH contains all installed library locations.
       (list (string-append "-Dc_link_args=-Wl,-rpath="
                            (assoc-ref %outputs "out")
                            "/lib/gthumb/extensions")
             (string-append "-Dcpp_link_args=-Wl,-rpath="
                            (assoc-ref %outputs "out")
                            "/lib/gthumb/extensions"))))
    (native-inputs
     `(("pkg-config" ,pkg-config)
       ("glib:bin" ,glib "bin")                   ; for glib-compile-resources
       ("gtk+:bin" ,gtk+ "bin")                   ; for gtk-update-icon-cache
       ("desktop-file-utils" ,desktop-file-utils) ; for update-desktop-database
       ("intltool" ,intltool)
       ("itstool" ,itstool)))
    (inputs
     `(("exiv2" ,exiv2)
       ("gtk" ,gtk+)
       ("gsettings-desktop-schemas" ,gsettings-desktop-schemas)
       ("gstreamer" ,gstreamer)
       ("clutter" ,clutter)
       ("clutter-gst" ,clutter-gst)
       ("clutter-gtk" ,clutter-gtk)
       ("libjpeg" ,libjpeg-turbo)
       ("libtiff" ,libtiff)
       ("libraw" ,libraw)))
    (home-page "https://wiki.gnome.org/Apps/Gthumb")
    (synopsis "GNOME image viewer and browser")
    (description "GThumb is an image viewer, browser, organizer, editor and
advanced image management tool")
    (license license:gpl2+)))

(define-public terminator
  (package
    (name "terminator")
    (version "1.91")
    (source (origin
              (method url-fetch)
              (uri (string-append "https://launchpad.net/" name "/"
                                  "gtk3/" version "/" "+download/"
                                  name "-" version ".tar.gz"))
              (sha256
               (base32
                "0sdyqwydmdnh7j6mn74vrywz35m416kqsbxbrqcnv5ak08y6xxwm"))))
    (build-system python-build-system)
    (native-inputs
     `(("intltool" ,intltool)
       ("glib:bin" ,glib "bin")                   ; for glib-compile-resources
       ("gettext" ,gettext-minimal)
       ("pkg-config" ,pkg-config)))
    (inputs
     `(("cairo" ,cairo)
       ("gobject-introspection" ,gobject-introspection)
       ("gsettings-desktop-schemas" ,gsettings-desktop-schemas)
       ("python2-pycairo" ,python2-pycairo)
       ("python2-pygobject" ,python2-pygobject)
       ("python2-psutil" ,python2-psutil)
       ("vte" ,vte)))
    (arguments
     `(#:python ,python-2                          ; Python 3 isn't supported
       #:imported-modules ((guix build glib-or-gtk-build-system)
                           ,@%python-build-system-modules)
       #:modules ((guix build python-build-system)
                  ((guix build glib-or-gtk-build-system) #:prefix glib-or-gtk:)
                  (guix build utils))
       #:phases
       (modify-phases %standard-phases
         (add-after
          'install 'wrap-program
          (lambda* (#:key outputs #:allow-other-keys)
            (let ((prog (string-append (assoc-ref outputs "out")
                                       "/bin/terminator")))
              (wrap-program prog
                `("PYTHONPATH" = (,(getenv "PYTHONPATH")))
                `("GI_TYPELIB_PATH" = (,(getenv "GI_TYPELIB_PATH"))))
              #t)))
         (add-after 'wrap-program 'glib-or-gtk-wrap
           (assoc-ref glib-or-gtk:%standard-phases 'glib-or-gtk-wrap)))))
    (home-page "https://gnometerminator.blogspot.com/")
    (synopsis "Store and run multiple GNOME terminals in one window")
    (description
     "Terminator allows you to run multiple GNOME terminals in a grid and
+tabs, and it supports drag and drop re-ordering of terminals.")
    (license license:gpl2)))

(define-public libhandy
  (package
    (name "libhandy")
    (version "0.0.12")
    (source
     (origin
       (method git-fetch)
       (uri (git-reference
             (url "https://source.puri.sm/Librem5/libhandy")
             (commit (string-append "v" version))))
       (file-name (git-file-name name version))
       (sha256
        (base32 "09wlknarzsbk9hr5ws6s7x5kibkhx9ayrbhshfqib4zkhq2f76hw"))))
    (build-system meson-build-system)
    (arguments
     `(#:configure-flags
       '("-Dglade_catalog=disabled"
         "-Dgtk_doc=true")
       #:phases
       (modify-phases %standard-phases
         (add-before 'check 'pre-check
           (lambda _
             ;; Tests require a running X server.
             (system "Xvfb :1 &")
             (setenv "DISPLAY" ":1")
             #t)))))
    (inputs
     `(("gtk+" ,gtk+)))
    (native-inputs
     `(("glib:bin" ,glib "bin")
       ("gobject-introspection" ,gobject-introspection) ; for g-ir-scanner
       ("vala" ,vala)
       ("gtk-doc" ,gtk-doc)
       ("pkg-config" ,pkg-config)
       ("gettext" ,gettext-minimal)

       ;; Test suite dependencies.
       ("xorg-server" ,xorg-server-for-tests)
       ("hicolor-icon-theme" ,hicolor-icon-theme)))
    (home-page "https://source.puri.sm/Librem5/libhandy")
    (synopsis "Library full of GTK+ widgets for mobile phones")
    (description "The aim of the handy library is to help with developing user
interfaces for mobile devices using GTK+.  It provides responsive GTK+ widgets
for usage on small and big screens.")
    (license license:lgpl2.1+)))

(define-public libgit2-glib
  (package
    (name "libgit2-glib")
    (version "0.99.0.1")
    (source (origin
              (method url-fetch)
              (uri (string-append "mirror://gnome/sources/" name "/"
                                  (version-major+minor version) "/"
                                  name "-" version ".tar.xz"))
              (sha256
               (base32
                "1pmrcnsa7qdda73c3dxf47733mwprmj5ljpw3acxbj6r8k27anp0"))))
    (build-system meson-build-system)
    (native-inputs
     `(("glib:bin" ,glib "bin") ;; For glib-mkenums
       ("gobject-introspection" ,gobject-introspection)
       ("pkg-config" ,pkg-config)
       ("python-pygobject" ,python-pygobject)
       ("python-wrapper" ,python-wrapper)
       ("vala" ,vala)))
    (inputs
     `(("glib" ,glib)
       ("libssh2" ,libssh2)))
    (propagated-inputs
     `(;; In Requires of libgit2-glib.pc.
       ("libgit2" ,libgit2)))
    (synopsis "GLib wrapper around the libgit2 Git access library")
    (description "libgit2-glib is a GLib wrapper library around the libgit2 Git
access library.  It only implements the core plumbing functions, not really the
higher level porcelain stuff.")
    (home-page "https://wiki.gnome.org/Projects/Libgit2-glib")
    (license license:gpl2+)))

(define-public gitg
  (package
    (name "gitg")
    (version "3.32.1")
    (source (origin
              (method url-fetch)
              (uri (string-append "mirror://gnome/sources/" name "/"
                                  (version-major+minor version) "/"
                                  name "-" version ".tar.xz"))
              (sha256
               (base32
                "0npg4kqpwl992fgjd2cn3fh84aiwpdp9kd8z7rw2xaj2iazsm914"))))
    (build-system meson-build-system)
    (arguments
     `(#:glib-or-gtk? #t
       #:phases
       (modify-phases %standard-phases
         (add-after 'unpack 'disable-post-install-partially
           (lambda _
             (substitute* "meson_post_install.py"
               (("'python'") ; there are no python sources to compile
                (string-append "'" (which "true") "'"))
               (("gtk-update-icon-cache") (which "true")))
             #t))
         (add-after 'unpack 'fix-test-sources
           (lambda _
             (substitute* "tests/libgitg/test-commit.vala"
               (("/bin/bash") (which "bash")))
             #t))
         (add-after 'glib-or-gtk-wrap 'wrap-typelib
           (lambda* (#:key outputs #:allow-other-keys)
             (let ((prog (string-append (assoc-ref outputs "out")
                                        "/bin/gitg")))
               (wrap-program prog
                 `("GI_TYPELIB_PATH" = (,(getenv "GI_TYPELIB_PATH"))))
               #t))))))
    (inputs
     `(("glib" ,glib)
       ("gsettings-desktop-schemas" ,gsettings-desktop-schemas)
       ("gtk+" ,gtk+)
       ("gtkspell3" ,gtkspell3)
       ("gtksourceview" ,gtksourceview-3)
       ("json-glib" ,json-glib)
       ("libdazzle" ,libdazzle)
       ("libgee" ,libgee)
       ("libgit2-glib" ,libgit2-glib)
       ("libpeas" ,libpeas)
       ("libsecret" ,libsecret)
       ("libsoup" ,libsoup)
       ("libxml2" ,libxml2)))
    (native-inputs
     `(("glib:bin" ,glib "bin")
       ("gtk+:bin" ,gtk+ "bin")
       ("gobject-introspection" ,gobject-introspection)
       ("intltool" ,intltool)
       ("pkg-config" ,pkg-config)
       ("vala" ,vala)))
    (synopsis "Graphical user interface for git")
    (description
     "gitg is a graphical user interface for git.  It aims at being a small,
fast and convenient tool to visualize the history of git repositories.
Besides visualization, gitg also provides several utilities to manage your
repository and commit your work.")
    (home-page "https://wiki.gnome.org/Apps/Gitg")
    (license license:gpl2+)))

(define-public gamin
  (package
    (name "gamin")
    (version "0.1.10")
    (source (origin
              (method url-fetch)
              (uri (string-append "mirror://gnome/sources/" name "/"
                                  (version-major+minor version) "/"
                                  name "-" version ".tar.bz2"))
              (sha256
               (base32
                "02n1zr9y8q9lyczhcz0nxar1vmf8p2mmbw8kq0v43wg21jr4i6d5"))))
    (build-system gnu-build-system)
    (arguments
     `(#:phases
       (modify-phases %standard-phases
         (add-after 'unpack 'remove-deprecated-macro
           (lambda _
             (substitute* '("server/gam_node.c"
                            "server/gam_subscription.h"
                            "server/gam_node.h"
                            "server/gam_subscription.c")
               (("G_CONST_RETURN") "const"))
             #t)))))
    (inputs
     `(("glib" ,glib)))
    (native-inputs
     `(("intltool" ,intltool)
       ("pkg-config" ,pkg-config)))
    (home-page "https://people.gnome.org/~veillard/gamin/")
    (synopsis "File alteration monitor")
    (description
     "Gamin is a file and directory monitoring system defined to be a subset
of the FAM (File Alteration Monitor) system.  This is a service provided by a
library which allows to detect when a file or a directory has been modified.")
    (license license:gpl2+)))

(define-public gnome-mahjongg
  (package
    (name "gnome-mahjongg")
    (version "3.35.1")
    (source (origin
              (method git-fetch)
              (uri (git-reference
                    (url "https://gitlab.gnome.org/GNOME/gnome-mahjongg.git")
                    (commit version)))
              (file-name (git-file-name name version))
              (sha256
               (base32
                "019a66a4m5w4kkb0sm6gxj0wi54n06zdxdlmyqw7h8kbakjizv7l"))))
    (build-system meson-build-system)
    (arguments
     `(#:glib-or-gtk? #t))
    (native-inputs
     `(("appstream-glib" ,appstream-glib)
       ("gettext" ,gettext-minimal)
       ("glib:bin" ,glib "bin") ;; For glib-compile-resources
       ("gtk+" ,gtk+ "bin")     ;; For gtk-update-icon-cache
       ("itstool" ,itstool)
       ("pkg-config" ,pkg-config)
       ("vala" ,vala)))
    (propagated-inputs
     `(("dconf" ,dconf)))
    (inputs
     `(("glib" ,glib)
       ("gtk+" ,gtk+)
       ("librsvg" ,librsvg)))
    (synopsis "Mahjongg tile-matching game")
    (description "GNOME Mahjongg is a game based on the classic Chinese
tile-matching game Mahjong.  It features multiple board layouts, tile themes,
and a high score table.")
    (home-page "https://wiki.gnome.org/Apps/Mahjongg")
    (license license:gpl2+)))

(define-public gnome-themes-extra
  (package
    (name "gnome-themes-extra")
    (version "3.28")
    (source
     (origin
       (method url-fetch)
       (uri (string-append "mirror://gnome/sources/" name "/"
                           (version-major+minor version) "/" name "-"
                           version ".tar.xz"))
       (sha256
        (base32
         "06aqg9asq2vqi9wr29bs4v8z2bf4manhbhfghf4nvw01y2zs0jvw"))))
    (build-system gnu-build-system)
    (arguments
     '(#:configure-flags
       ;; Don't create 'icon-theme.cache'.
       (let* ((coreutils (assoc-ref %build-inputs "coreutils"))
              (true      (string-append coreutils "/bin/true")))
         (list (string-append "GTK_UPDATE_ICON_CACHE=" true)))))
    (native-inputs
     `(("glib:bin" ,glib "bin")
       ("intltool" ,intltool)
       ("pkg-config" ,pkg-config)))
    (inputs
     `(("glib" ,glib)
       ("gtk+" ,gtk+)
       ("gtk+-2" ,gtk+-2)
       ("librsvg" ,librsvg)
       ("libxml2" ,libxml2)))
    (home-page "https://gitlab.gnome.org/GNOME/gnome-themes-extra")
    (synopsis "GNOME Extra Themes")
    (description "This package provides themes and related elements that don't
really fit in other upstream packages.  It offers legacy support for GTK+ 2
versions of Adwaita, Adwaita-dark and HighContrast themes.  It also provides
index files needed for Adwaita to be used outside of GNOME.")
    (license license:lgpl2.1+)))

(define-public polari
  (package
    (name "polari")
    (version "3.32.2")
    (source (origin
              (method url-fetch)
              (uri (string-append "mirror://gnome/sources/polari/"
                                  (version-major+minor version)
                                  "/polari-" version ".tar.xz"))
              (sha256
               (base32
                "0h0w9j3y067l911gpj446b3a2w1i2vzr1w2a7cz7i5rhn6qkf2sp"))))
    (build-system meson-build-system)
    (arguments
     `(#:glib-or-gtk? #t
       #:phases
       (modify-phases %standard-phases
         (add-after 'unpack 'skip-gtk-update-icon-cache
           (lambda _
             (substitute* "meson/meson-postinstall.sh"
               (("gtk-update-icon-cache") (which "true")))
             #t))
         (add-after 'glib-or-gtk-wrap 'wrap-typelib
           (lambda* (#:key outputs #:allow-other-keys)
             (let ((prog (string-append (assoc-ref outputs "out")
                                        "/bin/polari")))
               (wrap-program prog
                 `("GI_TYPELIB_PATH" = (,(getenv "GI_TYPELIB_PATH"))))
               #t))))))
    (inputs
     `(("glib" ,glib)
       ("gsettings-desktop-schemas" ,gsettings-desktop-schemas)
       ("gspell" ,gspell)
       ("gtk+" ,gtk+)
       ("gjs" ,gjs)
       ("libsecret" ,libsecret)
       ("libsoup" ,libsoup)
       ("telepathy-glib" ,telepathy-glib)
       ("telepathy-logger" ,telepathy-logger)))
    (native-inputs
     `(("glib:bin" ,glib "bin")
       ("gobject-introspection" ,gobject-introspection)
       ("intltool" ,intltool)
       ("pkg-config" ,pkg-config)
       ("yelp-tools" ,yelp-tools)))
    (propagated-inputs
     `(("telepathy-idle" ,telepathy-idle)
       ("telepathy-mission-control" ,telepathy-mission-control)))
    (synopsis "Simple IRC Client")
    (description
     "Polari is a simple Internet Relay Chat (IRC) client that is designed to
integrate seamlessly with the GNOME desktop.")
    (home-page "https://wiki.gnome.org/Apps/Polari")
    (license license:gpl2+)))

(define-public gnome-boxes
  (package
    (name "gnome-boxes")
    (version "3.35.91")
    (source
     (origin
       (method url-fetch)
       (uri (string-append "mirror://gnome/sources/gnome-boxes/"
                           (version-major+minor version) "/"
                           "gnome-boxes-" version ".tar.xz"))
       (sha256
        (base32
         "0l96spz6pc8q4l5p9a58cc0kgvdr7pbc89hy6ixn72k5pl3s7fxj"))))
    (build-system meson-build-system)
    (arguments
     '(#:glib-or-gtk? #t
       #:configure-flags (list "-Drdp=false"
                               (string-append "-Dc_link_args=-Wl,-rpath="
                                              (assoc-ref %outputs "out")
                                              "/lib/gnome-boxes"))))
    (native-inputs
     `(("glib:bin" ,glib "bin")             ; for glib-compile-resources
       ("gtk+:bin" ,gtk+ "bin")             ; for gtk-update-icon-cache
       ("desktop-file-utils" ,desktop-file-utils) ; for update-desktop-database
       ("itstool" ,itstool)
       ("intltool" ,intltool)
       ("vala" ,vala)
       ("pkg-config" ,pkg-config)))
    (inputs
     `(("libarchive" ,libarchive)
       ("gtk" ,gtk+)
       ("gtk-vnc" ,gtk-vnc)
       ("libosinfo" ,libosinfo)
       ("libsecret" ,libsecret)
       ("libsoup" ,libsoup)
       ("libusb" ,libusb)
       ("libvirt" ,libvirt)
       ("libvirt-glib" ,libvirt-glib)
       ("libxml" ,libxml2)
       ("spice-gtk" ,spice-gtk)
       ("sparql-query" ,sparql-query)
       ("vte" ,vte)
       ("webkitgtk" ,webkitgtk)
       ("tracker" ,tracker)
       ("libgudev" ,libgudev)))
    (home-page "https://wiki.gnome.org/Apps/Boxes")
    (synopsis "View, access, and manage remote and virtual systems")
    (description "GNOME Boxes is a simple application to view, access, and
manage remote and virtual systems.")
    (license (list
              ;; For data/icons/empty-boxes.png.
              license:cc-by2.0
              ;; For all others.
              license:lgpl2.0+))))<|MERGE_RESOLUTION|>--- conflicted
+++ resolved
@@ -7423,15 +7423,7 @@
        ("libxml2" ,libxml2)
        ("icu4c" ,icu4c)                 ; libunistring gets miner-miner-fs test to fail.
        ("json-glib" ,json-glib)
-<<<<<<< HEAD
-       ("openjpeg" ,openjpeg-1)
-       ("libseccomp" ,libseccomp)
-       ("libsoup" ,libsoup)
-       ("libuuid" ,util-linux "lib")
-       ("network-manager" ,network-manager)))
-=======
        ("libsoup" ,libsoup)))
->>>>>>> 21656ffa
     (synopsis "Metadata database, indexer and search tool")
     (home-page "https://wiki.gnome.org/Projects/Tracker")
     (description
