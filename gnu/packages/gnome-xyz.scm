--- conflicted
+++ resolved
@@ -11,11 +11,8 @@
 ;;; Copyright © 2020 Ellis Kenyo <me@elken.dev>
 ;;; Copyright © 2020 Stefan Reichör <stefan@xsteve.at>
 ;;; Copyright © 2021 Vinicius Monego <monego@posteo.net>
-<<<<<<< HEAD
 ;;; Copyright © 2021 Guillaume Le Vaillant <glv@posteo.net>
-=======
 ;;; Copyright © 2021 Songlin Jiang <hollowman@hollowman.ml>
->>>>>>> daf7b5ec
 ;;;
 ;;; This file is part of GNU Guix.
 ;;;
