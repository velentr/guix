--- conflicted
+++ resolved
@@ -7,12 +7,9 @@
 ;;; Copyright © 2014, 2015 Manolis Fragkiskos Ragkousis <manolis837@gmail.com>
 ;;; Copyright © 2016, 2017 Efraim Flashner <efraim@flashner.co.il>
 ;;; Copyright © 2016 Jan Nieuwenhuizen <janneke@gnu.org>
-<<<<<<< HEAD
 ;;; Copyright © 2017 Rene Saavedra <rennes@openmailbox.org>
 ;;; Copyright © 2017 Mathieu Othacehe <m.othacehe@gmail.com>
-=======
 ;;; Copyright © 2017 Marius Bakke <mbakke@fastmail.com>
->>>>>>> ae548434
 ;;;
 ;;; This file is part of GNU Guix.
 ;;;
@@ -1193,9 +1190,6 @@
                                   version ".tar.gz"))
               (sha256
                (base32
-<<<<<<< HEAD
-                "0y1ij745r4p48mxq84rax40p10ln7fc7m243p8k8sia519i3dxfc"))))
-=======
                 "0y1ij745r4p48mxq84rax40p10ln7fc7m243p8k8sia519i3dxfc"))
               (modules '((guix build utils)))
               (snippet
@@ -1204,7 +1198,6 @@
                '(substitute* "srclib/stdio.in.h"
                   (("^#undef gets") "")
                   (("^_GL_WARN_ON_USE \\(gets.*") "")))))
->>>>>>> ae548434
     (build-system gnu-build-system)
     (synopsis "Character set conversion library")
     (description
