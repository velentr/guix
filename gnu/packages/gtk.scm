;;; GNU Guix --- Functional package management for GNU
;;; Copyright © 2013 Andreas Enge <andreas@enge.fr>
;;; Copyright © 2013, 2014, 2015, 2016, 2017, 2018, 2019, 2020, 2021 Ludovic Courtès <ludo@gnu.org>
;;; Copyright © 2014, 2015, 2017, 2018, 2019, 2021 Mark H Weaver <mhw@netris.org>
;;; Copyright © 2014 Eric Bavier <bavier@member.fsf.org>
;;; Copyright © 2015 Federico Beffa <beffa@fbengineering.ch>
;;; Copyright © 2015 Paul van der Walt <paul@denknerd.org>
;;; Copyright © 2015 Sou Bunnbu <iyzsong@gmail.com>
;;; Copyright © 2015 Andy Wingo <wingo@igalia.com>
;;; Copyright © 2015 David Hashe <david.hashe@dhashe.com>
;;; Copyright © 2015, 2016, 2017, 2018, 2020, 2021 Ricardo Wurmus <rekado@elephly.net>
;;; Copyright © 2016, 2017, 2020, 2021 Efraim Flashner <efraim@flashner.co.il>
;;; Copyright © 2016 Fabian Harfert <fhmgufs@web.de>
;;; Copyright © 2016 Kei Kebreau <kkebreau@posteo.net>
;;; Copyright © 2016 Patrick Hetu <patrick.hetu@auf.org>
;;; Copyright © 2016 Nikita <nikita@n0.is>
;;; Copyright © 2017 Roel Janssen <roel@gnu.org>
;;; Copyright © 2017–2021 Tobias Geerinckx-Rice <me@tobias.gr>
;;; Copyright © 2017, 2019, 2020 Marius Bakke <mbakke@fastmail.com>
;;; Copyright © 2018 Alex Vong <alexvong1995@gmail.com>
;;; Copyright © 2018, 2020 Arun Isaac <arunisaac@systemreboot.net>
;;; Copyright © 2018 Pierre Neidhardt <mail@ambrevar.xyz>
;;; Copyright © 2019 Meiyo Peng <meiyo@riseup.net>
;;; Copyright © 2019 Giacomo Leidi <goodoldpaul@autistici.org>
;;; Copyright © 2020 Brendan Tildesley <mail@brendan.scot>
;;; Copyright © 2020 Guillaume Le Vaillant <glv@posteo.net>
;;; Copyright © 2020, 2021 Maxim Cournoyer <maxim.cournoyer@gmail.com>
;;; Copyright © 2021 Leo Famulari <leo@famulari.name>
;;; Copyright © 2021 Simon Streit <simon@netpanic.org>
;;;
;;; This file is part of GNU Guix.
;;;
;;; GNU Guix is free software; you can redistribute it and/or modify it
;;; under the terms of the GNU General Public License as published by
;;; the Free Software Foundation; either version 3 of the License, or (at
;;; your option) any later version.
;;;
;;; GNU Guix is distributed in the hope that it will be useful, but
;;; WITHOUT ANY WARRANTY; without even the implied warranty of
;;; MERCHANTABILITY or FITNESS FOR A PARTICULAR PURPOSE.  See the
;;; GNU General Public License for more details.
;;;
;;; You should have received a copy of the GNU General Public License
;;; along with GNU Guix.  If not, see <http://www.gnu.org/licenses/>.

(define-module (gnu packages gtk)
  #:use-module ((guix licenses) #:prefix license:)
  #:use-module (guix utils)
  #:use-module (guix packages)
  #:use-module (guix download)
  #:use-module (guix git-download)
  #:use-module ((guix build utils) #:select (alist-replace))
  #:use-module (guix build-system glib-or-gtk)
  #:use-module (guix build-system gnu)
  #:use-module (guix build-system meson)
  #:use-module (guix build-system perl)
  #:use-module (guix build-system python)
  #:use-module (guix build-system waf)
  #:use-module (gnu packages)
  #:use-module (gnu packages algebra)
  #:use-module (gnu packages autotools)
  #:use-module (gnu packages base)
  #:use-module (gnu packages texinfo)
  #:use-module (gnu packages check)
  #:use-module (gnu packages compression)
  #:use-module (gnu packages docbook)
  #:use-module (gnu packages documentation)
  #:use-module (gnu packages enchant)
  #:use-module (gnu packages fontutils)
  #:use-module (gnu packages freedesktop)
  #:use-module (gnu packages fribidi)
  #:use-module (gnu packages gettext)
  #:use-module (gnu packages ghostscript)
  #:use-module (gnu packages gl)
  #:use-module (gnu packages glib)
  #:use-module (gnu packages gnome)
  #:use-module (gnu packages icu4c)
  #:use-module (gnu packages image)
  #:use-module (gnu packages libffi)
  #:use-module (gnu packages linux)
  #:use-module (gnu packages pdf)
  #:use-module (gnu packages perl)
  #:use-module (gnu packages perl-check)
  #:use-module (gnu packages pkg-config)
  #:use-module (gnu packages pretty-print)
  #:use-module (gnu packages python)
  #:use-module (gnu packages python-xyz)
  #:use-module (gnu packages guile)
  #:use-module (gnu packages guile-xyz)
  #:use-module (gnu packages cups)
  #:use-module (gnu packages version-control)
  #:use-module (gnu packages xml)
  #:use-module (gnu packages xorg)
  #:use-module (gnu packages xdisorg)
  #:use-module (gnu packages pulseaudio)
  #:use-module (srfi srfi-1)
  #:use-module (srfi srfi-26)
  #:use-module (ice-9 match))

(define-public atk
  (package
   (name "atk")
   (version "2.34.1")
   (source (origin
            (method url-fetch)
            (uri (string-append "mirror://gnome/sources/" name "/"
                                (version-major+minor version)  "/"
                                name "-" version ".tar.xz"))
            (sha256
             (base32
              "1jwp16r6p5z66k4b2v8zlzhyshhwlmyi27ippkrgqr8jsary7w6l"))))
   (build-system meson-build-system)
   (propagated-inputs `(("glib" ,glib))) ; required by atk.pc
   (native-inputs
    `(("pkg-config" ,pkg-config)
      ("gettext" ,gettext-minimal)
      ("glib" ,glib "bin")                               ; glib-mkenums, etc.
      ("gobject-introspection" ,gobject-introspection))) ; g-ir-compiler, etc.
   (synopsis "GNOME accessibility toolkit")
   (description
    "ATK provides the set of accessibility interfaces that are implemented
by other toolkits and applications.  Using the ATK interfaces, accessibility
tools have full access to view and control running applications.")
   (license license:lgpl2.0+)
   (home-page "https://developer.gnome.org/atk/")))

(define-public cairo
  (package
   (name "cairo")
   (version "1.16.0")
   (source (origin
            (method url-fetch)
            (uri (string-append "https://cairographics.org/releases/cairo-"
                                version ".tar.xz"))
            (patches (search-patches "cairo-CVE-2018-19876.patch"
                                     "cairo-CVE-2020-35492.patch"))
            (sha256
             (base32
              "0c930mk5xr2bshbdljv005j3j8zr47gqmkry3q6qgvqky6rjjysy"))))
   (build-system gnu-build-system)
   (propagated-inputs
    `(("fontconfig" ,fontconfig)
      ("freetype" ,freetype)
      ("glib" ,glib)
      ("libpng" ,libpng)
      ("libx11" ,libx11)
      ("libxext" ,libxext)
      ("libxrender" ,libxrender)
      ("pixman" ,pixman)))
   (inputs
    `(("ghostscript" ,ghostscript)
      ("libspectre" ,libspectre)
      ("poppler" ,poppler)
      ("xorgproto" ,xorgproto)
      ("zlib" ,zlib)))
   (native-inputs
     `(("pkg-config" ,pkg-config)
      ("python" ,python-wrapper)))
    (arguments
     `(#:tests? #f  ; see http://lists.gnu.org/archive/html/bug-guix/2013-06/msg00085.html
       #:configure-flags '("--enable-tee"      ;needed for GNU Icecat
                           "--enable-xml"      ;for cairo-xml support
                           "--disable-static")))
   (synopsis "2D graphics library")
   (description
    "Cairo is a 2D graphics library with support for multiple output devices.
Currently supported output targets include the X Window System (via both
Xlib and XCB), Quartz, Win32, image buffers, PostScript, PDF, and SVG file
output.  Experimental backends include OpenGL, BeOS, OS/2, and DirectFB.

Cairo is designed to produce consistent output on all output media while
taking advantage of display hardware acceleration when available
eg. through the X Render Extension).

The cairo API provides operations similar to the drawing operators of
PostScript and PDF.  Operations in cairo including stroking and filling cubic
Bézier splines, transforming and compositing translucent images, and
antialiased text rendering.  All drawing operations can be transformed by any
affine transformation (scale, rotation, shear, etc.).")
   (license license:lgpl2.1) ; or Mozilla Public License 1.1
   (home-page "https://cairographics.org/")))

(define-public cairo-sans-poppler
  ;; Variant used to break the dependency cycle between Poppler and Cairo.
  (package/inherit cairo
    (inputs (alist-delete "poppler" (package-inputs cairo)))
    (properties `((hidden? . #t)))))

(define-public cairo-xcb
  (package/inherit cairo
    (name "cairo-xcb")
    (inputs
     `(("mesa" ,mesa)
       ,@(package-inputs cairo)))
    (arguments
     `(#:tests? #f
       #:configure-flags
       '("--enable-xlib-xcb" "--enable-gl" "--enable-egl")))
    (synopsis "2D graphics library (with X11 support)")))

(define-public harfbuzz
  (package
   (name "harfbuzz")
   (version "2.6.4")
   (source (origin
             (method url-fetch)
             (uri (string-append "https://www.freedesktop.org/software/"
                                 "harfbuzz/release/harfbuzz-"
                                 version ".tar.xz"))
             (sha256
              (base32
               "04iwq13w6zkdhljmsxrzgg4fyh04qnwfn57rgrl9kmijc7cvh4wl"))))
   (build-system gnu-build-system)
   (outputs '("out"
              "bin")) ; 160K, only hb-view depend on cairo
   (inputs
    `(("cairo" ,cairo)))
   (propagated-inputs
    ;; There are all in the Requires or Requires.private field of '.pc'.
    `(("glib" ,glib)
      ("graphite2" ,graphite2)
      ("icu4c" ,icu4c)))
   (native-inputs
    `(("glib:bin" ,glib "bin")          ;for glib-mkenums
      ("gobject-introspection" ,gobject-introspection)
      ("pkg-config" ,pkg-config)
      ("python" ,python-wrapper)
      ("which" ,which)))
   (arguments
    `(#:configure-flags `("--with-graphite2"
                          "--with-gobject"
                          ,(string-append
                            "--bindir=" (assoc-ref %outputs "bin") "/bin"))))
   (synopsis "OpenType text shaping engine")
   (description
    "HarfBuzz is an OpenType text shaping engine.")
   (license (license:x11-style "file://COPYING"
                       "See 'COPYING' in the distribution."))
   (home-page "https://www.freedesktop.org/wiki/Software/HarfBuzz/")))

(define-public libdatrie
  (package
    (name "libdatrie")
    (version "0.2.13")
    (source
     (origin
       (method url-fetch)
       (uri
        (string-append "https://linux.thai.net/pub/ThaiLinux/software/"
                       "libthai/libdatrie-" version ".tar.xz"))
       (sha256
        (base32 "1gplcx9ddglpxmqm10qn38kjmvdh4hnhj14rzgqag095psr1n8qj"))))
    (build-system gnu-build-system)
    (outputs '("out" "doc"))
    (arguments
     `(#:configure-flags
       (list
        (string-append "--with-html-docdir="
                       (assoc-ref %outputs "doc")
                       "/share/doc/datrie/html"))))
    (native-inputs
     `(("doxygen" ,doxygen)
       ("pkg-config" ,pkg-config)))
    (synopsis "Double-Array Trie Library")
    (description "Libdatrie is an implementation of double-array structure for
representing trie.  Trie is a kind of digital search tree.")
    (home-page "https://linux.thai.net/~thep/datrie/datrie.html")
    (license license:lgpl2.1+)))

(define-public libthai
  (package
    (name "libthai")
    (version "0.1.28")
    (source
     (origin
       (method url-fetch)
       (uri
        (string-append "https://linux.thai.net/pub/thailinux/software/"
                       "libthai/libthai-" version ".tar.xz"))
       (sha256
        (base32 "04g93bgxrcnay9fglpq2lj9nr7x1xh06i60m7haip8as9dxs3q7z"))))
    (build-system gnu-build-system)
    (outputs '("out" "doc"))
    (arguments
     `(#:configure-flags
       (list
        (string-append "--with-html-docdir="
                       (assoc-ref %outputs "doc")
                       "/share/doc/libthai/html"))))
    (native-inputs
     `(("doxygen" ,doxygen)
       ("pkg-config" ,pkg-config)))
    (propagated-inputs
     `(("datrie" ,libdatrie)))
    (synopsis "Thai language support library")
    (description "LibThai is a set of Thai language support routines aimed to
ease developers’ tasks to incorporate Thai language support in their
applications.")
    (home-page "https://linux.thai.net/projects/libthai")
    (license license:lgpl2.1+)))

(define-public pango
  (package
   (name "pango")
   (version "1.44.7")
   (source (origin
            (method url-fetch)
            (uri (string-append "mirror://gnome/sources/pango/"
                                (version-major+minor version) "/"
                                name "-" version ".tar.xz"))
            (patches (search-patches "pango-skip-libthai-test.patch"))
            (sha256
             (base32
              "07qvxa2sk90chp1l12han6vxvy098mc37sdqcznyywyv2g6bd9b6"))))
   (build-system meson-build-system)
   (arguments
    '(#:phases (modify-phases %standard-phases
                 (add-after 'unpack 'disable-cantarell-tests
                   (lambda _
                     (substitute* "tests/meson.build"
                       ;; XXX FIXME: These tests require "font-cantarell", but
                       ;; adding it here would introduce a circular dependency.
                       (("\\[ 'test-harfbuzz'.*") "")
                       (("\\[ 'test-itemize'.*") "")
                       (("\\[ 'test-layout'.*") ""))
                     #t)))))
   (propagated-inputs
    ;; These are all in Requires or Requires.private of the '.pc' files.
    `(("cairo" ,cairo)
      ("fribidi" ,fribidi)
      ("fontconfig" ,fontconfig)
      ("freetype" ,freetype)
      ("glib" ,glib)
      ("harfbuzz" ,harfbuzz)

      ;; Some packages, such as Openbox, expect Pango to be built with the
      ;; optional libxft support.
      ("libxft" ,libxft)))
   (inputs
    `(("zlib" ,zlib)))
   (native-inputs
    `(("pkg-config" ,pkg-config)
      ("glib" ,glib "bin")                               ; glib-mkenums, etc.
      ("gobject-introspection" ,gobject-introspection))) ; g-ir-compiler, etc.
   (synopsis "GNOME text and font handling library")
   (description
    "Pango is the core text and font handling library used in GNOME
applications.  It has extensive support for the different writing systems
used throughout the world.")
   (license license:lgpl2.0+)
   (home-page "https://developer.gnome.org/pango/")))

(define-public pango-1.42
  (package
   (inherit pango)
   (version "1.42.4")
   (source (origin
             (method url-fetch)
             (uri (string-append "mirror://gnome/sources/pango/"
                                 (version-major+minor version) "/"
                                 "pango-" version ".tar.xz"))
             (sha256
              (base32
               "17bwb7dgbncrfsmchlib03k9n3xaalirb39g3yb43gg8cg6p8aqx"))))
   (build-system gnu-build-system)
   (arguments
    '(#:phases (modify-phases %standard-phases
                 (add-after 'configure 'disable-layout-test
                   (lambda _
                     ;; This test requires that fontconfig uses bitmap fonts
                     ;; such as "gs-fonts"; however providing such a package
                     ;; alone is not enough, as the requirement comes from
                     ;; deeper in the font stack.  Since this version of Pango
                     ;; is only used for librsvg, simply disable the test.
                     (substitute* "tests/Makefile"
                       (("test-layout\\$\\(EXEEXT\\)") ""))
                     #t)))))))

(define-public pangox-compat
  (package
    (name "pangox-compat")
    (version "0.0.2")
    (source (origin
             (method url-fetch)
             (uri (string-append "mirror://gnome/sources/" name "/"
                                 (version-major+minor version)  "/"
                                 name "-" version ".tar.xz"))
             (sha256
              (base32
               "0ip0ziys6mrqqmz4n71ays0kf5cs1xflj1gfpvs4fgy2nsrr482m"))))
    (build-system gnu-build-system)
    (inputs
     `(("glib" ,glib)
       ("pango" ,pango-1.42)))
    (native-inputs
     `(("intltool" ,intltool)
       ("pkg-config" ,pkg-config)))
    (home-page "https://developer.gnome.org/pango")
    (synopsis "Obsolete pango functions")
    (description  "Pangox was a X backend to pango.  It is now obsolete and no
longer provided by recent pango releases.  pangox-compat provides the
functions which were removed.")
    (license license:lgpl2.0+)))

(define-public ganv
  (package
    (name "ganv")
    (version "1.6.0")
    (source (origin
              (method url-fetch)
              (uri (string-append "https://download.drobilla.net/ganv-"
                                  version ".tar.bz2"))
              (sha256
               (base32
                "0pik2d3995z0rjcjhb4hsj5fsph3m8khg6j10k6mx4j2j727aq6l"))))
    (build-system waf-build-system)
    (arguments
     `(#:phases
       (modify-phases %standard-phases
         (add-before 'configure 'set-flags
           (lambda* (#:key outputs #:allow-other-keys)
             ;; Allow 'bin/ganv_bench' to find libganv-1.so.
             (setenv "LDFLAGS"
                     (string-append "-Wl,-rpath="
                                    (assoc-ref outputs "out") "/lib"))
             #t)))
       #:tests? #f)) ; no check target
    (inputs
     `(("gtk" ,gtk+-2)
       ("gtkmm" ,gtkmm-2)))
    (native-inputs
     `(("glib" ,glib "bin")             ; for glib-genmarshal, etc.
       ("pkg-config" ,pkg-config)))
    (home-page "https://drobilla.net/software/ganv/")
    (synopsis "GTK+ widget for interactive graph-like environments")
    (description
     "Ganv is an interactive GTK+ widget for interactive “boxes and lines” or
graph-like environments, e.g. modular synths or finite state machine
diagrams.")
    (license license:gpl3+)))

(define-public gtksourceview-2
  (package
    (name "gtksourceview")
    (version "2.10.5") ; This is the last version which builds against gtk+2
    (source (origin
              (method url-fetch)
              (uri (string-append "mirror://gnome/sources/" name "/"
                                  (version-major+minor version)  "/"
                                  name "-" version ".tar.bz2"))
              (sha256
               (base32
                "07hrabhpl6n8ajz10s0d960jdwndxs87szxyn428mpxi8cvpg1f5"))
              (patches
                (search-patches
                  "gtksourceview-2-add-default-directory.patch"))))
    (build-system gnu-build-system)
    (native-inputs
     `(("intltool" ,intltool)
       ("glib" ,glib "bin")             ; for glib-genmarshal, etc.
       ("pkg-config" ,pkg-config)
       ;; For testing.
       ("xorg-server" ,xorg-server-for-tests)
       ("shared-mime-info" ,shared-mime-info)))
    (propagated-inputs
     ;; As per the pkg-config file.
     `(("gtk" ,gtk+-2)
       ("libxml2" ,libxml2)))
    (arguments
     `(#:phases
       ;; Unfortunately, some of the tests in "make check" are highly dependent
       ;; on the environment therefore, some black magic is required.
       (modify-phases %standard-phases
         (add-before 'check 'start-xserver
           (lambda* (#:key inputs #:allow-other-keys)
             (let ((xorg-server (assoc-ref inputs "xorg-server"))
                   (mime (assoc-ref inputs "shared-mime-info")))

               ;; There must be a running X server and make check doesn't start one.
               ;; Therefore we must do it.
               (system (format #f "~a/bin/Xvfb :1 &" xorg-server))
               (setenv "DISPLAY" ":1")

               ;; The .lang files must be found in $XDG_DATA_HOME/gtksourceview-2.0
               (system "ln -s gtksourceview gtksourceview-2.0")
               (setenv "XDG_DATA_HOME" (getcwd))

               ;; Finally, the mimetypes must be available.
               (setenv "XDG_DATA_DIRS" (string-append mime "/share/")))
             #t)))))
    (synopsis "Widget that extends the standard GTK+ 2.x 'GtkTextView' widget")
    (description
     "GtkSourceView is a portable C library that extends the standard GTK+
framework for multiline text editing with support for configurable syntax
highlighting, unlimited undo/redo, search and replace, a completion framework,
printing and other features typical of a source code editor.")
    (license license:lgpl2.0+)
    (home-page "https://developer.gnome.org/gtksourceview/")))

(define-public gtksourceview
 (package
   (name "gtksourceview")
   (version "4.2.0")
   (source (origin
             (method url-fetch)
             (uri (string-append "mirror://gnome/sources/gtksourceview/"
                                 (version-major+minor version) "/"
                                 "gtksourceview-" version ".tar.xz"))
             (sha256
              (base32
               "0xgnjj7jd56wbl99s76sa1vjq9bkz4mdsxwgwlcphg689liyncf4"))))
   (build-system gnu-build-system)
   (arguments
    '(#:phases
      (modify-phases %standard-phases
        (add-before
         'check 'pre-check
         (lambda* (#:key inputs #:allow-other-keys)
           (let ((xorg-server (assoc-ref inputs "xorg-server")))
             ;; Tests require a running X server.
             (system (format #f "~a/bin/Xvfb :1 &" xorg-server))
             (setenv "DISPLAY" ":1")
             ;; For the missing /etc/machine-id.
             (setenv "DBUS_FATAL_WARNINGS" "0")
             #t))))))
   (native-inputs
    `(("glib:bin" ,glib "bin") ; for glib-genmarshal, etc.
      ("intltool" ,intltool)
      ("itstool" ,itstool)
      ("gobject-introspection" ,gobject-introspection)
      ("pkg-config" ,pkg-config)
      ("vala" ,vala)
      ;; For testing.
      ("xorg-server" ,xorg-server-for-tests)
      ("shared-mime-info" ,shared-mime-info)))
   (propagated-inputs
    ;; gtksourceview-3.0.pc refers to all these.
    `(("glib" ,glib)
      ("gtk+" ,gtk+)
      ("libxml2" ,libxml2)))
   (home-page "https://wiki.gnome.org/Projects/GtkSourceView")
   (synopsis "GNOME source code widget")
   (description "GtkSourceView is a text widget that extends the standard
GTK+ text widget GtkTextView.  It improves GtkTextView by implementing syntax
highlighting and other features typical of a source code editor.")
   (license license:lgpl2.1+)))

(define-public gtksourceview-3
 (package (inherit gtksourceview)
   (name "gtksourceview")
   (version "3.24.10")
   (source (origin
             (method url-fetch)
             (uri (string-append "mirror://gnome/sources/" name "/"
                                 (version-major+minor version) "/"
                                 name "-" version ".tar.xz"))
             (sha256
              (base32
               "16ym7jwiki4s1pilwr4incx0yg7ll94f1cajrnpndkxxs36hcm5b"))))))

(define-public gdk-pixbuf
  (package
<<<<<<< HEAD
    (name "gdk-pixbuf")
    (version "2.40.0")
    (source (origin
              (method url-fetch)
              (uri (string-append "mirror://gnome/sources/" name "/"
                                  (version-major+minor version)  "/"
                                  name "-" version ".tar.xz"))
              (sha256
               (base32
                "1rnlx9yfw970maxi2x6niaxmih5la11q1ilr7gzshz2kk585k0hm"))))
    (build-system meson-build-system)
    (outputs '("out" "debug"))
    (arguments
     `(#:configure-flags '("-Dinstalled_tests=false")
       #:modules ((guix build meson-build-system)
                  (guix build utils)
                  (srfi srfi-1))
       #:phases
       (modify-phases %standard-phases
         (add-after 'unpack 'disable-failing-tests
           (lambda _
             (substitute* "tests/meson.build"
               ;; XXX FIXME: This test fails on armhf machines with:
               ;; SKIP Not enough memory to load bitmap image
               ;; ERROR: cve-2015-4491 - too few tests run (expected 4, got 2)
               ((".*'cve-2015-4491'.*") "")
               ;; XXX FIXME: This test fails with:
               ;; ERROR:pixbuf-jpeg.c:74:test_type9_rotation_exif_tag:
               ;; assertion failed (error == NULL): Data differ
               ;; (gdk-pixbuf-error-quark, 0)
               ((".*'pixbuf-jpeg'.*") ""))))
         (replace 'shrink-runpath
           ;; Workaround until core-updates is merged (this is fixed in commit
           ;; ca080b3efb).
           (lambda* (#:key outputs #:allow-other-keys #:rest args)
             (apply (assoc-ref %standard-phases 'shrink-runpath)
                    `(,@args #:outputs ,(alist-delete "debug" outputs)))))
         ;; The slow tests take longer than the specified timeout.
         ,@(if (any (cute string=? <> (%current-system))
                    '("armhf-linux" "aarch64-linux"))
               '((replace 'check
                   (lambda _
                     (invoke "meson" "test" "--timeout-multiplier" "5"))))
               '()))))
    (propagated-inputs
     `( ;; Required by gdk-pixbuf-2.0.pc
       ("glib" ,glib)
       ("libpng" ,libpng)
       ;; Used for testing and required at runtime.
       ("shared-mime-info" ,shared-mime-info)))
    (inputs
     `(("libjpeg" ,libjpeg-turbo)
       ("libtiff" ,libtiff)
       ("libx11"  ,libx11)))
    (native-inputs
=======
   (name "gdk-pixbuf")
   (version "2.40.0")
   (source (origin
            (method url-fetch)
            (uri (string-append "mirror://gnome/sources/" name "/"
                                (version-major+minor version)  "/"
                                name "-" version ".tar.xz"))
            (patches (search-patches "gdk-pixbuf-CVE-2020-29385.patch"))
            (sha256
             (base32
              "1rnlx9yfw970maxi2x6niaxmih5la11q1ilr7gzshz2kk585k0hm"))))
   (build-system meson-build-system)
   (arguments
    `(#:configure-flags '("-Dinstalled_tests=false")
      #:phases
      (modify-phases %standard-phases
        (add-after
         'unpack 'disable-failing-tests
         (lambda _
           (substitute* "tests/meson.build"
             ;; XXX FIXME: This test fails on armhf machines with:
             ;; SKIP Not enough memory to load bitmap image
             ;; ERROR: cve-2015-4491 - too few tests run (expected 4, got 2)
             ((".*'cve-2015-4491'.*") "")
             ;; XXX FIXME: This test fails with:
             ;; ERROR:pixbuf-jpeg.c:74:test_type9_rotation_exif_tag:
             ;; assertion failed (error == NULL): Data differ
             ;; (gdk-pixbuf-error-quark, 0)
             ((".*'pixbuf-jpeg'.*") ""))
           #t))
        ;; The slow tests take longer than the specified timeout.
        ,@(if (any (cute string=? <> (%current-system))
                   '("armhf-linux" "aarch64-linux"))
            '((replace 'check
              (lambda _
                (invoke "meson" "test" "--timeout-multiplier" "5"))))
            '()))))
   (propagated-inputs
    `(;; Required by gdk-pixbuf-2.0.pc
      ("glib" ,glib)
      ("libpng" ,libpng)
      ;; Used for testing and required at runtime.
      ("shared-mime-info" ,shared-mime-info)))
   (inputs
    `(("libjpeg" ,libjpeg-turbo)
      ("libtiff" ,libtiff)
      ("libx11"  ,libx11)))
   (native-inputs
>>>>>>> f1a3c114
     `(("pkg-config" ,pkg-config)
       ("gettext" ,gettext-minimal)
       ("glib" ,glib "bin")                               ; glib-mkenums, etc.
       ("gobject-introspection" ,gobject-introspection))) ; g-ir-compiler, etc.
    (synopsis "GNOME image loading and manipulation library")
    (description
     "GdkPixbuf is a library for image loading and manipulation developed
in the GNOME project.")
    (license license:lgpl2.0+)
    (home-page "https://developer.gnome.org/gdk-pixbuf/")))

;; To build gdk-pixbuf with SVG support, we need librsvg, and librsvg depends
;; on gdk-pixbuf, so this new variable.  Also, librsvg adds 90MiB to the
;; closure size.
(define-public gdk-pixbuf+svg
  (package/inherit gdk-pixbuf
    (name "gdk-pixbuf+svg")
    (inputs
     `(("librsvg" ,librsvg)
       ,@(package-inputs gdk-pixbuf)))
    (arguments
     (substitute-keyword-arguments (package-arguments gdk-pixbuf)
       ((#:phases phases)
        `(modify-phases ,phases
           (add-after 'install 'register-svg-loader
             (lambda* (#:key inputs outputs #:allow-other-keys)
               (let* ((out     (assoc-ref outputs "out"))
                      (librsvg (assoc-ref inputs "librsvg"))
                      (loaders
                       (append
                        (find-files out "^libpixbufloader-.*\\.so$")
                        (find-files librsvg "^libpixbufloader-.*\\.so$")))
                      (gdk-pixbuf-query-loaders
                       (string-append out "/bin/gdk-pixbuf-query-loaders")))
                 (apply invoke gdk-pixbuf-query-loaders
                        "--update-cache" loaders))))))))
    (synopsis
     "GNOME image loading and manipulation library, with SVG support")))

(define-public at-spi2-core
  (package
   (name "at-spi2-core")
   (version "2.34.0")
   (source (origin
            (method url-fetch)
            (uri (string-append "mirror://gnome/sources/" name "/"
                                (version-major+minor version)  "/"
                                name "-" version ".tar.xz"))
            (sha256
             (base32
              "1ihixwhh3c16q6253qj9gf69741rb2pi51822a4rylsfcyywsafn"))))
   (build-system meson-build-system)
   (outputs '("out" "doc"))
   (arguments
    '(#:configure-flags
      (list "-Ddocs=true")
      #:phases
      (modify-phases %standard-phases
        (add-after 'unpack 'set-documentation-path
          (lambda* (#:key outputs #:allow-other-keys)
            ;; Ensure that the cross-references point to the "doc" output.
            (substitute* "doc/libatspi/meson.build"
              (("docpath =.*")
               (string-append "docpath = '" (assoc-ref outputs "doc") "/share/gtk-doc/html'\n")))
            #t))
        (add-before 'install 'prepare-doc-directory
          (lambda* (#:key outputs #:allow-other-keys)
            (mkdir-p (string-append (assoc-ref outputs "doc") "/share"))
            #t))
        (add-after 'install 'move-documentation
          (lambda* (#:key outputs #:allow-other-keys)
            (let ((out (assoc-ref outputs "out"))
                  (doc (assoc-ref outputs "doc")))
              (copy-recursively
               (string-append out "/share/gtk-doc")
               (string-append doc "/share/gtk-doc"))
              (delete-file-recursively
               (string-append out "/share/gtk-doc")))
            #t))
        (add-after 'install 'check
          (lambda _
            (setenv "HOME" (getenv "TMPDIR")) ; xfconfd requires a writable HOME
            ;; Run test-suite under a dbus session.
            (setenv "XDG_DATA_DIRS"     ; for finding org.xfce.Xfconf.service
                    (string-append %output "/share"))
            ;; Don't fail on missing  '/etc/machine-id'.
            (setenv "DBUS_FATAL_WARNINGS" "0") ;
            (invoke "dbus-launch" "ninja" "test")))
         (delete 'check))))
   (propagated-inputs
    ;; atspi-2.pc refers to all these.
    `(("dbus" ,dbus)
      ("glib" ,glib)
      ("libxi" ,libxi)
      ("libxtst" ,libxtst)))
   (native-inputs
    `(("gettext" ,gettext-minimal)
      ("gobject-introspection" ,gobject-introspection)
      ("gtk-doc" ,gtk-doc/stable)
      ("glib" ,glib "bin")
      ("pkg-config" ,pkg-config)))
   (synopsis "Assistive Technology Service Provider Interface, core components")
   (description
    "The Assistive Technology Service Provider Interface, core components,
is part of the GNOME accessibility project.")
   (license license:lgpl2.0+)
   (home-page "https://projects.gnome.org/accessibility/")))

;;; A minimal variant used to prevent a cycle with Inkscape.
(define at-spi2-core-minimal
  (package
    (inherit at-spi2-core)
    (name "at-spi2-core-minimal")
    (outputs (delete "doc" (package-outputs at-spi2-core)))
    (arguments
     (substitute-keyword-arguments (package-arguments at-spi2-core)
       ((#:configure-flags configure-flags)
        `(delete "-Ddocs=true" ,configure-flags))
       ((#:phases phases)
        `(modify-phases ,phases
           (delete 'set-documentation-path)
           (delete 'prepare-doc-directory)
           (delete 'move-documentation)))))
    (native-inputs
     (alist-delete "gtk-doc" (package-native-inputs at-spi2-core)))))

(define-public at-spi2-atk
  (package
   (name "at-spi2-atk")
   (version "2.34.1")
   (source (origin
            (method url-fetch)
            (uri (string-append "mirror://gnome/sources/" name "/"
                                (version-major+minor version)  "/"
                                name "-" version ".tar.xz"))
            (sha256
             (base32
              "05ncp7s5nddjinffs26mcvpbd63vk1m3cv5y530p3plgfhqgjvbp"))))
   (build-system meson-build-system)
   (arguments
    '(#:phases
      (modify-phases %standard-phases
        (replace 'check
                 ;; Run test-suite under a dbus session.
                 (lambda _
                   (setenv "DBUS_FATAL_WARNINGS" "0")
                   (invoke "dbus-launch" "meson" "test"))))))
   (propagated-inputs
    ;; TODO: Replace by at-spi2-core-minimal in the next staging window, or
    ;; when Inkscape 0.92 is upgraded to 1.0 to avoid a cycle.
    `(("at-spi2-core" ,at-spi2-core))) ; required by atk-bridge-2.0.pc
   (inputs
    `(("atk" ,atk)))
   (native-inputs
    `(("pkg-config" ,pkg-config)
      ;; For tests.
      ("dbus" ,dbus)
      ("libxml2" ,libxml2)))
   (synopsis "Assistive Technology Service Provider Interface, ATK bindings")
   (description
    "The Assistive Technology Service Provider Interface
is part of the GNOME accessibility project.")
   (license license:lgpl2.0+)
   (home-page "https://projects.gnome.org/accessibility/")))

(define-public gtk+-2
  (package
   (name "gtk+")
   (version "2.24.32")
   (source (origin
            (method url-fetch)
            (uri (string-append "mirror://gnome/sources/" name "/"
                                (version-major+minor version)  "/"
                                name "-" version ".tar.xz"))
            (sha256
             (base32
              "0bjq7ja9gwcv6n5q4qkvdjjx40wsdiikksz1zqxvxsm5vlyskj5n"))
            (patches (search-patches "gtk2-respect-GUIX_GTK2_PATH.patch"
                                     "gtk2-respect-GUIX_GTK2_IM_MODULE_FILE.patch"
                                     "gtk2-theme-paths.patch"))))
   (build-system gnu-build-system)
   (outputs '("out" "bin" "doc" "debug"))
   (propagated-inputs
    `(("atk" ,atk)
      ("gdk-pixbuf" ,gdk-pixbuf+svg)
      ("pango" ,pango)))
   (inputs
    `(("cups" ,cups)
      ("libxcomposite" ,libxcomposite)
      ("libxcursor" ,libxcursor)
      ("libxdamage" ,libxdamage)
      ("libxi" ,libxi)
      ("libxinerama" ,libxinerama)
      ("libxrandr" ,libxrandr)))
   (native-inputs
    `(("perl" ,perl)
      ("gettext" ,gettext-minimal)
      ("glib" ,glib "bin")
      ("gobject-introspection" ,gobject-introspection)
      ("pkg-config" ,pkg-config)
      ("python-wrapper" ,python-wrapper)))
   (arguments
    `(#:configure-flags
      (list "--with-xinput=yes"
            (string-append "--with-html-dir="
                           (assoc-ref %outputs "doc")
                           "/share/gtk-doc/html"))
      #:phases
      (modify-phases %standard-phases
        (add-before 'configure 'disable-tests
          (lambda _
            ;; FIXME: re-enable tests requiring an X server
            (substitute* "gtk/Makefile.in"
              (("SUBDIRS = theme-bits . tests") "SUBDIRS = theme-bits ."))
            #t))
        (add-after 'install 'remove-cache
          (lambda* (#:key outputs #:allow-other-keys)
	    (for-each
	      delete-file
	      (find-files (assoc-ref outputs "out") "immodules.cache"))
            #t)))))
   (native-search-paths
    (list (search-path-specification
           (variable "GUIX_GTK2_PATH")
           (files '("lib/gtk-2.0")))))
   (synopsis "Cross-platform toolkit for creating graphical user interfaces")
   (description
    "GTK+, or the GIMP Toolkit, is a multi-platform toolkit for creating
graphical user interfaces.  Offering a complete set of widgets, GTK+ is
suitable for projects ranging from small one-off tools to complete
application suites.")
   (license license:lgpl2.0+)
   (home-page "https://www.gtk.org/")))

(define-public gtk+
  (package (inherit gtk+-2)
   (name "gtk+")
   (version "3.24.24")
   (source (origin
            (method url-fetch)
            (uri (string-append "mirror://gnome/sources/" name "/"
                                (version-major+minor version)  "/"
                                name "-" version ".tar.xz"))
            (sha256
             (base32
              "12ipk1d376bai9v820qzhxba93kkh5abi6mhyqr4hwjvqmkl77fc"))
            (patches (search-patches "gtk3-respect-GUIX_GTK3_PATH.patch"
                                     "gtk3-respect-GUIX_GTK3_IM_MODULE_FILE.patch"))))
   (propagated-inputs
    `(("at-spi2-atk" ,at-spi2-atk)
      ("atk" ,atk)
      ("gdk-pixbuf" ,gdk-pixbuf+svg)
      ("libepoxy" ,libepoxy)
      ("libxcursor" ,libxcursor)
      ("libxi" ,libxi)
      ("libxinerama" ,libxinerama)
      ("libxkbcommon" ,libxkbcommon)
      ("libxdamage" ,libxdamage)
      ("libxrandr" ,libxrandr)
      ("mesa" ,mesa)
      ("pango" ,pango)
      ("wayland" ,wayland)
      ("wayland-protocols" ,wayland-protocols)))
   (inputs
    `(("libxml2" ,libxml2)
      ;; XXX: colord depends on mozjs (through polkit), which fails on
      ;;      on non-intel systems now.
      ;;("colord" ,colord)
      ("cups" ,cups)                            ;for printing support
      ;; XXX: rest depends on p11-kit, which fails on mips64el now.
      ;;("rest" ,rest)
      ("json-glib" ,json-glib)))
   (native-inputs
    `(("perl" ,perl)
      ("glib" ,glib "bin")
      ("gettext" ,gettext-minimal)
      ("pkg-config" ,pkg-config)
      ("gobject-introspection" ,gobject-introspection)
      ("python-wrapper" ,python-wrapper)
      ;; By using a special xorg-server for GTK+'s tests, we reduce the impact
      ;; of updating xorg-server directly on the master branch.
      ("xorg-server" ,xorg-server-for-tests)))
   (arguments
    `(#:disallowed-references (,xorg-server-for-tests)
      ;; 47 MiB goes to "out" (24 of which is locale data!), and 26 MiB goes
      ;; to "doc".
      #:configure-flags (list (string-append "--with-html-dir="
                                             (assoc-ref %outputs "doc")
                                             "/share/gtk-doc/html")
                              ;; The header file <gdk/gdkwayland.h> is required
                              ;; by gnome-control-center
                              "--enable-wayland-backend"
                              ;; This is necessary to build both backends.
                              "--enable-x11-backend"
                              ;; This enables the HTML5 websocket backend.
                              "--enable-broadway-backend")
      #:phases (modify-phases %standard-phases
        (add-before 'configure 'pre-configure
          (lambda _
            ;; Disable most tests, failing in the chroot with the message:
            ;; D-Bus library appears to be incorrectly set up; failed to read
            ;; machine uuid: Failed to open "/etc/machine-id": No such file or
            ;; directory.
            ;; See the manual page for dbus-uuidgen to correct this issue.
            (substitute* "testsuite/Makefile.in"
              (("SUBDIRS = gdk gtk a11y css reftests")
               "SUBDIRS = gdk"))
            #t))
        (add-after 'install 'move-desktop-files
          ;; Move desktop files into 'bin' to avoid cycle references.
          (lambda* (#:key outputs #:allow-other-keys)
            (let ((out (assoc-ref outputs "out"))
                  (bin (assoc-ref outputs "bin")))
              (mkdir-p (string-append bin "/share"))
              (rename-file (string-append out "/share/applications")
                           (string-append bin "/share/applications"))
              #t))))))
   (native-search-paths
    (list (search-path-specification
           (variable "GUIX_GTK3_PATH")
           (files '("lib/gtk-3.0")))))))

;;;
;;; Guile bindings.
;;;

(define-public guile-cairo
  (package
    (name "guile-cairo")
    (version "1.11.2")
    (source (origin
              (method url-fetch)
              (uri (string-append "mirror://savannah/guile-cairo/guile-cairo-"
                                  version ".tar.gz"))
              (sha256
               (base32
                "0yx0844p61ljd4d3d63qrawiygiw6ks02fwv2cqx7nav5kfd8ck2"))
              (modules '((guix build utils)))
              (snippet
               (begin
                 '(begin
                    ;; Install Scheme files in …/guile/site/X.Y.
                    (substitute* (find-files "." "^Makefile\\.in$")
                      (("^(.*)dir = (.*)/guile/site(.*)" _ name prefix suffix)
                       (string-append name "dir = " prefix
                                      "/guile/site/@GUILE_EFFECTIVE_VERSION@"
                                      suffix)))
                    #t)))))
    (build-system gnu-build-system)
    (arguments
     ;; Uses of 'scm_t_uint8' & co. are deprecated; don't stop the build
     ;; because of them.
     `(#:configure-flags '("--disable-Werror")
       #:make-flags '("GUILE_AUTO_COMPILE=0") ; to prevent guild warnings
       #:modules ((guix build gnu-build-system)
                  (guix build utils)
                  (ice-9 rdelim)
                  (ice-9 popen))
       #:phases
       (modify-phases %standard-phases
         (add-after 'install 'install-go-files
           (lambda* (#:key outputs inputs #:allow-other-keys)
             (let* ((out (assoc-ref outputs "out"))
                    (effective (read-line
                                (open-pipe* OPEN_READ
                                            "guile" "-c"
                                            "(display (effective-version))")))
                    (module-dir (string-append out "/share/guile/site/"
                                               effective))
                    (object-dir (string-append out "/lib/guile/" effective
                                               "/site-ccache"))
                    (prefix     (string-length module-dir)))
               ;; compile to the destination
               (for-each (lambda (file)
                           (let* ((base (string-drop (string-drop-right file 4)
                                                     prefix))
                                  (go   (string-append object-dir base ".go")))
                             (invoke "guild" "compile" "-L" module-dir
                                     file "-o" go)))
                         (find-files module-dir "\\.scm$"))
               #t))))))
    (inputs
     `(("guile-lib" ,guile-lib)
       ("expat" ,expat)
       ("guile" ,guile-3.0)))
    (propagated-inputs
     ;; The .pc file refers to 'cairo'.
     `(("cairo" ,cairo)))
    (native-inputs
     `(("pkg-config" ,pkg-config)))
    (home-page "https://www.nongnu.org/guile-cairo/")
    (synopsis "Cairo bindings for GNU Guile")
    (description
     "Guile-Cairo wraps the Cairo graphics library for Guile Scheme.
Guile-Cairo is complete, wrapping almost all of the Cairo API.  It is API
stable, providing a firm base on which to do graphics work.  Finally, and
importantly, it is pleasant to use.  You get a powerful and well-maintained
graphics library with all of the benefits of Scheme: memory management,
exceptions, macros, and a dynamic programming environment.")
    (license license:lgpl3+)))

(define-public guile2.2-cairo
  (package
    (inherit guile-cairo)
    (name "guile2.2-cairo")
    (inputs
     `(("guile" ,guile-2.2)
       ("guile-lib" ,guile2.2-lib)
       ,@(fold alist-delete (package-inputs guile-cairo)
               '("guile" "guile-lib"))))))

(define-public guile3.0-cairo
  (deprecated-package "guile3.0-cairo" guile-cairo))

(define-public guile-rsvg
  ;; Use a recent snapshot that supports Guile 2.2 and beyond.
  (let ((commit "05c6a2fd67e4fea1a7c3ff776729dc931bae6678")
        (revision "0"))
    (package
      (name "guile-rsvg")
      (version (string-append "2.18.1-" revision "."
                              (string-take commit 7)))
      (source (origin
                (method git-fetch)
                (uri (git-reference
                      (url "https://gitlab.com/wingo/guile-rsvg/")
                      (commit commit)))
                (sha256
                 (base32
                  "0cnbl40df2sbhpc32cma6j6w312rfvcgbxxqaixgf0ymim3fb248"))
                (patches (search-patches "guile-rsvg-pkgconfig.patch"))
                (modules '((guix build utils)))
                (snippet
                 '(begin
                    (substitute* (find-files "." "Makefile\\.am")
                      (("/share/guile/site")
                       "/share/guile/site/@GUILE_EFFECTIVE_VERSION@"))
                    #t))
                (file-name (string-append name "-" version ".tar.gz"))))
      (build-system gnu-build-system)
      (arguments
       `(#:modules ((guix build gnu-build-system)
                    (guix build utils)
                    (ice-9 rdelim)
                    (ice-9 popen))
         #:phases
         (modify-phases %standard-phases
           (replace 'bootstrap
             (lambda _
               (invoke "autoreconf" "-vfi")))
           (add-after 'install 'install-go-files
             (lambda* (#:key outputs inputs #:allow-other-keys)
               (let* ((out (assoc-ref outputs "out"))
                      (effective (read-line
                                  (open-pipe* OPEN_READ
                                              "guile" "-c"
                                              "(display (effective-version))")))
                      (module-dir (string-append out "/share/guile/site/"
                                                 effective))
                      (object-dir (string-append out "/lib/guile/" effective
                                                 "/site-ccache"))
                      (prefix     (string-length module-dir)))
                 ;; compile to the destination
                 (for-each (lambda (file)
                             (let* ((base (string-drop (string-drop-right file 4)
                                                       prefix))
                                    (go   (string-append object-dir base ".go")))
                               (invoke "guild" "compile" "-L" module-dir
                                       file "-o" go)))
                           (find-files module-dir "\\.scm$"))
                 #t))))))
      (native-inputs `(("pkg-config" ,pkg-config)
                       ("autoconf" ,autoconf)
                       ("automake" ,automake)
                       ("libtool" ,libtool)
                       ("texinfo" ,texinfo)))
      (inputs `(("guile" ,guile-3.0)
                ("librsvg" ,librsvg)
                ("guile-lib" ,guile-lib)))        ;for (unit-test)
      (propagated-inputs `(("guile-cairo" ,guile-cairo)))
      (synopsis "Render SVG images using Cairo from Guile")
      (description
       "Guile-RSVG wraps the RSVG library for Guile, allowing you to render SVG
images onto Cairo surfaces.")
      (home-page "https://wingolog.org/projects/guile-rsvg/")
      (license license:lgpl2.1+))))

(define-public guile2.2-rsvg
  (package
    (inherit guile-rsvg)
    (name "guile2.2-rsvg")
    (inputs
     `(("guile" ,guile-2.2)
       ("guile-lib" ,guile2.2-lib)
       ,@(fold alist-delete (package-inputs guile-rsvg)
               '("guile" "guile-lib"))))
    (propagated-inputs `(("guile-cairo" ,guile2.2-cairo)))))

(define-public guile3.0-rsvg
  (deprecated-package "guile3.0-rsvg" guile-rsvg))

(define-public guile-present
  (package
    (name "guile-present")
    (version "0.3.0")
    (source (origin
              (method url-fetch)
              (uri (string-append "http://wingolog.org/pub/guile-present/"
                                  "guile-present-" version ".tar.gz"))
              (sha256
               (base32
                "1qam447m05sxxv6x8dlzg7qnyfc4dh8apjw1idpfhpns671gfr6m"))
              (patches (search-patches "guile-present-coding.patch"))
              (modules '((guix build utils)))
              (snippet
               '(begin
                  ;; Allow builds with Guile 3.0.
                  (substitute* "configure"
                    (("2\\.2 2\\.0")
                     "3.0 2.2 2.0"))

                  ;; Install .go files in the right place.
                  (substitute* "Makefile.in"
                    (("/ccache") "/site-ccache"))
                  #t))))
    (build-system gnu-build-system)
    (arguments
     `(#:phases
       (modify-phases %standard-phases
         (add-after 'install 'post-install
           (lambda* (#:key inputs outputs #:allow-other-keys)
             (let* ((out   (assoc-ref outputs "out"))
                    (bin   (string-append out "/bin"))
                    (guile (assoc-ref inputs "guile"))
                    (version
                     ,(match (assoc "guile" (package-inputs this-package))
                        (("guile" guile)
                         (version-major+minor (package-version guile))))))
               (substitute* (find-files bin ".*")
                 (("guile")
                  (string-append guile "/bin/guile -L "
                                 out "/share/guile/site/" version " -C "
                                 out "/lib/guile/" version "/site-ccache "))))
             #t)))))
    (native-inputs `(("pkg-config" ,pkg-config)))
    (inputs `(("guile" ,guile-3.0)))
    (propagated-inputs
     ;; These are used by the (present …) modules.
     `(("guile-lib" ,guile-lib)
       ("guile-cairo" ,guile-cairo)
       ("guile-rsvg" ,guile-rsvg)))
    (home-page "https://wingolog.org/software/guile-present/")
    (synopsis "Create SVG or PDF presentations in Guile")
    (description
     "Guile-Present defines a declarative vocabulary for presentations,
together with tools to render presentation documents as SVG or PDF.
Guile-Present can be used to make presentations programmatically, but also
includes a tools to generate PDF presentations out of Org mode and Texinfo
documents.")
    (license license:lgpl3+)))

(define-public guile2.2-present
  (package
    (inherit guile-present)
    (name "guile2.2-present")
    (inputs `(("guile" ,guile-2.2)))
    (propagated-inputs
     `(("guile-lib" ,guile2.2-lib)
       ("guile-cairo" ,guile2.2-cairo)
       ("guile-rsvg" ,guile2.2-rsvg)))))

(define-public guile3.0-present
  (deprecated-package "guile3.0-present" guile-present))

(define-public guile-gnome
   (package
    (name "guile-gnome")
    (version "2.16.5")
    (source (origin
              (method url-fetch)
              (uri
               (string-append "mirror://gnu/" name
                              "/guile-gnome-platform/guile-gnome-platform-"
                              version ".tar.gz"))
             (sha256
              (base32
               "1gnf3j96nip5kl99a268i0dy1hj7s1cfs66sps3zwysnkd7qr399"))))
    (build-system gnu-build-system)
    (native-inputs
     `(("pkg-config" ,pkg-config)
       ("atk" ,atk)
       ;;("corba" ,corba) ; not packaged yet
       ("gconf" ,gconf)
       ("gobject-introspection" ,gobject-introspection)
       ;;("gthread" ,gthread) ; not packaged yet
       ("gnome-vfs" ,gnome-vfs)
       ("gdk-pixbuf" ,gdk-pixbuf)
       ("gtk+" ,gtk+-2)
       ("libglade" ,libglade)
       ("libgnome" ,libgnome)
       ("libgnomecanvas" ,libgnomecanvas)
       ("libgnomeui" ,libgnomeui)
       ("pango" ,pango)
       ("libffi" ,libffi)
       ("glib" ,glib)))
    (inputs `(("guile" ,guile-2.2)))
    (propagated-inputs
     `(("guile-cairo" ,guile2.2-cairo)
       ("g-wrap" ,g-wrap)
       ("guile-lib" ,guile2.2-lib)))
    (arguments
      `(#:tests? #f                               ;FIXME
        #:phases (modify-phases %standard-phases
                   (add-before 'configure 'pre-configure
                     (lambda* (#:key outputs #:allow-other-keys)
                       (let ((out (assoc-ref outputs "out")))
                         (substitute* (find-files "." "^Makefile.in$")
                           (("guilesite :=.*guile/site" all)
                            (string-append all "/@GUILE_EFFECTIVE_VERSION@")))
                         #t))))))
    (outputs '("out" "debug"))
    (synopsis "Guile interface for GTK+ programming for GNOME")
    (description
     "Includes guile-clutter, guile-gnome-gstreamer,
guile-gnome-platform (GNOME developer libraries), and guile-gtksourceview.")
    (home-page "https://www.gnu.org/software/guile-gnome/")
    (license license:gpl2+)
    (properties '((upstream-name . "guile-gnome-platform")
                  (ftp-directory . "/gnu/guile-gnome/guile-gnome-platform")))))

;;;
;;; C++ bindings.
;;;

(define-public cairomm
  (package
    (name "cairomm")
    (version "1.12.2")
    (source (origin
              (method url-fetch)
              (uri (string-append "https://www.cairographics.org/releases/"
                                  name "-" version ".tar.gz"))
              (sha256
               (base32
                "16fmigxsaz85c3lgcls7biwyz8zy8c8h3jndfm54cxxas3a7zi25"))))
    (build-system gnu-build-system)
    (arguments
     ;; The examples lack -lcairo.
     '(#:make-flags '("LDFLAGS=-lcairo")))
    (native-inputs `(("pkg-config" ,pkg-config)))
    (propagated-inputs
     `(("libsigc++" ,libsigc++)
       ("freetype" ,freetype)
       ("fontconfig" ,fontconfig)
       ("cairo" ,cairo)))
    (home-page "https://cairographics.org/")
    (synopsis "C++ bindings to the Cairo 2D graphics library")
    (description
     "Cairomm provides a C++ programming interface to the Cairo 2D graphics
library.")
    (license license:lgpl2.0+)))

(define-public cairomm-1.13
  (package
    (inherit cairomm)
    (name "cairomm")
    (version "1.13.1")
    (source
     (origin
       (method url-fetch)
       (uri
        (string-append "https://www.cairographics.org/releases/"
                       name "-" version ".tar.gz"))
       (sha256
        (base32 "1xlfl0fm5mgv53lr8xjv2kqsk3bz67qkk6qzvbrqmbvbvvbqp9wp"))))
    (propagated-inputs
     `(("cairo" ,cairo)
       ("sigc++" ,libsigc++)))))

(define-public pangomm
  (package
    (name "pangomm")
    (version "2.42.0")
    (source (origin
             (method url-fetch)
             (uri (string-append "mirror://gnome/sources/" name "/"
                                 (version-major+minor version)  "/"
                                 name "-" version ".tar.xz"))
             (sha256
              (base32
               "0mmzxp3wniaafkxr30sb22mq9x44xckb5d60h1bl99lkzxks0vfa"))))
    (build-system gnu-build-system)
    (native-inputs `(("pkg-config" ,pkg-config)))
    (propagated-inputs
     `(("cairo" ,cairo)
       ("cairomm" ,cairomm)
       ("glibmm" ,glibmm)
       ("pango" ,pango)))
    (home-page "https://pango.gnome.org//")
    (synopsis "C++ interface to the Pango text rendering library")
    (description
     "Pangomm provides a C++ programming interface to the Pango text rendering
library.")
    (license license:lgpl2.1+)))

(define-public pangomm-2.42
  (package
    (inherit pangomm)
    (name "pangomm")
    (version "2.42.1")
    (source
     (origin
       (method url-fetch)
       (uri
        (string-append "mirror://gnome/sources/" name "/"
                       (version-major+minor version)  "/"
                       name "-" version ".tar.xz"))
       (sha256
        (base32 "03zli5amizhv9bfklwfq7xyf0b5dagchx1lnz9f0v1rhk69h9gql"))))
    (propagated-inputs
     `(("cairomm" ,cairomm-1.13)
       ("glibmm" ,glibmm-2.64)
       ("pango" ,pango)))))

(define-public atkmm
  (package
    (name "atkmm")
    (version "2.28.0")
    (source (origin
             (method url-fetch)
             (uri (string-append "mirror://gnome/sources/" name "/"
                                 (version-major+minor version)  "/"
                                 name "-" version ".tar.xz"))
             (sha256
              (base32
               "0fnxrspxkhhbrjphqrpvl3zjm66n50s4cywrrrwkhbflgy8zqk2c"))))
    (build-system gnu-build-system)
    (native-inputs `(("pkg-config" ,pkg-config)))
    (propagated-inputs
     `(("glibmm" ,glibmm) ("atk" ,atk)))
    (home-page "https://www.gtkmm.org")
    (synopsis "C++ interface to the ATK accessibility library")
    (description
     "ATKmm provides a C++ programming interface to the ATK accessibility
toolkit.")
    (license license:lgpl2.1+)))

(define-public gtkmm
  (package
    (name "gtkmm")
    (version "3.24.2")
    (source (origin
             (method url-fetch)
             (uri (string-append "mirror://gnome/sources/" name "/"
                                 (version-major+minor version)  "/"
                                 name "-" version ".tar.xz"))
             (sha256
              (base32
               "1hxdnhavjyvbcpxhd5z17l9fj4182028s66lc0s16qqqrldhjwbd"))))
    (build-system gnu-build-system)
    (native-inputs `(("pkg-config" ,pkg-config)
                     ("glib" ,glib "bin")        ;for 'glib-compile-resources'
                     ("xorg-server" ,xorg-server-for-tests)))
    (propagated-inputs
     `(("pangomm" ,pangomm)
       ("cairomm" ,cairomm)
       ("atkmm" ,atkmm)
       ("gtk+" ,gtk+)
       ("glibmm" ,glibmm)))
    (arguments
     `(#:disallowed-references (,xorg-server-for-tests)
       #:phases (modify-phases %standard-phases
                  (add-before 'check 'run-xvfb
                    (lambda* (#:key inputs #:allow-other-keys)
                      (let ((xorg-server (assoc-ref inputs "xorg-server")))
                        ;; Tests such as 'object_move/test' require a running
                        ;; X server.
                        (system (string-append xorg-server "/bin/Xvfb :1 &"))
                        (setenv "DISPLAY" ":1")
                        ;; Don't fail because of the missing /etc/machine-id.
                        (setenv "DBUS_FATAL_WARNINGS" "0")
                        #t))))))
    (home-page "https://gtkmm.org/")
    (synopsis
     "C++ interface to the GTK+ graphical user interface library")
    (description
     "gtkmm is the official C++ interface for the popular GUI library GTK+.
Highlights include typesafe callbacks, and a comprehensive set of widgets that
are easily extensible via inheritance.  You can create user interfaces either
in code or with the Glade User Interface designer, using libglademm.  There's
extensive documentation, including API reference and a tutorial.")
    (license license:lgpl2.1+)))


(define-public gtkmm-2
  (package (inherit gtkmm)
    (name "gtkmm")
    (version "2.24.5")
    (source (origin
             (method url-fetch)
             (uri (string-append "mirror://gnome/sources/" name "/"
                                 (version-major+minor version)  "/"
                                 name "-" version ".tar.xz"))
             (sha256
              (base32
               "0wkbzvsx4kgw16f6xjdc1dz7f77ldngdila4yi5lw2zrgcxsb006"))))
    (arguments '())
    (native-inputs `(("pkg-config" ,pkg-config)))
    (propagated-inputs
     `(("pangomm" ,pangomm)
       ("cairomm" ,cairomm)
       ("atkmm" ,atkmm)
       ("gtk+" ,gtk+-2)
       ("glibmm" ,glibmm)))))

(define-public gtksourceviewmm
  (package
    (name "gtksourceviewmm")
    (version "3.18.0")
    (source (origin
              (method url-fetch)
              (uri (string-append "mirror://gnome/sources/" name "/"
                                  (version-major+minor version)  "/"
                                  name "-" version ".tar.xz"))
              (sha256
               (base32 "0fgvmhm4h4qmxig87qvangs6ijw53mi40siz7pixlxbrsgiil22i"))))
    (build-system gnu-build-system)
    (native-inputs
     `(("pkg-config" ,pkg-config)))
    (propagated-inputs
     ;; In 'Requires' of gtksourceviewmm-3.0.pc.
     `(("glibmm" ,glibmm)
       ("gtkmm" ,gtkmm)
       ("gtksourceview" ,gtksourceview-3)))
    (synopsis "C++ interface to the GTK+ 'GtkTextView' widget")
    (description
     "gtksourceviewmm is a portable C++ library that extends the standard GTK+
framework for multiline text editing with support for configurable syntax
highlighting, unlimited undo/redo, search and replace, a completion framework,
printing and other features typical of a source code editor.")
    (license license:lgpl2.1+)
    (home-page "https://developer.gnome.org/gtksourceview/")))

;;;
;;; Python bindings.
;;;

(define-public python-pycairo
  (package
    (name "python-pycairo")
    (version "1.20.0")
    (source
     (origin
      (method url-fetch)
      (uri (string-append "https://github.com/pygobject/pycairo/releases/download/v"
                          version "/pycairo-" version ".tar.gz"))
      (sha256
       (base32
        "1326aa2ybhhhrvz3n4p22z5sic25m016ddb5yq0hvbprnw6a35an"))))
    (build-system python-build-system)
    (native-inputs
     `(("pkg-config" ,pkg-config)
       ("python-pytest" ,python-pytest)))
    (propagated-inputs                  ;pycairo.pc references cairo
     `(("cairo" ,cairo)))
    (home-page "https://cairographics.org/pycairo/")
    (synopsis "Python bindings for cairo")
    (description
     "Pycairo is a set of Python bindings for the Cairo graphics library.")
    (license license:lgpl3+)
    (properties `((python2-variant . ,(delay python2-pycairo))))))

;; Pycairo no longer supports Python 2 since version 1.19.0, so we stick
;; with this older version here.
(define-public python2-pycairo
  (let ((pycairo (package-with-python2
                  (strip-python2-variant python-pycairo))))
    (package
      (inherit pycairo)
      (version "1.18.2")
      (source (origin
                (method url-fetch)
                (uri (string-append "https://github.com/pygobject/pycairo/releases"
                                    "/download/v" version "/pycairo-" version ".tar.gz"))
                (sha256
                 (base32
                  "0cb5n4r4nl0k1g90b1gz9iyk4lp7hi03db98i1p52a870bym7f6w"))))
      ;; Dual-licensed under LGPL 2.1 or Mozilla Public License 1.1
      (license (list license:lgpl2.1 license:mpl1.1)))))

(define-public python2-pygtk
  (package
    (name "python2-pygtk")
    (version "2.24.0")
    (source
     (origin
      (method url-fetch)
      (uri (string-append "mirror://gnome/sources"
                          "/pygtk/" (version-major+minor version)
                          "/pygtk-" version ".tar.bz2"))
      (sha256
       (base32
        "04k942gn8vl95kwf0qskkv6npclfm31d78ljkrkgyqxxcni1w76d"))))
    (build-system gnu-build-system)
    (outputs '("out"
               "doc"))                            ;13 MiB of gtk-doc HTML
    (native-inputs
     `(("pkg-config" ,pkg-config)))
    (inputs
     `(("python" ,python-2)

       ;; XXX: The package fails to build with the latest Pango (propagated
       ;; from GTK+2), so we provide it with this older version.
       ("pango" ,pango-1.42)

       ("libglade" ,libglade)
       ("glib"   ,glib)))
    (propagated-inputs
     `(("python-pycairo"   ,python2-pycairo)     ;loaded at runtime
       ("python-pygobject" ,python2-pygobject-2) ;referenced in pc file
       ("gtk+"             ,gtk+-2)))
    (arguments
     `(#:tests? #f
       #:phases (modify-phases %standard-phases
                  (add-before 'configure 'set-gtk-doc-directory
                    (lambda* (#:key outputs #:allow-other-keys)
                      ;; Install documentation to "doc".
                      (let ((doc (assoc-ref outputs "doc")))
                        (substitute* "docs/Makefile.in"
                          (("TARGET_DIR = \\$\\(datadir\\)")
                           (string-append "TARGET_DIR = " doc))))))
                  (add-after 'configure 'fix-codegen
                    (lambda* (#:key inputs #:allow-other-keys)
                      (substitute* "pygtk-codegen-2.0"
                        (("^prefix=.*$")
                         (string-append
                          "prefix="
                          (assoc-ref inputs "python-pygobject") "\n")))))
                  (add-after 'install 'install-pth
                    (lambda* (#:key inputs outputs #:allow-other-keys)
                      ;; pygtk's modules are stored in a subdirectory of
                      ;; python's site-packages directory.  Add a .pth file so
                      ;; that python will add that subdirectory to its module
                      ;; search path.
                      (let* ((out    (assoc-ref outputs "out"))
                             (site   (string-append out "/lib/python"
                                                    ,(version-major+minor
                                                      (package-version python-2))
                                                    "/site-packages")))
                        (call-with-output-file (string-append site "/pygtk.pth")
                          (lambda (port)
                            (format port "gtk-2.0~%")))))))))
    (home-page "http://www.pygtk.org/")
    (synopsis "Python bindings for GTK+")
    (description
     "PyGTK allows you to write full featured GTK programs in Python.  It is
targeted at GTK 2.x, and can be used in conjunction with gnome-python to
write GNOME applications.")
    (license license:lgpl2.1+)))

(define-public perl-cairo
  (package
    (name "perl-cairo")
    (version "1.109")
    (source (origin
              (method url-fetch)
              (uri (string-append
                    "mirror://cpan/authors/id/X/XA/XAOC/Cairo-"
                    version ".tar.gz"))
              (sha256
               (base32
                "0zq78dv22arg35ma6kah9cwfd1zx8gg7amsibzd128qw81p766c2"))))
    (build-system perl-build-system)
    (native-inputs
     `(("perl-extutils-depends" ,perl-extutils-depends)
       ("perl-extutils-pkgconfig" ,perl-extutils-pkgconfig)))
    (propagated-inputs
     `(("cairo" ,cairo)))
    (home-page "https://metacpan.org/release/Cairo")
    (synopsis "Perl interface to the cairo 2d vector graphics library")
    (description "Cairo provides Perl bindings for the vector graphics library
cairo.  It supports multiple output targets, including PNG, PDF and SVG.  Cairo
produces identical output on all those targets.")
    (license license:lgpl2.1+)))

(define-public perl-cairo-gobject
  (package
    (name "perl-cairo-gobject")
    (version "1.005")
    (source
     (origin
       (method url-fetch)
       (uri (string-append "mirror://cpan/authors/id/X/XA/XAOC/"
                           "Cairo-GObject-" version ".tar.gz"))
       (sha256
        (base32 "0l2wcz77ndmbgvxx34gdm919a3dxh9fixqr47p50n78ysx2692cd"))))
    (build-system perl-build-system)
    (native-inputs
     `(("perl-extutils-depends" ,perl-extutils-depends)
       ("perl-extutils-pkgconfig" ,perl-extutils-pkgconfig)))
    (propagated-inputs
     `(("perl-cairo" ,perl-cairo)
       ("perl-glib" ,perl-glib)))
    (home-page "https://metacpan.org/dist/Cairo-GObject")
    (synopsis "Integrate Cairo into the Glib type system")
    (description "Cairo::GObject registers Cairo's types with Glib's type systems,
so that they can be used normally in signals and properties.")
    (license license:lgpl2.1+)))

(define-public perl-gtk2
  (package
    (name "perl-gtk2")
    (version "1.24993")
    (source (origin
              (method url-fetch)
              (uri (string-append "mirror://cpan/authors/id/X/XA/XAOC/Gtk2-"
                                  version ".tar.gz"))
              (sha256
               (base32
                "0ry9jfvfgdwzalxcvwsgr7plhk3agx7p40l0fqdf3vrf7ds47i29"))))
    (build-system perl-build-system)
    (native-inputs
     `(("perl-extutils-depends" ,perl-extutils-depends)
       ("perl-extutils-pkgconfig" ,perl-extutils-pkgconfig)))
    (inputs
     `(("gtk+" ,gtk+-2)))
    (propagated-inputs
     `(("perl-pango" ,perl-pango)))
    (arguments
     `(#:phases
       (modify-phases %standard-phases
         (add-before 'build 'remove-broken-test
           ;; See https://gitlab.gnome.org/GNOME/perl-gtk2/issues/3.
           (lambda _
             (substitute* "t/GdkPixbuf.t"
               (("tests => 112") "tests => 111")
               (("ok \\(defined \\$pixbuf, \"Don't crash on partial pixmap data\"\\);")
                "# ok (defined $pixbuf, \"Don't crash on partial pixmap data\");")))))))
    (home-page "https://metacpan.org/release/Gtk2")
    (synopsis "Perl interface to the 2.x series of the Gimp Toolkit library")
    (description "Perl bindings to the 2.x series of the Gtk+ widget set.
This module allows you to write graphical user interfaces in a Perlish and
object-oriented way, freeing you from the casting and memory management in C,
yet remaining very close in spirit to original API.")
    (license license:lgpl2.1+)))

(define-public perl-gtk3
  (package
    (name "perl-gtk3")
    (version "0.038")
    (source
     (origin
       (method url-fetch)
       (uri (string-append "mirror://cpan/authors/id/X/XA/XAOC/Gtk3-"
                           version ".tar.gz"))
       (sha256
        (base32 "1k3sfcvxxx7ir7ail7w1lkmr4np0k3criljzw5wir63lmbr4pp3h"))))
    (build-system perl-build-system)
    (arguments
     `(#:phases
       (modify-phases %standard-phases
         (add-before 'check 'pre-check
           (lambda _
             ;; Tests require a running X server.
             (system "Xvfb :1 +extension GLX &")
             (setenv "DISPLAY" ":1"))))))
    (native-inputs
     `(("adwaita-icon-theme" ,adwaita-icon-theme)
       ("gtk+:bin" ,gtk+ "bin")
       ("gobject-introspection" ,gobject-introspection)
       ("perl-extutils-depends" ,perl-extutils-depends)
       ("perl-extutils-pkgconfig" ,perl-extutils-pkgconfig)
       ("perl-test-simple" ,perl-test-simple)
       ("xorg-server" ,xorg-server-for-tests)))
    (propagated-inputs
     `(("gtk+" ,gtk+)
       ("perl-cairo-gobject" ,perl-cairo-gobject)
       ("perl-carp" ,perl-carp)
       ("perl-exporter" ,perl-exporter)
       ("perl-glib-object-introspection" ,perl-glib-object-introspection)))
    (home-page "https://metacpan.org/dist/Gtk3")
    (synopsis "Perl interface to the 3.x series of the gtk+ toolkit")
    (description "Perl bindings to the 3.x series of the gtk+ toolkit.
This module allows you to write graphical user interfaces in a Perlish and
object-oriented way, freeing you from the casting and memory management in C,
yet remaining very close in spirit to original API.")
    (license license:lgpl2.1+)))

(define-public perl-pango
  (package
    (name "perl-pango")
    (version "1.227")
    (source (origin
              (method url-fetch)
              (uri (string-append "mirror://cpan/authors/id/X/XA/XAOC/Pango-"
                                  version ".tar.gz"))
              (sha256
               (base32
                "0wdcidnfnb6nm79fzfs39ivawj3x8m98a147fmcxgv1zvwia9c1l"))))
    (build-system perl-build-system)
    (native-inputs
     `(("perl-extutils-depends" ,perl-extutils-depends)
       ("perl-extutils-pkgconfig" ,perl-extutils-pkgconfig)))
    (inputs
     `(("pango" ,pango)))
    (propagated-inputs
     `(("perl-cairo" ,perl-cairo)
       ("perl-glib" ,perl-glib)))
    (home-page "https://metacpan.org/release/Pango")
    (synopsis "Layout and render international text")
    (description "Pango is a library for laying out and rendering text, with an
emphasis on internationalization.  Pango can be used anywhere that text layout
is needed, but using Pango in conjunction with Cairo and/or Gtk2 provides a
complete solution with high quality text handling and graphics rendering.

Dynamically loaded modules handle text layout for particular combinations of
script and font backend.  Pango provides a wide selection of modules, including
modules for Hebrew, Arabic, Hangul, Thai, and a number of Indic scripts.
Virtually all of the world's major scripts are supported.

In addition to the low level layout rendering routines, Pango includes
@code{Pango::Layout}, a high level driver for laying out entire blocks of text,
and routines to assist in editing internationalized text.")
    (license license:lgpl2.1+)))

(define-public girara
  (package
    (name "girara")
    (version "0.3.6")
    (source
     (origin
       (method git-fetch)
       (uri (git-reference
             (url "https://git.pwmt.org/pwmt/girara")
             (commit version)))
       (file-name (git-file-name name version))
       (sha256
        (base32 "0whwwj31fxfaf4r4qvxb4kl3mj05xj3n9c6nzdn46r30bkg9z4dw"))))
    (native-inputs `(("pkg-config" ,pkg-config)
                     ("check" ,check-0.14)
                     ("gettext" ,gettext-minimal)
                     ("glib:bin" ,glib "bin")
                     ("xorg-server" ,xorg-server-for-tests)))
    ;; Listed in 'Requires.private' of 'girara.pc'.
    (propagated-inputs `(("gtk+" ,gtk+)))
    (arguments
     `(#:phases (modify-phases %standard-phases
                  (add-before 'check 'start-xserver
                    ;; Tests require a running X server.
                    (lambda* (#:key inputs #:allow-other-keys)
                      (let ((xorg-server (assoc-ref inputs "xorg-server"))
                            (display ":1"))
                        (setenv "DISPLAY" display)

                        ;; On busy machines, tests may take longer than
                        ;; the default of four seconds.
                        (setenv "CK_DEFAULT_TIMEOUT" "20")

                        ;; Don't fail due to missing '/etc/machine-id'.
                        (setenv "DBUS_FATAL_WARNINGS" "0")
                        (zero? (system (string-append xorg-server "/bin/Xvfb "
                                                      display " &")))))))))
    (build-system meson-build-system)
    (home-page "https://pwmt.org/projects/girara/")
    (synopsis "Library for minimalistic gtk+3 user interfaces")
    (description "Girara is a library that implements a user interface that
focuses on simplicity and minimalism.  Currently based on GTK+, a
cross-platform widget toolkit, it provides an interface that focuses on three
main components: a so-called view widget that represents the actual
application, an input bar that is used to execute commands of the
application and the status bar which provides the user with current
information.")
    (license license:zlib)))

(define-public gtk-doc
  (package
    (name "gtk-doc")
    (version "1.28")
    (source (origin
              (method url-fetch)
              (uri (string-append "mirror://gnome/sources/" name "/"
                                  (version-major+minor version) "/"
                                  name "-" version ".tar.xz"))
              (sha256
               (base32
                "05apmwibkmn1icx05l8aw241lhymcx01zvk5i499cb150bijj7li"))))
    (build-system gnu-build-system)
    (arguments
     `(#:parallel-tests? #f
       #:phases
       (modify-phases %standard-phases
         (add-after 'unpack 'patch-gtk-doc-scan
           (lambda* (#:key inputs #:allow-other-keys)
             (substitute* "gtk-doc.xsl"
              (("http://docbook.sourceforge.net/release/xsl/current/html/chunk.xsl")
               (string-append (assoc-ref inputs "docbook-xsl")
                              "/xml/xsl/docbook-xsl-"
                              ,(package-version docbook-xsl)
                              "/html/chunk.xsl"))
              (("http://docbook.sourceforge.net/release/xsl/current/common/en.xml")
               (string-append (assoc-ref inputs "docbook-xsl")
                              "/xml/xsl/docbook-xsl-"
                              ,(package-version docbook-xsl)
                              "/common/en.xml")))
             #t))
         (add-after 'patch-gtk-doc-scan 'patch-test-out
           (lambda _
             ;; sanity.sh counts the number of status lines.  Since our
             ;; texlive regenerates the fonts every time and the font
             ;; generator metafont outputs a lot of extra lines, this
             ;; test would always fail.  Disable it for now.
             (substitute* "tests/Makefile.in"
              (("empty.sh sanity.sh") "empty.sh"))
             #t))
         (add-before 'build 'set-HOME
           (lambda _
             ;; FIXME: dblatex with texlive-union does not find the built
             ;; metafonts, so it tries to generate them in HOME.
             (setenv "HOME" "/tmp")
             #t))
         (add-before 'configure 'fix-docbook
           (lambda* (#:key inputs #:allow-other-keys)
             (substitute* "configure"
               ;; The configure check is overzealous about making sure that
               ;; things are in place -- it uses the xmlcatalog tool to make
               ;; sure that docbook-xsl is available, but this tool can only
               ;; look in one catalog file, unlike the $XML_CATALOG_FILES
               ;; variable that Guix defines.  Fool the test by using the
               ;; docbook-xsl catalog explicitly and get on with life.
               (("\"\\$XML_CATALOG_FILE\" \
\"http://docbook.sourceforge.net/release/xsl/")
                (string-append (car (find-files (assoc-ref inputs "docbook-xsl")
                                                "^catalog.xml$"))
                               " \"http://docbook.sourceforge.net/release/xsl/")))
             #t))
         (add-after 'install 'wrap-executables
           (lambda* (#:key outputs #:allow-other-keys)
             (let ((out (assoc-ref outputs "out")))
               (for-each (lambda (prog)
                           (wrap-program prog
                             `("PYTHONPATH" ":" prefix (,(getenv "PYTHONPATH")))))
                         (find-files (string-append out "/bin")))
               #t))))
       #:configure-flags
       (list (string-append "--with-xml-catalog="
                            (assoc-ref %build-inputs "docbook-xml")
                            "/xml/dtd/docbook/catalog.xml"))))
    (native-inputs
     `(("pkg-config" ,pkg-config)
       ("itstool" ,itstool)
       ("libxml" ,libxml2)
       ("gettext" ,gettext-minimal)
       ("bc" ,bc)))
    (inputs
     `(("perl" ,perl)
       ("python" ,python)
       ("xsltproc" ,libxslt)
       ("dblatex" ,dblatex)
       ("docbook-xml" ,docbook-xml-4.3)
       ("docbook-xsl" ,docbook-xsl)
       ("source-highlight" ,source-highlight)
       ("glib" ,glib)
       ("python-six" ,python-six)))
    (home-page "https://www.gtk.org/gtk-doc/")
    (synopsis "Documentation generator from C source code")
    (description
     "GTK-Doc generates API documentation from comments added to C code.  It is
typically used to document the public API of GTK+ and GNOME libraries, but it
can also be used to document application code.")
    (license license:gpl2+)))

;; This is a variant of the 'gtk-doc' package that is not updated often.  It
;; is intended to be used as a native-input at build-time only.  This allows
;; the main 'gtk-doc', 'dblatex' and 'imagemagick' packages to be freely
;; updated on the 'master' branch without triggering an excessive number of
;; rebuilds.
(define-public gtk-doc/stable
  (hidden-package
   (package/inherit gtk-doc
     (inputs (alist-replace "dblatex" `(,dblatex/stable)
                            (package-inputs gtk-doc))))))

(define-public gtk-engines
  (package
    (name "gtk-engines")
    (version "2.20.2")
    (source (origin
              (method url-fetch)
              (uri (string-append "mirror://gnome/sources/" name "/"
                                  (version-major+minor version) "/"
                                  name "-" version ".tar.bz2"))
              (sha256
               (base32
                "1db65pb0j0mijmswrvpgkdabilqd23x22d95hp5kwxvcramq1dhm"))))
    (build-system gnu-build-system)
    (arguments
     `(#:configure-flags
       `("--enable-animation")))
    (native-inputs
     `(("pkg-config" ,pkg-config)
       ("intltool" ,intltool)))
    (inputs
     ;; Don't propagate GTK+ to reduce "profile pollution".
     `(("gtk+" ,gtk+-2))) ; required by gtk-engines-2.pc
    (home-page "https://live.gnome.org/GnomeArt")
    (synopsis "Theming engines for GTK+ 2.x")
    (description
     "This package contains the standard GTK+ 2.x theming engines including
Clearlooks, Crux, High Contrast, Industrial, LighthouseBlue, Metal, Mist,
Redmond95 and ThinIce.")
    (license (list license:gpl2+ license:lgpl2.1+))))

(define-public murrine
  (package
    (name "murrine")
    (version "0.98.2")
    (source (origin
              (method url-fetch)
              (uri (string-append "mirror://gnome/sources/" name "/"
                                  (version-major+minor version) "/"
                                  name "-" version ".tar.xz"))
              (sha256
               (base32
                "129cs5bqw23i76h3nmc29c9mqkm9460iwc8vkl7hs4xr07h8mip9"))))
    (build-system gnu-build-system)
    (arguments
     `(#:configure-flags
       `("--enable-animation"
         "--enable-animationrtl")))
    (native-inputs
     `(("pkg-config" ,pkg-config)
       ("intltool" ,intltool)))
    (propagated-inputs
     `(("gtk+" ,gtk+-2)))
    (home-page "https://live.gnome.org/GnomeArt")
    (synopsis "Cairo-based theming engine for GTK+ 2.x")
    (description
     "Murrine is a cairo-based GTK+ theming engine.  It is named after the
glass artworks done by Venicians glass blowers.")
    (license license:gpl2+)))

(define-public gtkspell3
  (package
    (name "gtkspell3")
    (version "3.0.10")
    (source (origin
              (method url-fetch)
              (uri (string-append "mirror://sourceforge/gtkspell/"
                                  version "/" name "-" version ".tar.xz"))
              (sha256
               (base32
                "0cjp6xdcnzh6kka42w9g0w2ihqjlq8yl8hjm9wsfnixk6qwgch5h"))))
    (build-system gnu-build-system)
    (native-inputs
     `(("intltool" ,intltool)
       ("pkg-config" ,pkg-config)
       ("vala" ,vala)))
    (inputs
     `(("gobject-introspection" ,gobject-introspection)
       ("gtk+" ,gtk+)
       ("pango" ,pango)))
    (propagated-inputs
     `(("enchant" ,enchant)))           ; gtkspell3-3.0.pc refers to it
    (home-page "http://gtkspell.sourceforge.net")
    (synopsis "Spell-checking addon for GTK's TextView widget")
    (description
     "GtkSpell provides word-processor-style highlighting and replacement of
misspelled words in a GtkTextView widget.")
    (license license:gpl2+)))

(define-public clipit
  (package
    (name "clipit")
    (version "1.4.4")
    (source
     (origin
       (method git-fetch)
       (uri (git-reference
             (url "https://github.com/CristianHenzel/ClipIt")
             (commit (string-append "v" version))))
       (file-name (git-file-name name version))
       (sha256
        (base32 "05xi29v2y0rvb33fmvrz7r9j4l858qj7ngwd7dp4pzpkkaybjln0"))))
    (build-system gnu-build-system)
    (native-inputs
     `(("autoconf" ,autoconf)
       ("automake" ,automake)
       ("intltool" ,intltool)
       ("pkg-config" ,pkg-config)))
    (inputs
     `(("gtk+" ,gtk+-2)))
    (home-page "https://github.com/CristianHenzel/ClipIt")
    (synopsis "Lightweight GTK+ clipboard manager")
    (description
     "ClipIt is a clipboard manager with features such as a history, search
thereof, global hotkeys and clipboard item actions.  It was forked from
Parcellite and adds bugfixes and features.")
    (license license:gpl2+)))

(define-public graphene
  (package
    (name "graphene")
    (version "1.10.0")
    (source
     (origin
       (method git-fetch)
       (uri
        (git-reference
         (url "https://github.com/ebassi/graphene.git")
         (commit version)))
       (file-name (git-file-name name version))
       (sha256
        (base32 "14a0j1rvjlc7yhfdmhmckdmkzy4ch61qbzywdlw1xv58h23wx29p"))))
    (build-system meson-build-system)
    (arguments
     `(#:glib-or-gtk? #t     ; To wrap binaries and/or compile schemas
       #:configure-flags
       (list
        "-Dinstalled_tests=false")))
    (native-inputs
     `(("git" ,git-minimal)
       ("gobject-introspection" ,gobject-introspection)
       ("mutest" ,mutest)
       ("pkg-config" ,pkg-config)))
    (inputs
     `(("glib" ,glib)
       ("python" ,python)))
    (synopsis "Thin layer of graphic data types")
    (description "Graphene provides graphic types and their relative API; it
does not deal with windowing system surfaces, drawing, scene graphs, or input.")
    (home-page "https://ebassi.github.io/graphene/")
    (license license:expat)))

(define-public spread-sheet-widget
  (package
    (name "spread-sheet-widget")
    (version "0.7")
    (source
     (origin
       (method url-fetch)
       (uri (string-append "https://alpha.gnu.org/gnu/ssw/"
                           "spread-sheet-widget-" version ".tar.gz"))
       (sha256
        (base32 "09rzgp7gabnzab460x874a1ibgyjiibpwzsz5srn9zs6jv2jdxjb"))))
    (build-system gnu-build-system)
    (native-inputs
     `(("glib" ,glib "bin")             ; for glib-genmarshal, etc.
       ("pkg-config" ,pkg-config)))
    ;; In 'Requires' of spread-sheet-widget.pc.
    (propagated-inputs
     `(("glib" ,glib)
       ("gtk+" ,gtk+)))
    (home-page "https://www.gnu.org/software/ssw/")
    (synopsis "Gtk+ widget for dealing with 2-D tabular data")
    (description
     "GNU Spread Sheet Widget is a library for Gtk+ which provides a widget for
viewing and manipulating 2 dimensional tabular data in a manner similar to many
popular spread sheet programs.")
    (license license:gpl3+)))

(define-public volumeicon
  (package
    (name "volumeicon")
    (version "0.5.1")
    (source
     (origin
       (method url-fetch)
       (uri (string-append "http://nullwise.com/files/volumeicon/volumeicon-"
                           version ".tar.gz"))
       (sha256
        (base32 "182xl2w8syv6ky2h2bc9imc6ap8pzh0p7rp63hh8nw0xm38c3f14"))))
    (build-system gnu-build-system)
    (arguments
     `(#:configure-flags
       (list "--enable-notify")))       ; optional libnotify support
    (native-inputs
     `(("intltool" ,intltool)
       ("pkg-config" ,pkg-config)))
    (inputs
     `(("alsa-lib" ,alsa-lib)
       ("gtk+" ,gtk+)
       ("libnotify" ,libnotify)))
    (home-page "http://nullwise.com/volumeicon.html")
    (synopsis "System tray volume applet")
    (description
     "Volume Icon is a volume indicator and control applet for @acronym{the
Advanced Linux Sound Architecture, ALSA}.  It sits in the system tray,
independent of your desktop environment, and supports global key bindings.")
    (license (list license:expat        ; src/{bind.c,keybinder.h}
                   license:isc          ; src/alsa_volume_mapping.c
                   license:gpl3))))     ; the rest & combined work

(define-public yad
  (package
    (name "yad")
    (version "5.0")
    (source
     (origin
       (method git-fetch)
       (uri (git-reference
             (url "https://github.com/v1cont/yad")
             (commit (string-append "v" version))))
       (file-name (git-file-name name version))
       (sha256
        (base32 "07rd61hvilsxxrj7lf8c9k0a8glj07s48m7ya8d45030r90g3lvc"))))
    (build-system glib-or-gtk-build-system)
    (arguments
     `(#:configure-flags
       ;; Passing --enable-foo will silently disable foo if prerequisite
       ;; inputs are missing, not abort the build as one might expect.
       ;; ‘--enable-html’ adds a huge webkitgtk dependency.  It was never
       ;; present in the past and nobody complained.
       '("--enable-icon-browser"
         "--enable-spell")              ; gspell checking support
       #:phases
       (modify-phases %standard-phases
         (add-after 'bootstrap 'intltoolize
           (lambda _
             (invoke "intltoolize" "--force" "--automake"))))))
    (inputs
     `(("gspell" ,gspell)
       ("gtk+" ,gtk+)))
    (native-inputs
     `(("autoconf" ,autoconf)
       ("automake" ,automake)
       ("intltool" ,intltool)
       ("pkg-config" ,pkg-config)))
    (home-page "https://sourceforge.net/projects/yad-dialog/")
    (synopsis "GTK+ dialog boxes for shell scripts")
    (description
     "This program allows you to display GTK+ dialog boxes from command line or
shell scripts.  Example of how to use @code{yad} can be consulted at
@url{https://sourceforge.net/p/yad-dialog/wiki/browse_pages/}.")
    (license license:gpl3+)))

(define-public dragon-drop
  (package
   (name "dragon-drop")
   (version "1.1.1")
   (source (origin
             (method git-fetch)
             (uri
              (git-reference
               (url "https://github.com/mwh/dragon")
               (commit (string-append "v" version))))
             (file-name (git-file-name name version))
             (sha256
              (base32
               "0fgzz39007fdjwq72scp0qygp2v3zc5f1xkm0sxaa8zxm25g1bra"))))
   (build-system gnu-build-system)
   (inputs `(("gtk+" ,gtk+)))
   (native-inputs `(("pkg-config" ,pkg-config)))
   (arguments
    `(#:tests? #f                       ; no check
      #:make-flags
      (list (string-append "CC=" ,(cc-for-target))
            ;; makefile uses PREFIX for the binary location
            (string-append "PREFIX=" (assoc-ref %outputs "out")
                           "/bin"))
      #:phases
      (modify-phases %standard-phases
        (delete 'configure))))                    ; no configure script
   (synopsis "Drag and drop source/target for X")
   (description
    "Dragon is a lightweight drag-and-drop source for X where you can run:

@example
dragon file.tar.gz
@end example

to get a window with just that file in it, ready to be dragged where you need it.
What if you need to drag into something? Using:

@example
dragon --target
@end example

you get a window you can drag files and text into.  Dropped items are
printed to standard output.")
   (home-page "https://github.com/mwh/dragon")
   (license license:gpl3+)))

(define-public libdbusmenu
  (package
    (name "libdbusmenu")
    (version "16.04.0")
    (source
     (origin
       (method url-fetch)
       (uri (string-append "https://launchpad.net/libdbusmenu/"
                           (version-major+minor version) "/" version
                           "/+download/libdbusmenu-" version ".tar.gz"))
       (sha256
        (base32 "12l7z8dhl917iy9h02sxmpclnhkdjryn08r8i4sr8l3lrlm4mk5r"))))
    (build-system gnu-build-system)
    (arguments
     `(#:configure-flags
       '("--sysconfdir=/etc"
         "--localstatedir=/var"
         ;; The shebang of the generated test files should be patched before
         ;; enabling tests.
         "--disable-tests")
       #:make-flags
       `(,(string-append "typelibdir=" (assoc-ref %outputs "out")
                         "/lib/girepository-1.0"))
       #:phases
       (modify-phases %standard-phases
         (add-before 'configure 'do-not-treat-warnings-as-errors
           (lambda _
             ;; Prevent the build from failing due to deprecation warnings
             ;; from newer GLib and GTK versions.
             (substitute* (find-files "." "^Makefile.in$")
               ((" -Werror")
                ""))
             #t))
         (add-before 'configure 'set-environment
           (lambda _
             (setenv "HAVE_VALGRIND_TRUE" "")
             (setenv "HAVE_VALGRIND_FALSE" "#")
             #t)))))
    (inputs
     `(("glib" ,glib)
       ("gtk+" ,gtk+)
       ("gtk+-2" ,gtk+-2)))
    (native-inputs
     `(("glib:bin" ,glib "bin")
       ("gnome-doc-utils" ,gnome-doc-utils)
       ("gobject-introspection" ,gobject-introspection)
       ("intltool" ,intltool)
       ("json-glib" ,json-glib)
       ("pkg-config" ,pkg-config)
       ("python" ,python-2)
       ("vala" ,vala)))
    (home-page "https://launchpad.net/libdbusmenu")
    (synopsis "Library for passing menus over DBus")
    (description "@code{libdbusmenu} passes a menu structure across DBus so
that a program can create a menu simply without worrying about how it is
displayed on the other side of the bus.")

    ;; Dual-licensed under either LGPLv2.1 or LGPLv3.
    (license (list license:lgpl2.1 license:lgpl3))))

(define-public gtk-layer-shell
  (package
    (name "gtk-layer-shell")
    (version "0.6.0")
    (source
     (origin
       (method git-fetch)
       (uri (git-reference
             (url "https://github.com/wmww/gtk-layer-shell")
             (commit (string-append "v" version))))
       (file-name (git-file-name name version))
       (sha256
        (base32 "1kcp4p3s7sdh9lwniybjdarfy8z69j2j23hfrw98amhwhq39gdcc"))))
    (build-system meson-build-system)
    (arguments `(#:configure-flags (list "-Dtests=true")))
    (native-inputs `(("pkg-config" ,pkg-config)
                     ("gobject-introspection" ,gobject-introspection)))
    (inputs `(("wayland" ,wayland)
              ("gtk+" ,gtk+)))
    (home-page "https://github.com/wmww/gtk-layer-shell")
    (synopsis "Library to create Wayland desktop components using the Layer
Shell protocol")
    (description "Layer Shell is a Wayland protocol for desktop shell
components, such as panels, notifications and wallpapers.  It can be used to
anchor windows to a corner or edge of the output, or stretch them across the
entire output.  It supports all Layer Shell features including popups and
popovers.")
    (license license:expat)))

(define-public goocanvas
  (package
    (name "goocanvas")
    (version "2.0.4")
    (source
     (origin
       (method url-fetch)
       (uri (string-append "mirror://gnome/sources/goocanvas/"
                           (version-major+minor version)
                           "/goocanvas-" version ".tar.xz"))
       (sha256
        (base32 "141fm7mbqib0011zmkv3g8vxcjwa7hypmq71ahdyhnj2sjvy4a67"))))
    (build-system gnu-build-system)
    (native-inputs
     `(("gettext" ,gettext-minimal)
       ("glib-bin" ,glib "bin")
       ("gobject-introspection" ,gobject-introspection)
       ("gtk-doc" ,gtk-doc/stable)
       ("pkg-config" ,pkg-config)
       ("python" ,python)))
    (inputs
     `(("cairo" ,cairo)
       ("glib" ,glib)
       ("gtk+" ,gtk+)
       ("python-pygobject" ,python-pygobject)))
    (arguments
     `(#:configure-flags '("--disable-rebuilds"
                           "--disable-static")
       #:phases
       (modify-phases %standard-phases
         (add-after 'unpack 'fix-install-path
           (lambda* (#:key inputs outputs #:allow-other-keys)
             (substitute* "configure"
               (("\\(gi._overridesdir\\)")
                (string-append "((gi._overridesdir).replace(\\\""
                               (assoc-ref inputs "python-pygobject")
                               "\\\", \\\""
                               (assoc-ref outputs "out")
                               "\\\"))")))
             #t)))))
    (synopsis "Canvas widget for GTK+")
    (description "GooCanvas is a canvas widget for GTK+ that uses the cairo 2D
library for drawing.")
    (home-page "https://wiki.gnome.org/GooCanvas")
    (license license:lgpl2.0)))

(define-public gtksheet
  (package
    (name "gtksheet")
    (version "4.3.5")
    (source
     (origin
       (method git-fetch)
       (uri (git-reference
             (url "https://github.com/fpaquet/gtksheet")
             (commit (string-append "V" version))))
       (file-name (git-file-name name version))
       (sha256
        (base32
         "13jwr1vly4ga3f09dajwky1cdrz5bmggwga3vnnd6j6zzia7dpyr"))))
    (build-system gnu-build-system)
    (arguments
     `(#:configure-flags (list "--enable-glade"
                               "--enable-introspection")
       #:phases
       (modify-phases %standard-phases
         ;; The "configure" script is present, but otherwise the project is
         ;; not bootstrapped properly. Delete configure so the bootstrap phase
         ;; will take over.
         (add-after 'unpack 'delete-configure
           (lambda _
             (delete-file "configure")
             #t))
         (add-after 'unpack 'rename-type
           (lambda _
             (substitute* "glade/glade-gtksheet-editor.c"
               (("GladeEditableIface") "GladeEditableInterface"))
             #t))
         ;; Fix glade install directories.
         (add-before 'bootstrap 'configure-glade-directories
           (lambda* (#:key outputs #:allow-other-keys)
             (substitute* "configure.ac"
               (("`\\$PKG_CONFIG --variable=catalogdir gladeui-2.0`")
                (string-append (assoc-ref outputs "out") "/share/glade/catalogs"))
               (("`\\$PKG_CONFIG --variable=moduledir gladeui-2.0`")
                (string-append (assoc-ref outputs "out") "/lib/glade/modules"))
               (("`\\$PKG_CONFIG --variable=pixmapdir gladeui-2.0`")
                (string-append (assoc-ref outputs "out") "/share/pixmaps")))
             #t)))))
    (inputs
     `(("glade" ,glade3)
       ("glib" ,glib)
       ("gtk+" ,gtk+)
       ("libxml2" ,libxml2)))
    (native-inputs
     `(("autoconf" ,autoconf)
       ("automake" ,automake)
       ("gobject-introspection" ,gobject-introspection)
       ("libtool" ,libtool)
       ("pkg-config" ,pkg-config)))
    (home-page "https://fpaquet.github.io/gtksheet/")
    (synopsis "Spreadsheet widget for GTK+")
    (description "GtkSheet is a matrix widget for GTK+.  It consists of an
scrollable grid of cells where you can allocate text.  Cell contents can be
edited interactively through a specially designed entry, GtkItemEntry.  It is
also a container subclass, allowing you to display buttons, images and any
other widget in it.  You can also set many attributes such as border,
foreground and background colors, text justification and more.")
    (native-search-paths
     (list
      (search-path-specification
       (variable "GLADE_CATALOG_SEARCH_PATH")
       (files '("share/glade/catalogs")))
      (search-path-specification
       (variable "GLADE_MODULE_SEARCH_PATH")
       (files '("lib/glade/modules")))))
    (license license:lgpl2.0+)))

(define-public gtkdatabox
  (package
    (name "gtkdatabox")
    (version "1.0.0")
    (source
     (origin
       (method url-fetch)
       (uri (string-append "mirror://sourceforge/gtkdatabox/gtkdatabox-1/"
                           "gtkdatabox-" version ".tar.gz"))
       (sha256
        (base32 "1qykm551bx8j8pfgxs60l2vhpi8lv4r8va69zvn2594lchh71vlb"))))
    (build-system gnu-build-system)
    (native-inputs
     `(("pkg-config" ,pkg-config)))
    (inputs
     `(("gtk+" ,gtk+)))
    (synopsis "Display widget for dynamic data")
    (description "GtkDatabox is a widget for live display of large amounts of
fluctuating numerical data.  It enables data presentation (for example, on
linear or logarithmic scales, as dots or lines, with markers/labels) as well as
user interaction (e.g.  measuring distances).")
    (home-page "https://sourceforge.net/projects/gtkdatabox/")
    (license license:lgpl2.1+)))

(define-public volctl
  (package
    (name "volctl")
    (version "0.8.2")
    (source (origin
              (method git-fetch)
              (uri (git-reference (url "https://github.com/buzz/volctl")
                                  (commit (string-append "v" version))))
              (file-name (git-file-name name version))
              (sha256
               (base32
                "1cx27j83pz2qffnzb85fbl1x6pp3irv1kbw7g1hri7kaw6ky4xiz"))))
    (build-system python-build-system)
    (arguments
     `(#:phases
       (modify-phases %standard-phases
         (add-after 'unpack 'patch-path
           (lambda* (#:key inputs #:allow-other-keys)
             (let ((pulse (assoc-ref inputs "pulseaudio"))
                   (xfixes (assoc-ref inputs "libxfixes")))
               (substitute* "volctl/lib/xwrappers.py"
                 (("libXfixes.so")
                  (string-append xfixes "/lib/libXfixes.so")))
               (substitute* "volctl/lib/pulseaudio.py"
                 (("libpulse.so.0")
                  (string-append pulse "/lib/libpulse.so.0")))
               #t))))))
    (inputs
     `(("gtk+" ,gtk+)
       ("libxfixes" ,libxfixes)
       ("pulseaudio" ,pulseaudio)))
    (propagated-inputs
     `(("python-click" ,python-click)
       ("python-pycairo" ,python-pycairo)
       ("python-pygobject" ,python-pygobject)
       ("python-pyyaml" ,python-pyyaml)))
    (home-page "https://buzz.github.io/volctl/")
    (synopsis "Per-application volume control and on-screen display (OSD) for graphical desktops")
    (description "Volctl is a PulseAudio-enabled tray icon volume control and
OSD applet for graphical desktops.  It's not meant to be an replacement for a
full-featured mixer application.  If you're looking for that check out the
excellent pavucontrol.")

    ;; XXX: 'setup.py' says "GPLv2" but nothing says "version 2 only".  Is
    ;; GPLv2+ intended?
    (license license:gpl2)))<|MERGE_RESOLUTION|>--- conflicted
+++ resolved
@@ -560,7 +560,6 @@
 
 (define-public gdk-pixbuf
   (package
-<<<<<<< HEAD
     (name "gdk-pixbuf")
     (version "2.40.0")
     (source (origin
@@ -568,6 +567,7 @@
               (uri (string-append "mirror://gnome/sources/" name "/"
                                   (version-major+minor version)  "/"
                                   name "-" version ".tar.xz"))
+              (patches (search-patches "gdk-pixbuf-CVE-2020-29385.patch"))
               (sha256
                (base32
                 "1rnlx9yfw970maxi2x6niaxmih5la11q1ilr7gzshz2kk585k0hm"))))
@@ -616,56 +616,6 @@
        ("libtiff" ,libtiff)
        ("libx11"  ,libx11)))
     (native-inputs
-=======
-   (name "gdk-pixbuf")
-   (version "2.40.0")
-   (source (origin
-            (method url-fetch)
-            (uri (string-append "mirror://gnome/sources/" name "/"
-                                (version-major+minor version)  "/"
-                                name "-" version ".tar.xz"))
-            (patches (search-patches "gdk-pixbuf-CVE-2020-29385.patch"))
-            (sha256
-             (base32
-              "1rnlx9yfw970maxi2x6niaxmih5la11q1ilr7gzshz2kk585k0hm"))))
-   (build-system meson-build-system)
-   (arguments
-    `(#:configure-flags '("-Dinstalled_tests=false")
-      #:phases
-      (modify-phases %standard-phases
-        (add-after
-         'unpack 'disable-failing-tests
-         (lambda _
-           (substitute* "tests/meson.build"
-             ;; XXX FIXME: This test fails on armhf machines with:
-             ;; SKIP Not enough memory to load bitmap image
-             ;; ERROR: cve-2015-4491 - too few tests run (expected 4, got 2)
-             ((".*'cve-2015-4491'.*") "")
-             ;; XXX FIXME: This test fails with:
-             ;; ERROR:pixbuf-jpeg.c:74:test_type9_rotation_exif_tag:
-             ;; assertion failed (error == NULL): Data differ
-             ;; (gdk-pixbuf-error-quark, 0)
-             ((".*'pixbuf-jpeg'.*") ""))
-           #t))
-        ;; The slow tests take longer than the specified timeout.
-        ,@(if (any (cute string=? <> (%current-system))
-                   '("armhf-linux" "aarch64-linux"))
-            '((replace 'check
-              (lambda _
-                (invoke "meson" "test" "--timeout-multiplier" "5"))))
-            '()))))
-   (propagated-inputs
-    `(;; Required by gdk-pixbuf-2.0.pc
-      ("glib" ,glib)
-      ("libpng" ,libpng)
-      ;; Used for testing and required at runtime.
-      ("shared-mime-info" ,shared-mime-info)))
-   (inputs
-    `(("libjpeg" ,libjpeg-turbo)
-      ("libtiff" ,libtiff)
-      ("libx11"  ,libx11)))
-   (native-inputs
->>>>>>> f1a3c114
      `(("pkg-config" ,pkg-config)
        ("gettext" ,gettext-minimal)
        ("glib" ,glib "bin")                               ; glib-mkenums, etc.
