;;; GNU Guix --- Functional package management for GNU
;;; Copyright © 2013, 2014, 2015, 2016, 2017, 2019, 2020, 2021 Ludovic Courtès <ludo@gnu.org>
;;; Copyright © 2015 Sou Bunnbu <iyzsong@gmail.com>
;;; Copyright © 2021 Maxime Devos <maximedevos@telenet.be>
;;; Copyright © 2021 Brice Waegeneire <brice@waegenei.re>
;;;
;;; This file is part of GNU Guix.
;;;
;;; GNU Guix is free software; you can redistribute it and/or modify it
;;; under the terms of the GNU General Public License as published by
;;; the Free Software Foundation; either version 3 of the License, or (at
;;; your option) any later version.
;;;
;;; GNU Guix is distributed in the hope that it will be useful, but
;;; WITHOUT ANY WARRANTY; without even the implied warranty of
;;; MERCHANTABILITY or FITNESS FOR A PARTICULAR PURPOSE.  See the
;;; GNU General Public License for more details.
;;;
;;; You should have received a copy of the GNU General Public License
;;; along with GNU Guix.  If not, see <http://www.gnu.org/licenses/>.

(define-module (gnu services dbus)
  #:use-module (gnu services)
  #:use-module (gnu services shepherd)
  #:use-module (gnu system setuid)
  #:use-module (gnu system shadow)
  #:use-module (gnu system pam)
  #:use-module ((gnu packages glib) #:select (dbus))
  #:use-module (gnu packages polkit)
  #:use-module (gnu packages admin)
  #:use-module (guix gexp)
  #:use-module ((guix packages) #:select (package-name))
  #:use-module (guix records)
  #:use-module (guix modules)
  #:use-module (srfi srfi-1)
  #:use-module (ice-9 match)
  #:export (dbus-configuration
            dbus-configuration?
            dbus-root-service-type
            dbus-service
            wrapped-dbus-service

            polkit-service-type
            polkit-service))

;;;
;;; D-Bus.
;;;

(define-record-type* <dbus-configuration>
  dbus-configuration make-dbus-configuration
  dbus-configuration?
  (dbus      dbus-configuration-dbus              ;file-like
             (default dbus))
  (services  dbus-configuration-services          ;list of <package>
             (default '())))

(define (system-service-directory services)
  "Return the system service directory, containing @code{.service} files for
all the services that may be activated by the daemon."
  (computed-file "dbus-system-services"
                 (with-imported-modules '((guix build utils))
                   #~(begin
                       (use-modules (guix build utils)
                                    (srfi srfi-1))

                       (define files
                         (append-map (lambda (service)
                                       (find-files
                                        (string-append
                                         service
                                         "/share/dbus-1/")
                                        "\\.service$"))
                                     (list #$@services)))

                       (mkdir #$output)
                       (for-each (lambda (file)
                                   (symlink file
                                            (string-append #$output "/"
                                                           (basename file))))
                                 files)
                       #t))))

(define (dbus-configuration-directory services)
  "Return a directory contains the @code{system-local.conf} file for DBUS that
includes the @code{etc/dbus-1/system.d} directories of each package listed in
@var{services}."
  (define build
    #~(begin
        (use-modules (sxml simple)
                     (srfi srfi-1))

        (define-syntax directives
          (syntax-rules ()
            ;; Expand the given directives (SXML expressions) only if their
            ;; key names a file that exists.
            ((_ (name directory) rest ...)
             (let ((dir directory))
               (if (file-exists? dir)
                   `((name ,dir)
                     ,@(directives rest ...))
                   (directives rest ...))))
            ((_)
             '())))

        (define (services->sxml services)
          ;; Return the SXML 'includedir' clauses for DIRS.
          `(busconfig
            (servicehelper "/run/setuid-programs/dbus-daemon-launch-helper")

            ;; First, the '.service' files of services subject to activation.
            ;; We use a fixed location under /etc because the setuid helper
            ;; looks for them in that location and nowhere else.  See
            ;; <https://bugs.freedesktop.org/show_bug.cgi?id=92458>.
            (servicedir "/etc/dbus-1/system-services")

            ,@(append-map (lambda (dir)
                            (directives
                             (includedir
                              (string-append dir "/etc/dbus-1/system.d"))
                             (includedir
                              (string-append dir "/share/dbus-1/system.d"))
                             (servicedir          ;for '.service' files
                              (string-append dir "/share/dbus-1/services"))))
                          services)))

        (mkdir #$output)

        ;; Provide /etc/dbus-1/system-services, which is where the setuid
        ;; helper looks for system service files.
        (symlink #$(system-service-directory services)
                 (string-append #$output "/system-services"))

        ;; 'system-local.conf' is automatically included by the default
        ;; 'system.conf', so this is where we stuff our own things.
        (call-with-output-file (string-append #$output "/system-local.conf")
          (lambda (port)
            (sxml->xml (services->sxml (list #$@services))
                       port)))))

  (computed-file "dbus-configuration" build))

(define (dbus-etc-files config)
  "Return a list of FILES for @var{etc-service-type} to build the
@code{/etc/dbus-1} directory."
  (list `("dbus-1" ,(dbus-configuration-directory
                     (dbus-configuration-services config)))))

(define %dbus-accounts
  ;; Accounts used by the system bus.
  (list (user-group (name "messagebus") (system? #t))
        (user-account
         (name "messagebus")
         (group "messagebus")
         (system? #t)
         (comment "D-Bus system bus user")
         (home-directory "/var/run/dbus")
         (shell (file-append shadow "/sbin/nologin")))))

(define dbus-setuid-programs
  ;; Return a list of <setuid-program> for the program that we need.
  (match-lambda
    (($ <dbus-configuration> dbus services)
     (list (setuid-program
            (program (file-append
                      dbus "/libexec/dbus-daemon-launch-helper")))))))

(define (dbus-activation config)
  "Return an activation gexp for D-Bus using @var{config}."
  (with-imported-modules (source-module-closure
                          '((gnu build activation)
                            (guix build utils)))
    #~(begin
        (use-modules (gnu build activation)
                     (guix build utils))

        (let ((user (getpwnam "messagebus")))
          ;; This directory contains the daemon's socket so it must be
          ;; world-readable.
          (mkdir-p/perms "/var/run/dbus" user #o755))

        (unless (file-exists? "/etc/machine-id")
          (format #t "creating /etc/machine-id...~%")
          (invoke (string-append #$(dbus-configuration-dbus config)
                                 "/bin/dbus-uuidgen")
                  "--ensure=/etc/machine-id")))))

(define dbus-shepherd-service
  (match-lambda
    (($ <dbus-configuration> dbus)
     (list (shepherd-service
            (documentation "Run the D-Bus system daemon.")
            (provision '(dbus-system))
            (requirement '(user-processes syslogd))
            (start #~(make-forkexec-constructor
                      (list (string-append #$dbus "/bin/dbus-daemon")
                            "--nofork" "--system" "--syslog-only")
                      #:pid-file "/var/run/dbus/pid"))
            (stop #~(make-kill-destructor)))))))

(define dbus-root-service-type
  (service-type (name 'dbus)
                (extensions
                 (list (service-extension shepherd-root-service-type
                                          dbus-shepherd-service)
                       (service-extension activation-service-type
                                          dbus-activation)
                       (service-extension etc-service-type
                                          dbus-etc-files)
                       (service-extension account-service-type
                                          (const %dbus-accounts))
                       (service-extension setuid-program-service-type
                                          dbus-setuid-programs)))

                ;; Extensions consist of lists of packages (representing D-Bus
                ;; services) that we just concatenate.
                (compose concatenate)

                ;; The service's parameters field is extended by augmenting
                ;; its <dbus-configuration> 'services' field.
                (extend (lambda (config services)
                          (dbus-configuration
                           (inherit config)
                           (services
                            (append (dbus-configuration-services config)
                                    services)))))

                (default-value (dbus-configuration))
                (description "Run the system-wide D-Bus inter-process message
bus.  It allows programs and daemons to communicate and is also responsible
for spawning (@dfn{activating}) D-Bus services on demand.")))

(define* (dbus-service #:key (dbus dbus) (services '()))
  "Return a service that runs the \"system bus\", using @var{dbus}, with
support for @var{services}.

@uref{http://dbus.freedesktop.org/, D-Bus} is an inter-process communication
facility.  Its system bus is used to allow system services to communicate and
be notified of system-wide events.

@var{services} must be a list of packages that provide an
@file{etc/dbus-1/system.d} directory containing additional D-Bus configuration
and policy files.  For example, to allow avahi-daemon to use the system bus,
@var{services} must be equal to @code{(list avahi)}."
  (service dbus-root-service-type
           (dbus-configuration (dbus dbus)
                               (services services))))

(define (wrapped-dbus-service service program variables)
  "Return a wrapper for @var{service}, a package containing a D-Bus service,
where @var{program} is wrapped such that @var{variables}, a list of name/value
tuples, are all set as environment variables when the bus daemon launches it."
  (define wrapper
    (program-file (string-append (package-name service) "-program-wrapper")
                  #~(begin
                      (use-modules (ice-9 match))

                      (for-each (match-lambda
                                  ((variable value)
                                   (setenv variable value)))
                                '#$variables)

                      (apply execl (string-append #$service "/" #$program)
                             (string-append #$service "/" #$program)
                             (cdr (command-line))))))

  (define build
    (with-imported-modules '((guix build utils))
      #~(begin
          (use-modules (guix build utils))

          (define service-directory
            "/share/dbus-1/system-services")

          (mkdir-p (dirname (string-append #$output
                                           service-directory)))
          (copy-recursively (string-append #$service
                                           service-directory)
                            (string-append #$output
                                           service-directory))
          (symlink (string-append #$service "/etc") ;for etc/dbus-1
                   (string-append #$output "/etc"))

          (for-each (lambda (file)
                      (substitute* file
                        (("Exec[[:blank:]]*=[[:blank:]]*([[:graph:]]+)(.*)$"
                          _ original-program arguments)
                         (string-append "Exec=" #$wrapper arguments
                                        "\n"))))
                    (find-files #$output "\\.service$")))))

  (computed-file (string-append (package-name service) "-wrapper")
                 build))


;;;
;;; Polkit privilege management service.
;;;

(define-record-type* <polkit-configuration>
  polkit-configuration make-polkit-configuration
  polkit-configuration?
<<<<<<< HEAD
  (polkit   polkit-configuration-polkit           ;<package>
            (default %default-polkit))
  (actions  polkit-configuration-actions          ;list of <package>
=======
  (polkit   polkit-configuration-polkit           ;file-like
            (default polkit))
  (actions  polkit-configuration-actions          ;list of file-like
>>>>>>> 10554e0a
            (default '())))

(define %default-polkit
  ;; The default polkit package.
  (let-system (system target)
    ;; Since mozjs depends on Rust, which is currently x86_64-only, use
    ;; polkit-duktape on other systems.
    (if (string-prefix? "x86_64-" (or target system))
        polkit-mozjs
        polkit-duktape)))

(define %polkit-accounts
  (list (user-group (name "polkitd") (system? #t))
        (user-account
         (name "polkitd")
         (group "polkitd")
         (system? #t)
         (comment "Polkit daemon user")
         (home-directory "/var/empty")
         (shell "/run/current-system/profile/sbin/nologin"))))

(define %polkit-pam-services
  (list (unix-pam-service "polkit-1")))

(define (polkit-directory packages)
  "Return a directory containing an @file{actions} and possibly a
@file{rules.d} sub-directory, for use as @file{/etc/polkit-1}."
  (with-imported-modules '((guix build union))
    (computed-file "etc-polkit-1"
                   #~(begin
                       (use-modules (guix build union) (srfi srfi-26))

                       (union-build #$output
                                    (map (cut string-append <>
                                              "/share/polkit-1")
                                         (list #$@packages)))))))

(define polkit-etc-files
  (match-lambda
    (($ <polkit-configuration> polkit packages)
     `(("polkit-1" ,(polkit-directory (cons polkit packages)))))))

(define polkit-setuid-programs
  (match-lambda
    (($ <polkit-configuration> polkit)
     (map file-like->setuid-program
          (list (file-append polkit "/lib/polkit-1/polkit-agent-helper-1")
                (file-append polkit "/bin/pkexec"))))))

(define polkit-service-type
  (service-type (name 'polkit)
                (extensions
                 (list (service-extension account-service-type
                                          (const %polkit-accounts))
                       (service-extension pam-root-service-type
                                          (const %polkit-pam-services))
                       (service-extension dbus-root-service-type
                                          (compose
                                           list
                                           polkit-configuration-polkit))
                       (service-extension etc-service-type
                                          polkit-etc-files)
                       (service-extension setuid-program-service-type
                                          polkit-setuid-programs)))

                ;; Extensions are lists of packages that provide polkit rules
                ;; or actions under share/polkit-1/{actions,rules.d}.
                (compose concatenate)
                (extend (lambda (config actions)
                          (polkit-configuration
                           (inherit config)
                           (actions
                            (append (polkit-configuration-actions config)
                                    actions)))))

                (default-value (polkit-configuration))
                (description
                 "Run the
@uref{http://www.freedesktop.org/wiki/Software/polkit/, Polkit privilege
management service}, which allows system administrators to grant access to
privileged operations in a structured way.  Polkit is a requirement for most
desktop environments, such as GNOME.")))

(define* (polkit-service #:key (polkit polkit))
  "Return a service that runs the
@uref{http://www.freedesktop.org/wiki/Software/polkit/, Polkit privilege
management service}, which allows system administrators to grant access to
privileged operations in a structured way.  By querying the Polkit service, a
privileged system component can know when it should grant additional
capabilities to ordinary users.  For example, an ordinary user can be granted
the capability to suspend the system if the user is logged in locally."
  (service polkit-service-type
           (polkit-configuration (polkit polkit))))

;;; dbus.scm ends here<|MERGE_RESOLUTION|>--- conflicted
+++ resolved
@@ -301,15 +301,9 @@
 (define-record-type* <polkit-configuration>
   polkit-configuration make-polkit-configuration
   polkit-configuration?
-<<<<<<< HEAD
-  (polkit   polkit-configuration-polkit           ;<package>
+  (polkit   polkit-configuration-polkit           ;file-like
             (default %default-polkit))
-  (actions  polkit-configuration-actions          ;list of <package>
-=======
-  (polkit   polkit-configuration-polkit           ;file-like
-            (default polkit))
   (actions  polkit-configuration-actions          ;list of file-like
->>>>>>> 10554e0a
             (default '())))
 
 (define %default-polkit
