--- conflicted
+++ resolved
@@ -18,11 +18,7 @@
 "Project-Id-Version: guix 1.2.0-pre3\n"
 "Report-Msgid-Bugs-To: bug-guix@gnu.org\n"
 "POT-Creation-Date: 2020-11-05 17:27+0100\n"
-<<<<<<< HEAD
-"PO-Revision-Date: 2020-11-08 21:36+0100\n"
-=======
 "PO-Revision-Date: 2020-11-09 16:46+0100\n"
->>>>>>> ef1107e2
 "Last-Translator: Julien Lepiller <julien@lepiller.eu>\n"
 "Language-Team: French <traduc@traduc.org>\n"
 "Language: fr\n"
@@ -4982,13 +4978,8 @@
 #, scheme-format
 msgid "importing module~{ ~a~} from the host~%"
 msgid_plural "importing modules~{ ~a~} from the host~%"
-<<<<<<< HEAD
-msgstr[0] "import du module~{ ~a~} à partir de l'hôte"
-msgstr[1] "import des modules~{ ~a~} à partir de l'hôte"
-=======
 msgstr[0] "import du module~{ ~a~} à partir de l'hôte~%"
 msgstr[1] "import des modules~{ ~a~} à partir de l'hôte~%"
->>>>>>> ef1107e2
 
 #: guix/gnu-maintenance.scm:699
 msgid "Updater for GNU packages"
